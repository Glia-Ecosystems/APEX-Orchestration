--- conflicted
+++ resolved
@@ -3,25 +3,8 @@
     implementation project(':conductor-core')
     compileOnly 'org.springframework.boot:spring-boot-starter'
 
-<<<<<<< HEAD
-    testCompile project(':conductor-core').sourceSets.test.output
-    testCompile "org.slf4j:slf4j-log4j12:${revSlf4jlog4j}"
-    testCompile "org.testinfected.hamcrest-matchers:all-matchers:${revHamcrestAllMatchers}"
-}
-
-dockerCompose{
-    integrationTestDocker{
-        useComposeFiles = ["./docker-compose.yml"]
-        startedServices = ["postgresdb"]
-        waitForTcpPorts = true
-        isRequiredBy(tasks.test)
-        projectName = project.name
-    }
-}
-=======
     // SBMTODO: remove guava dep
     implementation "com.google.guava:guava:${revGuava}"
->>>>>>> 9a3b9f4d
 
     implementation "com.fasterxml.jackson.core:jackson-databind"
     implementation "com.fasterxml.jackson.core:jackson-core"
