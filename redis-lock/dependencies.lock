--- conflicted
+++ resolved
@@ -1,438 +1,4 @@
 {
-<<<<<<< HEAD
-    "compile": {
-        "aopalliance:aopalliance": {
-            "locked": "1.0",
-            "transitive": [
-                "com.google.inject:guice"
-            ]
-        },
-        "com.amazonaws:aws-java-sdk-core": {
-            "locked": "1.11.86",
-            "transitive": [
-                "com.amazonaws:aws-java-sdk-kms",
-                "com.amazonaws:aws-java-sdk-s3"
-            ]
-        },
-        "com.amazonaws:aws-java-sdk-kms": {
-            "locked": "1.11.86",
-            "transitive": [
-                "com.amazonaws:aws-java-sdk-s3"
-            ]
-        },
-        "com.amazonaws:aws-java-sdk-s3": {
-            "locked": "1.11.86",
-            "transitive": [
-                "com.netflix.conductor:conductor-core"
-            ]
-        },
-        "com.amazonaws:jmespath-java": {
-            "locked": "1.11.86",
-            "transitive": [
-                "com.amazonaws:aws-java-sdk-kms",
-                "com.amazonaws:aws-java-sdk-s3"
-            ]
-        },
-        "com.fasterxml.jackson.core:jackson-annotations": {
-            "locked": "2.10.0",
-            "transitive": [
-                "com.fasterxml.jackson.core:jackson-databind"
-            ]
-        },
-        "com.fasterxml.jackson.core:jackson-core": {
-            "locked": "2.10.0",
-            "transitive": [
-                "com.fasterxml.jackson.core:jackson-databind",
-                "com.fasterxml.jackson.dataformat:jackson-dataformat-cbor",
-                "com.fasterxml.jackson.dataformat:jackson-dataformat-yaml",
-                "com.netflix.conductor:conductor-common",
-                "com.netflix.conductor:conductor-core",
-                "de.ruedigermoeller:fst",
-                "org.redisson:redisson"
-            ]
-        },
-        "com.fasterxml.jackson.core:jackson-databind": {
-            "locked": "2.10.0",
-            "transitive": [
-                "com.amazonaws:aws-java-sdk-core",
-                "com.amazonaws:jmespath-java",
-                "com.netflix.conductor:conductor-common",
-                "com.netflix.conductor:conductor-core",
-                "org.redisson:redisson"
-            ]
-        },
-        "com.fasterxml.jackson.dataformat:jackson-dataformat-cbor": {
-            "locked": "2.6.6",
-            "transitive": [
-                "com.amazonaws:aws-java-sdk-core"
-            ]
-        },
-        "com.fasterxml.jackson.dataformat:jackson-dataformat-yaml": {
-            "locked": "2.9.10",
-            "transitive": [
-                "org.redisson:redisson"
-            ]
-        },
-        "com.github.rholder:guava-retrying": {
-            "locked": "2.0.0",
-            "transitive": [
-                "com.netflix.conductor:conductor-common"
-            ]
-        },
-        "com.github.vmg.protogen:protogen-annotations": {
-            "locked": "1.0.0",
-            "transitive": [
-                "com.netflix.conductor:conductor-common"
-            ]
-        },
-        "com.google.code.findbugs:jsr305": {
-            "locked": "2.0.2",
-            "transitive": [
-                "com.github.rholder:guava-retrying"
-            ]
-        },
-        "com.google.guava:guava": {
-            "locked": "19.0",
-            "transitive": [
-                "com.github.rholder:guava-retrying",
-                "com.google.inject:guice",
-                "com.netflix.servo:servo-core"
-            ]
-        },
-        "com.google.inject.extensions:guice-multibindings": {
-            "locked": "4.1.0",
-            "transitive": [
-                "com.netflix.conductor:conductor-core"
-            ]
-        },
-        "com.google.inject:guice": {
-            "locked": "4.1.0",
-            "transitive": [
-                "com.google.inject.extensions:guice-multibindings",
-                "com.netflix.conductor:conductor-core"
-            ]
-        },
-        "com.google.protobuf:protobuf-java": {
-            "locked": "3.5.1",
-            "transitive": [
-                "com.netflix.conductor:conductor-common"
-            ]
-        },
-        "com.jayway.jsonpath:json-path": {
-            "locked": "2.2.0",
-            "transitive": [
-                "com.netflix.conductor:conductor-core"
-            ]
-        },
-        "com.netflix.conductor:conductor-common": {
-            "project": true,
-            "transitive": [
-                "com.netflix.conductor:conductor-core"
-            ]
-        },
-        "com.netflix.conductor:conductor-core": {
-            "project": true
-        },
-        "com.netflix.servo:servo-core": {
-            "locked": "0.12.17",
-            "transitive": [
-                "com.netflix.conductor:conductor-core"
-            ]
-        },
-        "com.netflix.spectator:spectator-api": {
-            "locked": "0.68.0",
-            "transitive": [
-                "com.netflix.conductor:conductor-core"
-            ]
-        },
-        "com.spotify:completable-futures": {
-            "locked": "0.3.1",
-            "transitive": [
-                "com.netflix.conductor:conductor-core"
-            ]
-        },
-        "commons-codec:commons-codec": {
-            "locked": "1.9",
-            "transitive": [
-                "org.apache.httpcomponents:httpclient"
-            ]
-        },
-        "commons-logging:commons-logging": {
-            "locked": "1.2",
-            "transitive": [
-                "com.amazonaws:aws-java-sdk-core",
-                "org.apache.httpcomponents:httpclient"
-            ]
-        },
-        "de.ruedigermoeller:fst": {
-            "locked": "2.57",
-            "transitive": [
-                "org.redisson:redisson"
-            ]
-        },
-        "io.netty:netty-buffer": {
-            "locked": "4.1.41.Final",
-            "transitive": [
-                "io.netty:netty-codec",
-                "io.netty:netty-codec-dns",
-                "io.netty:netty-handler",
-                "io.netty:netty-resolver-dns",
-                "io.netty:netty-transport",
-                "org.redisson:redisson"
-            ]
-        },
-        "io.netty:netty-codec": {
-            "locked": "4.1.41.Final",
-            "transitive": [
-                "io.netty:netty-codec-dns",
-                "io.netty:netty-handler",
-                "io.netty:netty-resolver-dns",
-                "org.redisson:redisson"
-            ]
-        },
-        "io.netty:netty-codec-dns": {
-            "locked": "4.1.41.Final",
-            "transitive": [
-                "io.netty:netty-resolver-dns"
-            ]
-        },
-        "io.netty:netty-common": {
-            "locked": "4.1.41.Final",
-            "transitive": [
-                "io.netty:netty-buffer",
-                "io.netty:netty-codec",
-                "io.netty:netty-codec-dns",
-                "io.netty:netty-handler",
-                "io.netty:netty-resolver",
-                "io.netty:netty-resolver-dns",
-                "io.netty:netty-transport",
-                "org.redisson:redisson"
-            ]
-        },
-        "io.netty:netty-handler": {
-            "locked": "4.1.41.Final",
-            "transitive": [
-                "org.redisson:redisson"
-            ]
-        },
-        "io.netty:netty-resolver": {
-            "locked": "4.1.41.Final",
-            "transitive": [
-                "io.netty:netty-resolver-dns",
-                "io.netty:netty-transport"
-            ]
-        },
-        "io.netty:netty-resolver-dns": {
-            "locked": "4.1.41.Final",
-            "transitive": [
-                "org.redisson:redisson"
-            ]
-        },
-        "io.netty:netty-transport": {
-            "locked": "4.1.41.Final",
-            "transitive": [
-                "io.netty:netty-codec",
-                "io.netty:netty-codec-dns",
-                "io.netty:netty-handler",
-                "io.netty:netty-resolver-dns",
-                "org.redisson:redisson"
-            ]
-        },
-        "io.projectreactor:reactor-core": {
-            "locked": "3.2.6.RELEASE",
-            "transitive": [
-                "org.redisson:redisson"
-            ]
-        },
-        "io.reactivex.rxjava2:rxjava": {
-            "locked": "2.2.7",
-            "transitive": [
-                "org.redisson:redisson"
-            ]
-        },
-        "io.reactivex:rxjava": {
-            "locked": "1.2.2",
-            "transitive": [
-                "com.netflix.conductor:conductor-core"
-            ]
-        },
-        "javax.cache:cache-api": {
-            "locked": "1.0.0",
-            "transitive": [
-                "org.redisson:redisson"
-            ]
-        },
-        "javax.inject:javax.inject": {
-            "locked": "1",
-            "transitive": [
-                "com.google.inject:guice",
-                "com.netflix.conductor:conductor-common"
-            ]
-        },
-        "javax.validation:validation-api": {
-            "locked": "2.0.1.Final",
-            "transitive": [
-                "com.netflix.conductor:conductor-common",
-                "com.netflix.conductor:conductor-core"
-            ]
-        },
-        "joda-time:joda-time": {
-            "locked": "2.8.1",
-            "transitive": [
-                "com.amazonaws:aws-java-sdk-core"
-            ]
-        },
-        "net.bytebuddy:byte-buddy": {
-            "locked": "1.9.16",
-            "transitive": [
-                "org.redisson:redisson"
-            ]
-        },
-        "net.minidev:accessors-smart": {
-            "locked": "1.1",
-            "transitive": [
-                "net.minidev:json-smart"
-            ]
-        },
-        "net.minidev:json-smart": {
-            "locked": "2.2.1",
-            "transitive": [
-                "com.jayway.jsonpath:json-path"
-            ]
-        },
-        "org.apache.bval:bval-jsr": {
-            "locked": "2.0.3",
-            "transitive": [
-                "com.netflix.conductor:conductor-common",
-                "com.netflix.conductor:conductor-core"
-            ]
-        },
-        "org.apache.commons:commons-lang3": {
-            "locked": "3.0",
-            "transitive": [
-                "com.netflix.conductor:conductor-common",
-                "com.netflix.conductor:conductor-core"
-            ]
-        },
-        "org.apache.httpcomponents:httpclient": {
-            "locked": "4.5.2",
-            "transitive": [
-                "com.amazonaws:aws-java-sdk-core"
-            ]
-        },
-        "org.apache.httpcomponents:httpcore": {
-            "locked": "4.4.4",
-            "transitive": [
-                "org.apache.httpcomponents:httpclient"
-            ]
-        },
-        "org.glassfish:javax.el": {
-            "locked": "3.0.0",
-            "transitive": [
-                "com.netflix.conductor:conductor-common",
-                "com.netflix.conductor:conductor-core"
-            ]
-        },
-        "org.javassist:javassist": {
-            "locked": "3.21.0-GA",
-            "transitive": [
-                "de.ruedigermoeller:fst"
-            ]
-        },
-        "org.jodd:jodd-bean": {
-            "locked": "5.0.13",
-            "transitive": [
-                "org.redisson:redisson"
-            ]
-        },
-        "org.jodd:jodd-core": {
-            "locked": "5.0.13",
-            "transitive": [
-                "org.jodd:jodd-bean"
-            ]
-        },
-        "org.objenesis:objenesis": {
-            "locked": "2.5.1",
-            "transitive": [
-                "de.ruedigermoeller:fst"
-            ]
-        },
-        "org.ow2.asm:asm": {
-            "locked": "5.0.3",
-            "transitive": [
-                "net.minidev:accessors-smart"
-            ]
-        },
-        "org.reactivestreams:reactive-streams": {
-            "locked": "1.0.2",
-            "transitive": [
-                "io.projectreactor:reactor-core",
-                "io.reactivex.rxjava2:rxjava"
-            ]
-        },
-        "org.redisson:redisson": {
-            "locked": "3.11.4",
-            "requested": "3.11.4"
-        },
-        "org.slf4j:slf4j-api": {
-            "locked": "1.7.25",
-            "transitive": [
-                "com.jayway.jsonpath:json-path",
-                "com.netflix.conductor:conductor-common",
-                "com.netflix.servo:servo-core",
-                "com.netflix.spectator:spectator-api",
-                "org.redisson:redisson"
-            ]
-        },
-        "org.yaml:snakeyaml": {
-            "locked": "1.23",
-            "transitive": [
-                "com.fasterxml.jackson.dataformat:jackson-dataformat-yaml"
-            ]
-        },
-        "software.amazon.ion:ion-java": {
-            "locked": "1.0.1",
-            "transitive": [
-                "com.amazonaws:aws-java-sdk-core"
-            ]
-        }
-    },
-    "compileClasspath": {
-        "aopalliance:aopalliance": {
-            "locked": "1.0",
-            "transitive": [
-                "com.google.inject:guice"
-            ]
-        },
-        "com.amazonaws:aws-java-sdk-core": {
-            "locked": "1.11.86",
-            "transitive": [
-                "com.amazonaws:aws-java-sdk-kms",
-                "com.amazonaws:aws-java-sdk-s3"
-            ]
-        },
-        "com.amazonaws:aws-java-sdk-kms": {
-            "locked": "1.11.86",
-            "transitive": [
-                "com.amazonaws:aws-java-sdk-s3"
-            ]
-        },
-        "com.amazonaws:aws-java-sdk-s3": {
-            "locked": "1.11.86",
-            "transitive": [
-                "com.netflix.conductor:conductor-core"
-            ]
-        },
-        "com.amazonaws:jmespath-java": {
-            "locked": "1.11.86",
-            "transitive": [
-                "com.amazonaws:aws-java-sdk-kms",
-                "com.amazonaws:aws-java-sdk-s3"
-            ]
-        },
-        "com.fasterxml.jackson.core:jackson-annotations": {
-            "locked": "2.10.0",
-=======
     "annotationProcessor": {
         "org.springframework.boot:spring-boot-configuration-processor": {
             "locked": "2.3.1.RELEASE"
@@ -441,110 +7,19 @@
     "compileClasspath": {
         "com.fasterxml.jackson.core:jackson-annotations": {
             "locked": "2.11.0",
->>>>>>> 9a3b9f4d
             "transitive": [
                 "com.fasterxml.jackson.core:jackson-databind"
             ]
         },
         "com.fasterxml.jackson.core:jackson-core": {
-<<<<<<< HEAD
-            "locked": "2.10.0",
-            "transitive": [
-                "com.fasterxml.jackson.core:jackson-databind",
-                "com.fasterxml.jackson.dataformat:jackson-dataformat-cbor",
-                "com.fasterxml.jackson.dataformat:jackson-dataformat-yaml",
-                "com.netflix.conductor:conductor-common",
-                "com.netflix.conductor:conductor-core",
-                "de.ruedigermoeller:fst",
-=======
             "locked": "2.11.0",
             "transitive": [
                 "com.fasterxml.jackson.core:jackson-databind",
                 "com.fasterxml.jackson.dataformat:jackson-dataformat-yaml",
->>>>>>> 9a3b9f4d
                 "org.redisson:redisson"
             ]
         },
         "com.fasterxml.jackson.core:jackson-databind": {
-<<<<<<< HEAD
-            "locked": "2.10.0",
-            "transitive": [
-                "com.amazonaws:aws-java-sdk-core",
-                "com.amazonaws:jmespath-java",
-                "com.netflix.conductor:conductor-common",
-                "com.netflix.conductor:conductor-core",
-                "org.redisson:redisson"
-            ]
-        },
-        "com.fasterxml.jackson.dataformat:jackson-dataformat-cbor": {
-            "locked": "2.6.6",
-            "transitive": [
-                "com.amazonaws:aws-java-sdk-core"
-            ]
-        },
-        "com.fasterxml.jackson.dataformat:jackson-dataformat-yaml": {
-            "locked": "2.9.10",
-            "transitive": [
-                "org.redisson:redisson"
-            ]
-        },
-        "com.github.rholder:guava-retrying": {
-            "locked": "2.0.0",
-            "transitive": [
-                "com.netflix.conductor:conductor-common"
-            ]
-        },
-        "com.github.vmg.protogen:protogen-annotations": {
-            "locked": "1.0.0",
-            "transitive": [
-                "com.netflix.conductor:conductor-common"
-            ]
-        },
-        "com.google.code.findbugs:jsr305": {
-            "locked": "2.0.2",
-            "transitive": [
-                "com.github.rholder:guava-retrying"
-            ]
-        },
-        "com.google.guava:guava": {
-            "locked": "19.0",
-            "transitive": [
-                "com.github.rholder:guava-retrying",
-                "com.google.inject:guice",
-                "com.netflix.servo:servo-core"
-            ]
-        },
-        "com.google.inject.extensions:guice-multibindings": {
-            "locked": "4.1.0",
-            "transitive": [
-                "com.netflix.conductor:conductor-core"
-            ]
-        },
-        "com.google.inject:guice": {
-            "locked": "4.1.0",
-            "transitive": [
-                "com.google.inject.extensions:guice-multibindings",
-                "com.netflix.conductor:conductor-core"
-            ]
-        },
-        "com.google.protobuf:protobuf-java": {
-            "locked": "3.5.1",
-            "transitive": [
-                "com.netflix.conductor:conductor-common"
-            ]
-        },
-        "com.jayway.jsonpath:json-path": {
-            "locked": "2.2.0",
-            "transitive": [
-                "com.netflix.conductor:conductor-core"
-            ]
-        },
-        "com.netflix.conductor:conductor-common": {
-            "project": true,
-            "transitive": [
-                "com.netflix.conductor:conductor-core"
-            ]
-=======
             "locked": "2.11.0",
             "transitive": [
                 "com.fasterxml.jackson.dataformat:jackson-dataformat-yaml",
@@ -559,55 +34,12 @@
         },
         "com.netflix.conductor:conductor-common": {
             "project": true
->>>>>>> 9a3b9f4d
         },
         "com.netflix.conductor:conductor-core": {
             "project": true
         },
-<<<<<<< HEAD
-        "com.netflix.servo:servo-core": {
-            "locked": "0.12.17",
-            "transitive": [
-                "com.netflix.conductor:conductor-core"
-            ]
-        },
-        "com.netflix.spectator:spectator-api": {
-            "locked": "0.68.0",
-            "transitive": [
-                "com.netflix.conductor:conductor-core"
-            ]
-        },
-        "com.spotify:completable-futures": {
-            "locked": "0.3.1",
-            "transitive": [
-                "com.netflix.conductor:conductor-core"
-            ]
-        },
-        "commons-codec:commons-codec": {
-            "locked": "1.9",
-            "transitive": [
-                "org.apache.httpcomponents:httpclient"
-            ]
-        },
-        "commons-logging:commons-logging": {
-            "locked": "1.2",
-            "transitive": [
-                "com.amazonaws:aws-java-sdk-core",
-                "org.apache.httpcomponents:httpclient"
-            ]
-        },
-        "de.ruedigermoeller:fst": {
-            "locked": "2.57",
-            "transitive": [
-                "org.redisson:redisson"
-            ]
-        },
         "io.netty:netty-buffer": {
-            "locked": "4.1.41.Final",
-=======
-        "io.netty:netty-buffer": {
-            "locked": "4.1.50.Final",
->>>>>>> 9a3b9f4d
+            "locked": "4.1.50.Final",
             "transitive": [
                 "io.netty:netty-codec",
                 "io.netty:netty-codec-dns",
@@ -618,11 +50,7 @@
             ]
         },
         "io.netty:netty-codec": {
-<<<<<<< HEAD
-            "locked": "4.1.41.Final",
-=======
-            "locked": "4.1.50.Final",
->>>>>>> 9a3b9f4d
+            "locked": "4.1.50.Final",
             "transitive": [
                 "io.netty:netty-codec-dns",
                 "io.netty:netty-handler",
@@ -631,21 +59,13 @@
             ]
         },
         "io.netty:netty-codec-dns": {
-<<<<<<< HEAD
-            "locked": "4.1.41.Final",
-=======
-            "locked": "4.1.50.Final",
->>>>>>> 9a3b9f4d
+            "locked": "4.1.50.Final",
             "transitive": [
                 "io.netty:netty-resolver-dns"
             ]
         },
         "io.netty:netty-common": {
-<<<<<<< HEAD
-            "locked": "4.1.41.Final",
-=======
-            "locked": "4.1.50.Final",
->>>>>>> 9a3b9f4d
+            "locked": "4.1.50.Final",
             "transitive": [
                 "io.netty:netty-buffer",
                 "io.netty:netty-codec",
@@ -658,45 +78,26 @@
             ]
         },
         "io.netty:netty-handler": {
-<<<<<<< HEAD
-            "locked": "4.1.41.Final",
-=======
-            "locked": "4.1.50.Final",
->>>>>>> 9a3b9f4d
+            "locked": "4.1.50.Final",
             "transitive": [
                 "org.redisson:redisson"
             ]
         },
         "io.netty:netty-resolver": {
-<<<<<<< HEAD
-            "locked": "4.1.41.Final",
-            "transitive": [
-                "io.netty:netty-resolver-dns",
-                "io.netty:netty-transport"
+            "locked": "4.1.50.Final",
+            "transitive": [
+                "io.netty:netty-handler",
+                "io.netty:netty-resolver-dns"
             ]
         },
         "io.netty:netty-resolver-dns": {
-            "locked": "4.1.41.Final",
-=======
-            "locked": "4.1.50.Final",
-            "transitive": [
-                "io.netty:netty-handler",
-                "io.netty:netty-resolver-dns"
-            ]
-        },
-        "io.netty:netty-resolver-dns": {
-            "locked": "4.1.50.Final",
->>>>>>> 9a3b9f4d
+            "locked": "4.1.50.Final",
             "transitive": [
                 "org.redisson:redisson"
             ]
         },
         "io.netty:netty-transport": {
-<<<<<<< HEAD
-            "locked": "4.1.41.Final",
-=======
-            "locked": "4.1.50.Final",
->>>>>>> 9a3b9f4d
+            "locked": "4.1.50.Final",
             "transitive": [
                 "io.netty:netty-codec",
                 "io.netty:netty-codec-dns",
@@ -706,35 +107,17 @@
             ]
         },
         "io.projectreactor:reactor-core": {
-<<<<<<< HEAD
-            "locked": "3.2.6.RELEASE",
-=======
             "locked": "3.3.6.RELEASE",
->>>>>>> 9a3b9f4d
             "transitive": [
                 "org.redisson:redisson"
             ]
         },
         "io.reactivex.rxjava2:rxjava": {
-<<<<<<< HEAD
-            "locked": "2.2.7",
-=======
             "locked": "2.2.19",
->>>>>>> 9a3b9f4d
-            "transitive": [
-                "org.redisson:redisson"
-            ]
-        },
-<<<<<<< HEAD
-        "io.reactivex:rxjava": {
-            "locked": "1.2.2",
-            "transitive": [
-                "com.netflix.conductor:conductor-core"
-            ]
-        },
-        "javax.cache:cache-api": {
-            "locked": "1.0.0",
-=======
+            "transitive": [
+                "org.redisson:redisson"
+            ]
+        },
         "jakarta.annotation:jakarta.annotation-api": {
             "locked": "1.3.5",
             "transitive": [
@@ -743,88 +126,10 @@
         },
         "javax.cache:cache-api": {
             "locked": "1.1.1",
->>>>>>> 9a3b9f4d
-            "transitive": [
-                "org.redisson:redisson"
-            ]
-        },
-<<<<<<< HEAD
-        "javax.inject:javax.inject": {
-            "locked": "1",
-            "transitive": [
-                "com.google.inject:guice",
-                "com.netflix.conductor:conductor-common"
-            ]
-        },
-        "javax.validation:validation-api": {
-            "locked": "2.0.1.Final",
-            "transitive": [
-                "com.netflix.conductor:conductor-common",
-                "com.netflix.conductor:conductor-core"
-            ]
-        },
-        "joda-time:joda-time": {
-            "locked": "2.8.1",
-            "transitive": [
-                "com.amazonaws:aws-java-sdk-core"
-            ]
-        },
-        "net.bytebuddy:byte-buddy": {
-            "locked": "1.9.16",
-            "transitive": [
-                "org.redisson:redisson"
-            ]
-        },
-        "net.minidev:accessors-smart": {
-            "locked": "1.1",
-            "transitive": [
-                "net.minidev:json-smart"
-            ]
-        },
-        "net.minidev:json-smart": {
-            "locked": "2.2.1",
-            "transitive": [
-                "com.jayway.jsonpath:json-path"
-            ]
-        },
-        "org.apache.bval:bval-jsr": {
-            "locked": "2.0.3",
-            "transitive": [
-                "com.netflix.conductor:conductor-common",
-                "com.netflix.conductor:conductor-core"
-            ]
-        },
-        "org.apache.commons:commons-lang3": {
-            "locked": "3.0",
-            "transitive": [
-                "com.netflix.conductor:conductor-common",
-                "com.netflix.conductor:conductor-core"
-            ]
-        },
-        "org.apache.httpcomponents:httpclient": {
-            "locked": "4.5.2",
-            "transitive": [
-                "com.amazonaws:aws-java-sdk-core"
-            ]
-        },
-        "org.apache.httpcomponents:httpcore": {
-            "locked": "4.4.4",
-            "transitive": [
-                "org.apache.httpcomponents:httpclient"
-            ]
-        },
-        "org.glassfish:javax.el": {
-            "locked": "3.0.0",
-            "transitive": [
-                "com.netflix.conductor:conductor-common",
-                "com.netflix.conductor:conductor-core"
-            ]
-        },
-        "org.javassist:javassist": {
-            "locked": "3.21.0-GA",
-            "transitive": [
-                "de.ruedigermoeller:fst"
-=======
+            "transitive": [
+                "org.redisson:redisson"
+            ]
+        },
         "net.bytebuddy:byte-buddy": {
             "locked": "1.10.11",
             "transitive": [
@@ -844,7 +149,6 @@
             "locked": "2.0.9.Final",
             "transitive": [
                 "org.redisson:redisson"
->>>>>>> 9a3b9f4d
             ]
         },
         "org.jodd:jodd-bean": {
@@ -859,891 +163,14 @@
                 "org.jodd:jodd-bean"
             ]
         },
-<<<<<<< HEAD
-        "org.objenesis:objenesis": {
-            "locked": "2.5.1",
-            "transitive": [
-                "de.ruedigermoeller:fst"
-            ]
-        },
-        "org.ow2.asm:asm": {
-            "locked": "5.0.3",
-            "transitive": [
-                "net.minidev:accessors-smart"
-            ]
-        },
-        "org.reactivestreams:reactive-streams": {
-            "locked": "1.0.2",
-            "transitive": [
-                "io.projectreactor:reactor-core",
-=======
         "org.reactivestreams:reactive-streams": {
             "locked": "1.0.3",
             "transitive": [
->>>>>>> 9a3b9f4d
                 "io.reactivex.rxjava2:rxjava"
             ]
         },
         "org.redisson:redisson": {
-<<<<<<< HEAD
-            "locked": "3.11.4",
-            "requested": "3.11.4"
-        },
-        "org.slf4j:slf4j-api": {
-            "locked": "1.7.25",
-            "transitive": [
-                "com.jayway.jsonpath:json-path",
-                "com.netflix.conductor:conductor-common",
-                "com.netflix.servo:servo-core",
-                "com.netflix.spectator:spectator-api",
-                "org.redisson:redisson"
-            ]
-        },
-        "org.yaml:snakeyaml": {
-            "locked": "1.23",
-            "transitive": [
-                "com.fasterxml.jackson.dataformat:jackson-dataformat-yaml"
-            ]
-        },
-        "software.amazon.ion:ion-java": {
-            "locked": "1.0.1",
-            "transitive": [
-                "com.amazonaws:aws-java-sdk-core"
-            ]
-        }
-    },
-    "default": {
-        "aopalliance:aopalliance": {
-            "locked": "1.0",
-            "transitive": [
-                "com.google.inject:guice"
-            ]
-        },
-        "com.amazonaws:aws-java-sdk-core": {
-            "locked": "1.11.86",
-            "transitive": [
-                "com.amazonaws:aws-java-sdk-kms",
-                "com.amazonaws:aws-java-sdk-s3"
-            ]
-        },
-        "com.amazonaws:aws-java-sdk-kms": {
-            "locked": "1.11.86",
-            "transitive": [
-                "com.amazonaws:aws-java-sdk-s3"
-            ]
-        },
-        "com.amazonaws:aws-java-sdk-s3": {
-            "locked": "1.11.86",
-            "transitive": [
-                "com.netflix.conductor:conductor-core"
-            ]
-        },
-        "com.amazonaws:jmespath-java": {
-            "locked": "1.11.86",
-            "transitive": [
-                "com.amazonaws:aws-java-sdk-kms",
-                "com.amazonaws:aws-java-sdk-s3"
-            ]
-        },
-        "com.fasterxml.jackson.core:jackson-annotations": {
-            "locked": "2.10.0",
-            "transitive": [
-                "com.fasterxml.jackson.core:jackson-databind"
-            ]
-        },
-        "com.fasterxml.jackson.core:jackson-core": {
-            "locked": "2.10.0",
-            "transitive": [
-                "com.fasterxml.jackson.core:jackson-databind",
-                "com.fasterxml.jackson.dataformat:jackson-dataformat-cbor",
-                "com.fasterxml.jackson.dataformat:jackson-dataformat-yaml",
-                "com.netflix.conductor:conductor-common",
-                "com.netflix.conductor:conductor-core",
-                "de.ruedigermoeller:fst",
-                "org.redisson:redisson"
-            ]
-        },
-        "com.fasterxml.jackson.core:jackson-databind": {
-            "locked": "2.10.0",
-            "transitive": [
-                "com.amazonaws:aws-java-sdk-core",
-                "com.amazonaws:jmespath-java",
-                "com.netflix.conductor:conductor-common",
-                "com.netflix.conductor:conductor-core",
-                "org.redisson:redisson"
-            ]
-        },
-        "com.fasterxml.jackson.dataformat:jackson-dataformat-cbor": {
-            "locked": "2.6.6",
-            "transitive": [
-                "com.amazonaws:aws-java-sdk-core"
-            ]
-        },
-        "com.fasterxml.jackson.dataformat:jackson-dataformat-yaml": {
-            "locked": "2.9.10",
-            "transitive": [
-                "org.redisson:redisson"
-            ]
-        },
-        "com.github.rholder:guava-retrying": {
-            "locked": "2.0.0",
-            "transitive": [
-                "com.netflix.conductor:conductor-common"
-            ]
-        },
-        "com.github.vmg.protogen:protogen-annotations": {
-            "locked": "1.0.0",
-            "transitive": [
-                "com.netflix.conductor:conductor-common"
-            ]
-        },
-        "com.google.code.findbugs:jsr305": {
-            "locked": "2.0.2",
-            "transitive": [
-                "com.github.rholder:guava-retrying"
-            ]
-        },
-        "com.google.guava:guava": {
-            "locked": "19.0",
-            "transitive": [
-                "com.github.rholder:guava-retrying",
-                "com.google.inject:guice",
-                "com.netflix.servo:servo-core"
-            ]
-        },
-        "com.google.inject.extensions:guice-multibindings": {
-            "locked": "4.1.0",
-            "transitive": [
-                "com.netflix.conductor:conductor-core"
-            ]
-        },
-        "com.google.inject:guice": {
-            "locked": "4.1.0",
-            "transitive": [
-                "com.google.inject.extensions:guice-multibindings",
-                "com.netflix.conductor:conductor-core"
-            ]
-        },
-        "com.google.protobuf:protobuf-java": {
-            "locked": "3.5.1",
-            "transitive": [
-                "com.netflix.conductor:conductor-common"
-            ]
-        },
-        "com.jayway.jsonpath:json-path": {
-            "locked": "2.2.0",
-            "transitive": [
-                "com.netflix.conductor:conductor-core"
-            ]
-        },
-        "com.netflix.conductor:conductor-common": {
-            "project": true,
-            "transitive": [
-                "com.netflix.conductor:conductor-core"
-            ]
-        },
-        "com.netflix.conductor:conductor-core": {
-            "project": true
-        },
-        "com.netflix.servo:servo-core": {
-            "locked": "0.12.17",
-            "transitive": [
-                "com.netflix.conductor:conductor-core"
-            ]
-        },
-        "com.netflix.spectator:spectator-api": {
-            "locked": "0.68.0",
-            "transitive": [
-                "com.netflix.conductor:conductor-core"
-            ]
-        },
-        "com.spotify:completable-futures": {
-            "locked": "0.3.1",
-            "transitive": [
-                "com.netflix.conductor:conductor-core"
-            ]
-        },
-        "commons-codec:commons-codec": {
-            "locked": "1.9",
-            "transitive": [
-                "org.apache.httpcomponents:httpclient"
-            ]
-        },
-        "commons-logging:commons-logging": {
-            "locked": "1.2",
-            "transitive": [
-                "com.amazonaws:aws-java-sdk-core",
-                "org.apache.httpcomponents:httpclient"
-            ]
-        },
-        "de.ruedigermoeller:fst": {
-            "locked": "2.57",
-            "transitive": [
-                "org.redisson:redisson"
-            ]
-        },
-        "io.netty:netty-buffer": {
-            "locked": "4.1.41.Final",
-            "transitive": [
-                "io.netty:netty-codec",
-                "io.netty:netty-codec-dns",
-                "io.netty:netty-handler",
-                "io.netty:netty-resolver-dns",
-                "io.netty:netty-transport",
-                "org.redisson:redisson"
-            ]
-        },
-        "io.netty:netty-codec": {
-            "locked": "4.1.41.Final",
-            "transitive": [
-                "io.netty:netty-codec-dns",
-                "io.netty:netty-handler",
-                "io.netty:netty-resolver-dns",
-                "org.redisson:redisson"
-            ]
-        },
-        "io.netty:netty-codec-dns": {
-            "locked": "4.1.41.Final",
-            "transitive": [
-                "io.netty:netty-resolver-dns"
-            ]
-        },
-        "io.netty:netty-common": {
-            "locked": "4.1.41.Final",
-            "transitive": [
-                "io.netty:netty-buffer",
-                "io.netty:netty-codec",
-                "io.netty:netty-codec-dns",
-                "io.netty:netty-handler",
-                "io.netty:netty-resolver",
-                "io.netty:netty-resolver-dns",
-                "io.netty:netty-transport",
-                "org.redisson:redisson"
-            ]
-        },
-        "io.netty:netty-handler": {
-            "locked": "4.1.41.Final",
-            "transitive": [
-                "org.redisson:redisson"
-            ]
-        },
-        "io.netty:netty-resolver": {
-            "locked": "4.1.41.Final",
-            "transitive": [
-                "io.netty:netty-resolver-dns",
-                "io.netty:netty-transport"
-            ]
-        },
-        "io.netty:netty-resolver-dns": {
-            "locked": "4.1.41.Final",
-            "transitive": [
-                "org.redisson:redisson"
-            ]
-        },
-        "io.netty:netty-transport": {
-            "locked": "4.1.41.Final",
-            "transitive": [
-                "io.netty:netty-codec",
-                "io.netty:netty-codec-dns",
-                "io.netty:netty-handler",
-                "io.netty:netty-resolver-dns",
-                "org.redisson:redisson"
-            ]
-        },
-        "io.projectreactor:reactor-core": {
-            "locked": "3.2.6.RELEASE",
-            "transitive": [
-                "org.redisson:redisson"
-            ]
-        },
-        "io.reactivex.rxjava2:rxjava": {
-            "locked": "2.2.7",
-            "transitive": [
-                "org.redisson:redisson"
-            ]
-        },
-        "io.reactivex:rxjava": {
-            "locked": "1.2.2",
-            "transitive": [
-                "com.netflix.conductor:conductor-core"
-            ]
-        },
-        "javax.cache:cache-api": {
-            "locked": "1.0.0",
-            "transitive": [
-                "org.redisson:redisson"
-            ]
-        },
-        "javax.inject:javax.inject": {
-            "locked": "1",
-            "transitive": [
-                "com.google.inject:guice",
-                "com.netflix.conductor:conductor-common"
-            ]
-        },
-        "javax.validation:validation-api": {
-            "locked": "2.0.1.Final",
-            "transitive": [
-                "com.netflix.conductor:conductor-common",
-                "com.netflix.conductor:conductor-core"
-            ]
-        },
-        "joda-time:joda-time": {
-            "locked": "2.8.1",
-            "transitive": [
-                "com.amazonaws:aws-java-sdk-core"
-            ]
-        },
-        "net.bytebuddy:byte-buddy": {
-            "locked": "1.9.16",
-            "transitive": [
-                "org.redisson:redisson"
-            ]
-        },
-        "net.minidev:accessors-smart": {
-            "locked": "1.1",
-            "transitive": [
-                "net.minidev:json-smart"
-            ]
-        },
-        "net.minidev:json-smart": {
-            "locked": "2.2.1",
-            "transitive": [
-                "com.jayway.jsonpath:json-path"
-            ]
-        },
-        "org.apache.bval:bval-jsr": {
-            "locked": "2.0.3",
-            "transitive": [
-                "com.netflix.conductor:conductor-common",
-                "com.netflix.conductor:conductor-core"
-            ]
-        },
-        "org.apache.commons:commons-lang3": {
-            "locked": "3.0",
-            "transitive": [
-                "com.netflix.conductor:conductor-common",
-                "com.netflix.conductor:conductor-core"
-            ]
-        },
-        "org.apache.httpcomponents:httpclient": {
-            "locked": "4.5.2",
-            "transitive": [
-                "com.amazonaws:aws-java-sdk-core"
-            ]
-        },
-        "org.apache.httpcomponents:httpcore": {
-            "locked": "4.4.4",
-            "transitive": [
-                "org.apache.httpcomponents:httpclient"
-            ]
-        },
-        "org.glassfish:javax.el": {
-            "locked": "3.0.0",
-            "transitive": [
-                "com.netflix.conductor:conductor-common",
-                "com.netflix.conductor:conductor-core"
-            ]
-        },
-        "org.javassist:javassist": {
-            "locked": "3.21.0-GA",
-            "transitive": [
-                "de.ruedigermoeller:fst"
-            ]
-        },
-        "org.jodd:jodd-bean": {
-            "locked": "5.0.13",
-            "transitive": [
-                "org.redisson:redisson"
-            ]
-        },
-        "org.jodd:jodd-core": {
-            "locked": "5.0.13",
-            "transitive": [
-                "org.jodd:jodd-bean"
-            ]
-        },
-        "org.objenesis:objenesis": {
-            "locked": "2.5.1",
-            "transitive": [
-                "de.ruedigermoeller:fst"
-            ]
-        },
-        "org.ow2.asm:asm": {
-            "locked": "5.0.3",
-            "transitive": [
-                "net.minidev:accessors-smart"
-            ]
-        },
-        "org.reactivestreams:reactive-streams": {
-            "locked": "1.0.2",
-            "transitive": [
-                "io.projectreactor:reactor-core",
-                "io.reactivex.rxjava2:rxjava"
-            ]
-        },
-        "org.redisson:redisson": {
-            "locked": "3.11.4",
-            "requested": "3.11.4"
-        },
-        "org.slf4j:slf4j-api": {
-            "locked": "1.7.25",
-            "transitive": [
-                "com.jayway.jsonpath:json-path",
-                "com.netflix.conductor:conductor-common",
-                "com.netflix.servo:servo-core",
-                "com.netflix.spectator:spectator-api",
-                "org.redisson:redisson"
-            ]
-        },
-        "org.yaml:snakeyaml": {
-            "locked": "1.23",
-            "transitive": [
-                "com.fasterxml.jackson.dataformat:jackson-dataformat-yaml"
-            ]
-        },
-        "software.amazon.ion:ion-java": {
-            "locked": "1.0.1",
-            "transitive": [
-                "com.amazonaws:aws-java-sdk-core"
-            ]
-        }
-    },
-    "jacocoAgent": {
-        "org.jacoco:org.jacoco.agent": {
-            "locked": "0.8.1"
-        }
-    },
-    "jacocoAnt": {
-        "org.jacoco:org.jacoco.agent": {
-            "locked": "0.8.1",
-            "transitive": [
-                "org.jacoco:org.jacoco.ant"
-            ]
-        },
-        "org.jacoco:org.jacoco.ant": {
-            "locked": "0.8.1"
-        },
-        "org.jacoco:org.jacoco.core": {
-            "locked": "0.8.1",
-            "transitive": [
-                "org.jacoco:org.jacoco.ant",
-                "org.jacoco:org.jacoco.report"
-            ]
-        },
-        "org.jacoco:org.jacoco.report": {
-            "locked": "0.8.1",
-            "transitive": [
-                "org.jacoco:org.jacoco.ant"
-            ]
-        },
-        "org.ow2.asm:asm": {
-            "locked": "6.0",
-            "transitive": [
-                "org.jacoco:org.jacoco.core",
-                "org.ow2.asm:asm-tree"
-            ]
-        },
-        "org.ow2.asm:asm-analysis": {
-            "locked": "6.0",
-            "transitive": [
-                "org.jacoco:org.jacoco.core"
-            ]
-        },
-        "org.ow2.asm:asm-commons": {
-            "locked": "6.0",
-            "transitive": [
-                "org.jacoco:org.jacoco.core"
-            ]
-        },
-        "org.ow2.asm:asm-tree": {
-            "locked": "6.0",
-            "transitive": [
-                "org.jacoco:org.jacoco.core",
-                "org.ow2.asm:asm-analysis",
-                "org.ow2.asm:asm-commons",
-                "org.ow2.asm:asm-util"
-            ]
-        },
-        "org.ow2.asm:asm-util": {
-            "locked": "6.0",
-            "transitive": [
-                "org.jacoco:org.jacoco.core"
-            ]
-        }
-    },
-    "runtime": {
-        "aopalliance:aopalliance": {
-            "locked": "1.0",
-            "transitive": [
-                "com.google.inject:guice"
-            ]
-        },
-        "com.amazonaws:aws-java-sdk-core": {
-            "locked": "1.11.86",
-            "transitive": [
-                "com.amazonaws:aws-java-sdk-kms",
-                "com.amazonaws:aws-java-sdk-s3"
-            ]
-        },
-        "com.amazonaws:aws-java-sdk-kms": {
-            "locked": "1.11.86",
-            "transitive": [
-                "com.amazonaws:aws-java-sdk-s3"
-            ]
-        },
-        "com.amazonaws:aws-java-sdk-s3": {
-            "locked": "1.11.86",
-            "transitive": [
-                "com.netflix.conductor:conductor-core"
-            ]
-        },
-        "com.amazonaws:jmespath-java": {
-            "locked": "1.11.86",
-            "transitive": [
-                "com.amazonaws:aws-java-sdk-kms",
-                "com.amazonaws:aws-java-sdk-s3"
-            ]
-        },
-        "com.fasterxml.jackson.core:jackson-annotations": {
-            "locked": "2.10.0",
-            "transitive": [
-                "com.fasterxml.jackson.core:jackson-databind"
-            ]
-        },
-        "com.fasterxml.jackson.core:jackson-core": {
-            "locked": "2.10.0",
-            "transitive": [
-                "com.fasterxml.jackson.core:jackson-databind",
-                "com.fasterxml.jackson.dataformat:jackson-dataformat-cbor",
-                "com.fasterxml.jackson.dataformat:jackson-dataformat-yaml",
-                "com.netflix.conductor:conductor-common",
-                "com.netflix.conductor:conductor-core",
-                "de.ruedigermoeller:fst",
-                "org.redisson:redisson"
-            ]
-        },
-        "com.fasterxml.jackson.core:jackson-databind": {
-            "locked": "2.10.0",
-            "transitive": [
-                "com.amazonaws:aws-java-sdk-core",
-                "com.amazonaws:jmespath-java",
-                "com.netflix.conductor:conductor-common",
-                "com.netflix.conductor:conductor-core",
-                "org.redisson:redisson"
-            ]
-        },
-        "com.fasterxml.jackson.dataformat:jackson-dataformat-cbor": {
-            "locked": "2.6.6",
-            "transitive": [
-                "com.amazonaws:aws-java-sdk-core"
-            ]
-        },
-        "com.fasterxml.jackson.dataformat:jackson-dataformat-yaml": {
-            "locked": "2.9.10",
-            "transitive": [
-                "org.redisson:redisson"
-            ]
-        },
-        "com.github.rholder:guava-retrying": {
-            "locked": "2.0.0",
-            "transitive": [
-                "com.netflix.conductor:conductor-common"
-            ]
-        },
-        "com.github.vmg.protogen:protogen-annotations": {
-            "locked": "1.0.0",
-            "transitive": [
-                "com.netflix.conductor:conductor-common"
-            ]
-        },
-        "com.google.code.findbugs:jsr305": {
-            "locked": "2.0.2",
-            "transitive": [
-                "com.github.rholder:guava-retrying"
-            ]
-        },
-        "com.google.guava:guava": {
-            "locked": "19.0",
-            "transitive": [
-                "com.github.rholder:guava-retrying",
-                "com.google.inject:guice",
-                "com.netflix.servo:servo-core"
-            ]
-        },
-        "com.google.inject.extensions:guice-multibindings": {
-            "locked": "4.1.0",
-            "transitive": [
-                "com.netflix.conductor:conductor-core"
-            ]
-        },
-        "com.google.inject:guice": {
-            "locked": "4.1.0",
-            "transitive": [
-                "com.google.inject.extensions:guice-multibindings",
-                "com.netflix.conductor:conductor-core"
-            ]
-        },
-        "com.google.protobuf:protobuf-java": {
-            "locked": "3.5.1",
-            "transitive": [
-                "com.netflix.conductor:conductor-common"
-            ]
-        },
-        "com.jayway.jsonpath:json-path": {
-            "locked": "2.2.0",
-            "transitive": [
-                "com.netflix.conductor:conductor-core"
-            ]
-        },
-        "com.netflix.conductor:conductor-common": {
-            "project": true,
-            "transitive": [
-                "com.netflix.conductor:conductor-core"
-            ]
-        },
-        "com.netflix.conductor:conductor-core": {
-            "project": true
-        },
-        "com.netflix.servo:servo-core": {
-            "locked": "0.12.17",
-            "transitive": [
-                "com.netflix.conductor:conductor-core"
-            ]
-        },
-        "com.netflix.spectator:spectator-api": {
-            "locked": "0.68.0",
-            "transitive": [
-                "com.netflix.conductor:conductor-core"
-            ]
-        },
-        "com.spotify:completable-futures": {
-            "locked": "0.3.1",
-            "transitive": [
-                "com.netflix.conductor:conductor-core"
-            ]
-        },
-        "commons-codec:commons-codec": {
-            "locked": "1.9",
-            "transitive": [
-                "org.apache.httpcomponents:httpclient"
-            ]
-        },
-        "commons-logging:commons-logging": {
-            "locked": "1.2",
-            "transitive": [
-                "com.amazonaws:aws-java-sdk-core",
-                "org.apache.httpcomponents:httpclient"
-            ]
-        },
-        "de.ruedigermoeller:fst": {
-            "locked": "2.57",
-            "transitive": [
-                "org.redisson:redisson"
-            ]
-        },
-        "io.netty:netty-buffer": {
-            "locked": "4.1.41.Final",
-            "transitive": [
-                "io.netty:netty-codec",
-                "io.netty:netty-codec-dns",
-                "io.netty:netty-handler",
-                "io.netty:netty-resolver-dns",
-                "io.netty:netty-transport",
-                "org.redisson:redisson"
-            ]
-        },
-        "io.netty:netty-codec": {
-            "locked": "4.1.41.Final",
-            "transitive": [
-                "io.netty:netty-codec-dns",
-                "io.netty:netty-handler",
-                "io.netty:netty-resolver-dns",
-                "org.redisson:redisson"
-            ]
-        },
-        "io.netty:netty-codec-dns": {
-            "locked": "4.1.41.Final",
-            "transitive": [
-                "io.netty:netty-resolver-dns"
-            ]
-        },
-        "io.netty:netty-common": {
-            "locked": "4.1.41.Final",
-            "transitive": [
-                "io.netty:netty-buffer",
-                "io.netty:netty-codec",
-                "io.netty:netty-codec-dns",
-                "io.netty:netty-handler",
-                "io.netty:netty-resolver",
-                "io.netty:netty-resolver-dns",
-                "io.netty:netty-transport",
-                "org.redisson:redisson"
-            ]
-        },
-        "io.netty:netty-handler": {
-            "locked": "4.1.41.Final",
-            "transitive": [
-                "org.redisson:redisson"
-            ]
-        },
-        "io.netty:netty-resolver": {
-            "locked": "4.1.41.Final",
-            "transitive": [
-                "io.netty:netty-resolver-dns",
-                "io.netty:netty-transport"
-            ]
-        },
-        "io.netty:netty-resolver-dns": {
-            "locked": "4.1.41.Final",
-            "transitive": [
-                "org.redisson:redisson"
-            ]
-        },
-        "io.netty:netty-transport": {
-            "locked": "4.1.41.Final",
-            "transitive": [
-                "io.netty:netty-codec",
-                "io.netty:netty-codec-dns",
-                "io.netty:netty-handler",
-                "io.netty:netty-resolver-dns",
-                "org.redisson:redisson"
-            ]
-        },
-        "io.projectreactor:reactor-core": {
-            "locked": "3.2.6.RELEASE",
-            "transitive": [
-                "org.redisson:redisson"
-            ]
-        },
-        "io.reactivex.rxjava2:rxjava": {
-            "locked": "2.2.7",
-            "transitive": [
-                "org.redisson:redisson"
-            ]
-        },
-        "io.reactivex:rxjava": {
-            "locked": "1.2.2",
-            "transitive": [
-                "com.netflix.conductor:conductor-core"
-            ]
-        },
-        "javax.cache:cache-api": {
-            "locked": "1.0.0",
-            "transitive": [
-                "org.redisson:redisson"
-            ]
-        },
-        "javax.inject:javax.inject": {
-            "locked": "1",
-            "transitive": [
-                "com.google.inject:guice",
-                "com.netflix.conductor:conductor-common"
-            ]
-        },
-        "javax.validation:validation-api": {
-            "locked": "2.0.1.Final",
-            "transitive": [
-                "com.netflix.conductor:conductor-common",
-                "com.netflix.conductor:conductor-core"
-            ]
-        },
-        "joda-time:joda-time": {
-            "locked": "2.8.1",
-            "transitive": [
-                "com.amazonaws:aws-java-sdk-core"
-            ]
-        },
-        "net.bytebuddy:byte-buddy": {
-            "locked": "1.9.16",
-            "transitive": [
-                "org.redisson:redisson"
-            ]
-        },
-        "net.minidev:accessors-smart": {
-            "locked": "1.1",
-            "transitive": [
-                "net.minidev:json-smart"
-            ]
-        },
-        "net.minidev:json-smart": {
-            "locked": "2.2.1",
-            "transitive": [
-                "com.jayway.jsonpath:json-path"
-            ]
-        },
-        "org.apache.bval:bval-jsr": {
-            "locked": "2.0.3",
-            "transitive": [
-                "com.netflix.conductor:conductor-common",
-                "com.netflix.conductor:conductor-core"
-            ]
-        },
-        "org.apache.commons:commons-lang3": {
-            "locked": "3.0",
-            "transitive": [
-                "com.netflix.conductor:conductor-common",
-                "com.netflix.conductor:conductor-core"
-            ]
-        },
-        "org.apache.httpcomponents:httpclient": {
-            "locked": "4.5.2",
-            "transitive": [
-                "com.amazonaws:aws-java-sdk-core"
-            ]
-        },
-        "org.apache.httpcomponents:httpcore": {
-            "locked": "4.4.4",
-            "transitive": [
-                "org.apache.httpcomponents:httpclient"
-            ]
-        },
-        "org.glassfish:javax.el": {
-            "locked": "3.0.0",
-            "transitive": [
-                "com.netflix.conductor:conductor-common",
-                "com.netflix.conductor:conductor-core"
-            ]
-        },
-        "org.javassist:javassist": {
-            "locked": "3.21.0-GA",
-            "transitive": [
-                "de.ruedigermoeller:fst"
-            ]
-        },
-        "org.jodd:jodd-bean": {
-            "locked": "5.0.13",
-            "transitive": [
-                "org.redisson:redisson"
-            ]
-        },
-        "org.jodd:jodd-core": {
-            "locked": "5.0.13",
-            "transitive": [
-                "org.jodd:jodd-bean"
-            ]
-        },
-        "org.objenesis:objenesis": {
-            "locked": "2.5.1",
-            "transitive": [
-                "de.ruedigermoeller:fst"
-            ]
-        },
-        "org.ow2.asm:asm": {
-            "locked": "5.0.3",
-            "transitive": [
-                "net.minidev:accessors-smart"
-            ]
-        },
-        "org.reactivestreams:reactive-streams": {
-            "locked": "1.0.2",
-            "transitive": [
-                "io.projectreactor:reactor-core",
-                "io.reactivex.rxjava2:rxjava"
-            ]
-=======
             "locked": "3.13.3"
->>>>>>> 9a3b9f4d
         },
         "org.slf4j:jul-to-slf4j": {
             "locked": "1.7.30",
@@ -1752,27 +179,6 @@
             ]
         },
         "org.slf4j:slf4j-api": {
-<<<<<<< HEAD
-            "locked": "1.7.25",
-            "transitive": [
-                "com.jayway.jsonpath:json-path",
-                "com.netflix.conductor:conductor-common",
-                "com.netflix.servo:servo-core",
-                "com.netflix.spectator:spectator-api",
-                "org.redisson:redisson"
-            ]
-        },
-        "org.yaml:snakeyaml": {
-            "locked": "1.23",
-            "transitive": [
-                "com.fasterxml.jackson.dataformat:jackson-dataformat-yaml"
-            ]
-        },
-        "software.amazon.ion:ion-java": {
-            "locked": "1.0.1",
-            "transitive": [
-                "com.amazonaws:aws-java-sdk-core"
-=======
             "locked": "1.7.30",
             "transitive": [
                 "org.redisson:redisson",
@@ -1858,60 +264,10 @@
                 "com.fasterxml.jackson.dataformat:jackson-dataformat-yaml",
                 "org.redisson:redisson",
                 "org.springframework.boot:spring-boot-starter"
->>>>>>> 9a3b9f4d
             ]
         }
     },
     "runtimeClasspath": {
-<<<<<<< HEAD
-        "aopalliance:aopalliance": {
-            "locked": "1.0",
-            "transitive": [
-                "com.google.inject:guice"
-            ]
-        },
-        "com.amazonaws:aws-java-sdk-core": {
-            "locked": "1.11.86",
-            "transitive": [
-                "com.amazonaws:aws-java-sdk-kms",
-                "com.amazonaws:aws-java-sdk-s3"
-            ]
-        },
-        "com.amazonaws:aws-java-sdk-kms": {
-            "locked": "1.11.86",
-            "transitive": [
-                "com.amazonaws:aws-java-sdk-s3"
-            ]
-        },
-        "com.amazonaws:aws-java-sdk-s3": {
-            "locked": "1.11.86",
-            "transitive": [
-                "com.netflix.conductor:conductor-core"
-            ]
-        },
-        "com.amazonaws:jmespath-java": {
-            "locked": "1.11.86",
-            "transitive": [
-                "com.amazonaws:aws-java-sdk-kms",
-                "com.amazonaws:aws-java-sdk-s3"
-            ]
-        },
-        "com.fasterxml.jackson.core:jackson-annotations": {
-            "locked": "2.10.0",
-            "transitive": [
-                "com.fasterxml.jackson.core:jackson-databind"
-            ]
-        },
-        "com.fasterxml.jackson.core:jackson-core": {
-            "locked": "2.10.0",
-            "transitive": [
-                "com.fasterxml.jackson.core:jackson-databind",
-                "com.fasterxml.jackson.dataformat:jackson-dataformat-cbor",
-                "com.fasterxml.jackson.dataformat:jackson-dataformat-yaml",
-                "com.netflix.conductor:conductor-common",
-                "com.netflix.conductor:conductor-core",
-                "de.ruedigermoeller:fst",
-=======
         "com.fasterxml.jackson.core:jackson-annotations": {
             "locked": "2.11.0",
             "transitive": [
@@ -1926,39 +282,20 @@
                 "com.fasterxml.jackson.dataformat:jackson-dataformat-yaml",
                 "com.netflix.conductor:conductor-common",
                 "com.netflix.conductor:conductor-core",
->>>>>>> 9a3b9f4d
                 "org.redisson:redisson"
             ]
         },
         "com.fasterxml.jackson.core:jackson-databind": {
-<<<<<<< HEAD
-            "locked": "2.10.0",
-            "transitive": [
-                "com.amazonaws:aws-java-sdk-core",
-                "com.amazonaws:jmespath-java",
-=======
             "locked": "2.11.0",
             "transitive": [
                 "com.fasterxml.jackson.dataformat:jackson-dataformat-yaml",
->>>>>>> 9a3b9f4d
                 "com.netflix.conductor:conductor-common",
                 "com.netflix.conductor:conductor-core",
                 "org.redisson:redisson"
             ]
         },
-<<<<<<< HEAD
-        "com.fasterxml.jackson.dataformat:jackson-dataformat-cbor": {
-            "locked": "2.6.6",
-            "transitive": [
-                "com.amazonaws:aws-java-sdk-core"
-            ]
-        },
-        "com.fasterxml.jackson.dataformat:jackson-dataformat-yaml": {
-            "locked": "2.9.10",
-=======
         "com.fasterxml.jackson.dataformat:jackson-dataformat-yaml": {
             "locked": "2.11.0",
->>>>>>> 9a3b9f4d
             "transitive": [
                 "org.redisson:redisson"
             ]
@@ -1974,7 +311,6 @@
             "transitive": [
                 "com.netflix.conductor:conductor-common"
             ]
-<<<<<<< HEAD
         },
         "com.google.code.findbugs:jsr305": {
             "locked": "2.0.2",
@@ -1986,31 +322,18 @@
             "locked": "19.0",
             "transitive": [
                 "com.github.rholder:guava-retrying",
-                "com.google.inject:guice",
                 "com.netflix.servo:servo-core"
             ]
         },
-        "com.google.inject.extensions:guice-multibindings": {
-            "locked": "4.1.0",
-            "transitive": [
-                "com.netflix.conductor:conductor-core"
-            ]
-        },
-        "com.google.inject:guice": {
-            "locked": "4.1.0",
-            "transitive": [
-                "com.google.inject.extensions:guice-multibindings",
-                "com.netflix.conductor:conductor-core"
-            ]
-        },
         "com.google.protobuf:protobuf-java": {
-            "locked": "3.5.1",
-            "transitive": [
-                "com.netflix.conductor:conductor-common"
+            "locked": "3.13.0",
+            "transitive": [
+                "com.netflix.conductor:conductor-common",
+                "com.netflix.conductor:conductor-core"
             ]
         },
         "com.jayway.jsonpath:json-path": {
-            "locked": "2.2.0",
+            "locked": "2.4.0",
             "transitive": [
                 "com.netflix.conductor:conductor-core"
             ]
@@ -2025,44 +348,44 @@
             "project": true
         },
         "com.netflix.servo:servo-core": {
-            "locked": "0.12.17",
+            "locked": "0.13.0",
             "transitive": [
                 "com.netflix.conductor:conductor-core"
             ]
         },
         "com.netflix.spectator:spectator-api": {
-            "locked": "0.68.0",
-            "transitive": [
-                "com.netflix.conductor:conductor-core"
+            "locked": "0.122.0",
+            "transitive": [
+                "com.netflix.conductor:conductor-core",
+                "com.netflix.servo:servo-core"
             ]
         },
         "com.spotify:completable-futures": {
-            "locked": "0.3.1",
-            "transitive": [
-                "com.netflix.conductor:conductor-core"
-            ]
-        },
-        "commons-codec:commons-codec": {
-            "locked": "1.9",
-            "transitive": [
-                "org.apache.httpcomponents:httpclient"
-            ]
-        },
-        "commons-logging:commons-logging": {
-            "locked": "1.2",
-            "transitive": [
-                "com.amazonaws:aws-java-sdk-core",
-                "org.apache.httpcomponents:httpclient"
-            ]
-        },
-        "de.ruedigermoeller:fst": {
-            "locked": "2.57",
-            "transitive": [
-                "org.redisson:redisson"
+            "locked": "0.3.3",
+            "transitive": [
+                "com.netflix.conductor:conductor-core"
+            ]
+        },
+        "com.sun.activation:jakarta.activation": {
+            "locked": "1.2.2",
+            "transitive": [
+                "org.glassfish.jaxb:jaxb-runtime"
+            ]
+        },
+        "com.sun.istack:istack-commons-runtime": {
+            "locked": "3.0.11",
+            "transitive": [
+                "org.glassfish.jaxb:jaxb-runtime"
+            ]
+        },
+        "commons-io:commons-io": {
+            "locked": "2.7",
+            "transitive": [
+                "com.netflix.conductor:conductor-core"
             ]
         },
         "io.netty:netty-buffer": {
-            "locked": "4.1.41.Final",
+            "locked": "4.1.50.Final",
             "transitive": [
                 "io.netty:netty-codec",
                 "io.netty:netty-codec-dns",
@@ -2073,7 +396,7 @@
             ]
         },
         "io.netty:netty-codec": {
-            "locked": "4.1.41.Final",
+            "locked": "4.1.50.Final",
             "transitive": [
                 "io.netty:netty-codec-dns",
                 "io.netty:netty-handler",
@@ -2082,13 +405,13 @@
             ]
         },
         "io.netty:netty-codec-dns": {
-            "locked": "4.1.41.Final",
+            "locked": "4.1.50.Final",
             "transitive": [
                 "io.netty:netty-resolver-dns"
             ]
         },
         "io.netty:netty-common": {
-            "locked": "4.1.41.Final",
+            "locked": "4.1.50.Final",
             "transitive": [
                 "io.netty:netty-buffer",
                 "io.netty:netty-codec",
@@ -2101,26 +424,27 @@
             ]
         },
         "io.netty:netty-handler": {
-            "locked": "4.1.41.Final",
+            "locked": "4.1.50.Final",
             "transitive": [
                 "org.redisson:redisson"
             ]
         },
         "io.netty:netty-resolver": {
-            "locked": "4.1.41.Final",
-            "transitive": [
+            "locked": "4.1.50.Final",
+            "transitive": [
+                "io.netty:netty-handler",
                 "io.netty:netty-resolver-dns",
                 "io.netty:netty-transport"
             ]
         },
         "io.netty:netty-resolver-dns": {
-            "locked": "4.1.41.Final",
+            "locked": "4.1.50.Final",
             "transitive": [
                 "org.redisson:redisson"
             ]
         },
         "io.netty:netty-transport": {
-            "locked": "4.1.41.Final",
+            "locked": "4.1.50.Final",
             "transitive": [
                 "io.netty:netty-codec",
                 "io.netty:netty-codec-dns",
@@ -2130,104 +454,107 @@
             ]
         },
         "io.projectreactor:reactor-core": {
-            "locked": "3.2.6.RELEASE",
+            "locked": "3.3.6.RELEASE",
             "transitive": [
                 "org.redisson:redisson"
             ]
         },
         "io.reactivex.rxjava2:rxjava": {
-            "locked": "2.2.7",
+            "locked": "2.2.19",
             "transitive": [
                 "org.redisson:redisson"
             ]
         },
         "io.reactivex:rxjava": {
-            "locked": "1.2.2",
-            "transitive": [
-                "com.netflix.conductor:conductor-core"
+            "locked": "1.3.8",
+            "transitive": [
+                "com.netflix.conductor:conductor-core"
+            ]
+        },
+        "jakarta.xml.bind:jakarta.xml.bind-api": {
+            "locked": "2.3.3",
+            "transitive": [
+                "org.glassfish.jaxb:jaxb-runtime"
+            ]
+        },
+        "javax.activation:activation": {
+            "locked": "1.1.1",
+            "transitive": [
+                "com.netflix.conductor:conductor-core"
+            ]
+        },
+        "javax.activation:javax.activation-api": {
+            "locked": "1.2.0",
+            "transitive": [
+                "javax.xml.bind:jaxb-api"
             ]
         },
         "javax.cache:cache-api": {
-            "locked": "1.0.0",
-            "transitive": [
-                "org.redisson:redisson"
-            ]
-        },
-        "javax.inject:javax.inject": {
-            "locked": "1",
-            "transitive": [
-                "com.google.inject:guice",
-                "com.netflix.conductor:conductor-common"
-            ]
-        },
-        "javax.validation:validation-api": {
-            "locked": "2.0.1.Final",
+            "locked": "1.1.1",
+            "transitive": [
+                "org.redisson:redisson"
+            ]
+        },
+        "javax.xml.bind:jaxb-api": {
+            "locked": "2.3.1",
+            "transitive": [
+                "com.netflix.conductor:conductor-core"
+            ]
+        },
+        "net.bytebuddy:byte-buddy": {
+            "locked": "1.10.11",
+            "transitive": [
+                "org.redisson:redisson"
+            ]
+        },
+        "net.minidev:accessors-smart": {
+            "locked": "1.2",
+            "transitive": [
+                "net.minidev:json-smart"
+            ]
+        },
+        "net.minidev:json-smart": {
+            "locked": "2.3",
+            "transitive": [
+                "com.jayway.jsonpath:json-path"
+            ]
+        },
+        "org.apache.bval:bval-jsr": {
+            "locked": "2.0.5",
             "transitive": [
                 "com.netflix.conductor:conductor-common",
                 "com.netflix.conductor:conductor-core"
             ]
         },
-        "joda-time:joda-time": {
-            "locked": "2.8.1",
-            "transitive": [
-                "com.amazonaws:aws-java-sdk-core"
-            ]
-        },
-        "net.bytebuddy:byte-buddy": {
-            "locked": "1.9.16",
-            "transitive": [
-                "org.redisson:redisson"
-            ]
-        },
-        "net.minidev:accessors-smart": {
-            "locked": "1.1",
-            "transitive": [
-                "net.minidev:json-smart"
-            ]
-        },
-        "net.minidev:json-smart": {
-            "locked": "2.2.1",
-            "transitive": [
-                "com.jayway.jsonpath:json-path"
-            ]
-        },
-        "org.apache.bval:bval-jsr": {
-            "locked": "2.0.3",
+        "org.apache.commons:commons-lang3": {
+            "locked": "3.10",
             "transitive": [
                 "com.netflix.conductor:conductor-common",
                 "com.netflix.conductor:conductor-core"
             ]
         },
-        "org.apache.commons:commons-lang3": {
-            "locked": "3.0",
-            "transitive": [
-                "com.netflix.conductor:conductor-common",
-                "com.netflix.conductor:conductor-core"
-            ]
-        },
-        "org.apache.httpcomponents:httpclient": {
-            "locked": "4.5.2",
-            "transitive": [
-                "com.amazonaws:aws-java-sdk-core"
-            ]
-        },
-        "org.apache.httpcomponents:httpcore": {
-            "locked": "4.4.4",
-            "transitive": [
-                "org.apache.httpcomponents:httpclient"
-            ]
-        },
-        "org.glassfish:javax.el": {
-            "locked": "3.0.0",
-            "transitive": [
-                "com.netflix.conductor:conductor-common",
-                "com.netflix.conductor:conductor-core"
-            ]
-        },
-        "org.javassist:javassist": {
-            "locked": "3.21.0-GA",
-            "transitive": [
-                "de.ruedigermoeller:fst"
+        "org.glassfish.jaxb:jaxb-runtime": {
+            "locked": "2.3.3",
+            "transitive": [
+                "com.netflix.conductor:conductor-core"
+            ]
+        },
+        "org.glassfish.jaxb:txw2": {
+            "locked": "2.3.3",
+            "transitive": [
+                "org.glassfish.jaxb:jaxb-runtime"
+            ]
+        },
+        "org.jboss.marshalling:jboss-marshalling": {
+            "locked": "2.0.9.Final",
+            "transitive": [
+                "org.jboss.marshalling:jboss-marshalling-river"
+            ]
+        },
+        "org.jboss.marshalling:jboss-marshalling-river": {
+            "locked": "2.0.9.Final",
+            "transitive": [
+                "org.redisson:redisson"
             ]
         },
         "org.jodd:jodd-bean": {
@@ -2242,253 +569,92 @@
                 "org.jodd:jodd-bean"
             ]
         },
-        "org.objenesis:objenesis": {
-            "locked": "2.5.1",
-            "transitive": [
-                "de.ruedigermoeller:fst"
-            ]
-        },
         "org.ow2.asm:asm": {
-            "locked": "5.0.3",
+            "locked": "5.0.4",
             "transitive": [
                 "net.minidev:accessors-smart"
             ]
         },
         "org.reactivestreams:reactive-streams": {
-            "locked": "1.0.2",
+            "locked": "1.0.3",
             "transitive": [
                 "io.projectreactor:reactor-core",
                 "io.reactivex.rxjava2:rxjava"
             ]
         },
         "org.redisson:redisson": {
-            "locked": "3.11.4",
-            "requested": "3.11.4"
+            "locked": "3.13.3"
         },
         "org.slf4j:slf4j-api": {
-            "locked": "1.7.25",
+            "locked": "1.7.30",
             "transitive": [
                 "com.jayway.jsonpath:json-path",
-                "com.netflix.conductor:conductor-common",
                 "com.netflix.servo:servo-core",
                 "com.netflix.spectator:spectator-api",
                 "org.redisson:redisson"
             ]
         },
         "org.yaml:snakeyaml": {
-            "locked": "1.23",
-            "transitive": [
-                "com.fasterxml.jackson.dataformat:jackson-dataformat-yaml"
-            ]
-        },
-        "software.amazon.ion:ion-java": {
-            "locked": "1.0.1",
-            "transitive": [
-                "com.amazonaws:aws-java-sdk-core"
+            "locked": "1.26",
+            "transitive": [
+                "com.fasterxml.jackson.dataformat:jackson-dataformat-yaml",
+                "org.redisson:redisson"
             ]
         }
     },
-    "testCompile": {
-        "aopalliance:aopalliance": {
-            "locked": "1.0",
-            "transitive": [
-                "com.google.inject:guice"
-            ]
-        },
-        "com.amazonaws:aws-java-sdk-core": {
-            "locked": "1.11.86",
-            "transitive": [
-                "com.amazonaws:aws-java-sdk-kms",
-                "com.amazonaws:aws-java-sdk-s3"
-            ]
-        },
-        "com.amazonaws:aws-java-sdk-kms": {
-            "locked": "1.11.86",
-            "transitive": [
-                "com.amazonaws:aws-java-sdk-s3"
-            ]
-        },
-        "com.amazonaws:aws-java-sdk-s3": {
-            "locked": "1.11.86",
-            "transitive": [
-                "com.netflix.conductor:conductor-core"
-            ]
-        },
-        "com.amazonaws:jmespath-java": {
-            "locked": "1.11.86",
-            "transitive": [
-                "com.amazonaws:aws-java-sdk-kms",
-                "com.amazonaws:aws-java-sdk-s3"
-            ]
-        },
+    "testCompileClasspath": {
         "com.fasterxml.jackson.core:jackson-annotations": {
-            "locked": "2.10.0",
+            "locked": "2.11.0",
             "transitive": [
                 "com.fasterxml.jackson.core:jackson-databind"
             ]
         },
         "com.fasterxml.jackson.core:jackson-core": {
-            "locked": "2.10.0",
+            "locked": "2.11.0",
             "transitive": [
                 "com.fasterxml.jackson.core:jackson-databind",
-                "com.fasterxml.jackson.dataformat:jackson-dataformat-cbor",
                 "com.fasterxml.jackson.dataformat:jackson-dataformat-yaml",
-                "com.netflix.conductor:conductor-common",
-                "com.netflix.conductor:conductor-core",
-                "de.ruedigermoeller:fst",
                 "org.redisson:redisson"
             ]
         },
         "com.fasterxml.jackson.core:jackson-databind": {
-            "locked": "2.10.0",
-            "transitive": [
-                "com.amazonaws:aws-java-sdk-core",
-                "com.amazonaws:jmespath-java",
-                "com.netflix.conductor:conductor-common",
-                "com.netflix.conductor:conductor-core",
-                "org.redisson:redisson"
-            ]
-        },
-        "com.fasterxml.jackson.dataformat:jackson-dataformat-cbor": {
-            "locked": "2.6.6",
-            "transitive": [
-                "com.amazonaws:aws-java-sdk-core"
+            "locked": "2.11.0",
+            "transitive": [
+                "com.fasterxml.jackson.dataformat:jackson-dataformat-yaml",
+                "org.redisson:redisson"
             ]
         },
         "com.fasterxml.jackson.dataformat:jackson-dataformat-yaml": {
-            "locked": "2.9.10",
+            "locked": "2.11.0",
             "transitive": [
                 "org.redisson:redisson"
             ]
         },
         "com.github.kstyrc:embedded-redis": {
-            "locked": "0.6",
-            "requested": "0.6"
-        },
-        "com.github.rholder:guava-retrying": {
-            "locked": "2.0.0",
-            "transitive": [
-                "com.netflix.conductor:conductor-common"
-            ]
-        },
-        "com.github.vmg.protogen:protogen-annotations": {
-            "locked": "1.0.0",
-            "transitive": [
-                "com.netflix.conductor:conductor-common"
-            ]
-        },
-        "com.google.code.findbugs:jsr305": {
-            "locked": "2.0.2",
-            "transitive": [
-                "com.github.rholder:guava-retrying"
-            ]
+            "locked": "0.6"
         },
         "com.google.guava:guava": {
-            "locked": "19.0",
-            "transitive": [
-                "com.github.kstyrc:embedded-redis",
-                "com.github.rholder:guava-retrying",
-                "com.google.inject:guice",
-                "com.netflix.servo:servo-core"
-            ]
-        },
-        "com.google.inject.extensions:guice-multibindings": {
-            "locked": "4.1.0",
-            "transitive": [
-                "com.netflix.conductor:conductor-core"
-            ]
-        },
-        "com.google.inject:guice": {
-            "locked": "4.1.0",
-            "transitive": [
-                "com.google.inject.extensions:guice-multibindings",
-                "com.netflix.conductor:conductor-core"
-            ]
-        },
-        "com.google.protobuf:protobuf-java": {
-            "locked": "3.5.1",
-            "transitive": [
-                "com.netflix.conductor:conductor-common"
-            ]
-        },
-        "com.jayway.jsonpath:json-path": {
-            "locked": "2.2.0",
-=======
-        },
-        "com.google.code.findbugs:jsr305": {
-            "locked": "2.0.2",
-            "transitive": [
-                "com.github.rholder:guava-retrying"
-            ]
-        },
-        "com.google.guava:guava": {
-            "locked": "19.0",
-            "transitive": [
-                "com.github.rholder:guava-retrying",
-                "com.netflix.servo:servo-core"
-            ]
-        },
-        "com.google.protobuf:protobuf-java": {
-            "locked": "3.13.0",
-            "transitive": [
-                "com.netflix.conductor:conductor-common",
-                "com.netflix.conductor:conductor-core"
+            "locked": "18.0",
+            "transitive": [
+                "com.github.kstyrc:embedded-redis"
             ]
         },
         "com.jayway.jsonpath:json-path": {
             "locked": "2.4.0",
->>>>>>> 9a3b9f4d
-            "transitive": [
-                "com.netflix.conductor:conductor-core"
+            "transitive": [
+                "org.springframework.boot:spring-boot-starter-test"
             ]
         },
         "com.netflix.conductor:conductor-common": {
-            "project": true,
-            "transitive": [
-                "com.netflix.conductor:conductor-core"
-            ]
+            "project": true
         },
         "com.netflix.conductor:conductor-core": {
             "project": true
         },
-        "com.netflix.servo:servo-core": {
-<<<<<<< HEAD
-            "locked": "0.12.17",
-=======
-            "locked": "0.13.0",
->>>>>>> 9a3b9f4d
-            "transitive": [
-                "com.netflix.conductor:conductor-core"
-            ]
-        },
-        "com.netflix.spectator:spectator-api": {
-<<<<<<< HEAD
-            "locked": "0.68.0",
-            "transitive": [
-                "com.netflix.conductor:conductor-core"
-            ]
-        },
-        "com.spotify:completable-futures": {
-            "locked": "0.3.1",
-=======
-            "locked": "0.122.0",
-            "transitive": [
-                "com.netflix.conductor:conductor-core",
-                "com.netflix.servo:servo-core"
-            ]
-        },
-        "com.spotify:completable-futures": {
-            "locked": "0.3.3",
->>>>>>> 9a3b9f4d
-            "transitive": [
-                "com.netflix.conductor:conductor-core"
-            ]
-        },
-<<<<<<< HEAD
-        "commons-codec:commons-codec": {
-            "locked": "1.9",
-            "transitive": [
-                "org.apache.httpcomponents:httpclient"
+        "com.vaadin.external.google:android-json": {
+            "locked": "0.0.20131108.vaadin1",
+            "transitive": [
+                "org.skyscreamer:jsonassert"
             ]
         },
         "commons-io:commons-io": {
@@ -2497,43 +663,8 @@
                 "com.github.kstyrc:embedded-redis"
             ]
         },
-        "commons-logging:commons-logging": {
-            "locked": "1.2",
-            "transitive": [
-                "com.amazonaws:aws-java-sdk-core",
-                "org.apache.httpcomponents:httpclient"
-            ]
-        },
-        "de.ruedigermoeller:fst": {
-            "locked": "2.57",
-            "transitive": [
-                "org.redisson:redisson"
-            ]
-        },
         "io.netty:netty-buffer": {
-            "locked": "4.1.41.Final",
-=======
-        "com.sun.activation:jakarta.activation": {
-            "locked": "1.2.2",
-            "transitive": [
-                "org.glassfish.jaxb:jaxb-runtime"
-            ]
-        },
-        "com.sun.istack:istack-commons-runtime": {
-            "locked": "3.0.11",
-            "transitive": [
-                "org.glassfish.jaxb:jaxb-runtime"
-            ]
-        },
-        "commons-io:commons-io": {
-            "locked": "2.7",
-            "transitive": [
-                "com.netflix.conductor:conductor-core"
-            ]
-        },
-        "io.netty:netty-buffer": {
-            "locked": "4.1.50.Final",
->>>>>>> 9a3b9f4d
+            "locked": "4.1.50.Final",
             "transitive": [
                 "io.netty:netty-codec",
                 "io.netty:netty-codec-dns",
@@ -2544,11 +675,7 @@
             ]
         },
         "io.netty:netty-codec": {
-<<<<<<< HEAD
-            "locked": "4.1.41.Final",
-=======
-            "locked": "4.1.50.Final",
->>>>>>> 9a3b9f4d
+            "locked": "4.1.50.Final",
             "transitive": [
                 "io.netty:netty-codec-dns",
                 "io.netty:netty-handler",
@@ -2557,21 +684,13 @@
             ]
         },
         "io.netty:netty-codec-dns": {
-<<<<<<< HEAD
-            "locked": "4.1.41.Final",
-=======
-            "locked": "4.1.50.Final",
->>>>>>> 9a3b9f4d
+            "locked": "4.1.50.Final",
             "transitive": [
                 "io.netty:netty-resolver-dns"
             ]
         },
         "io.netty:netty-common": {
-<<<<<<< HEAD
-            "locked": "4.1.41.Final",
-=======
-            "locked": "4.1.50.Final",
->>>>>>> 9a3b9f4d
+            "locked": "4.1.50.Final",
             "transitive": [
                 "io.netty:netty-buffer",
                 "io.netty:netty-codec",
@@ -2584,44 +703,27 @@
             ]
         },
         "io.netty:netty-handler": {
-<<<<<<< HEAD
-            "locked": "4.1.41.Final",
-=======
-            "locked": "4.1.50.Final",
->>>>>>> 9a3b9f4d
+            "locked": "4.1.50.Final",
             "transitive": [
                 "org.redisson:redisson"
             ]
         },
         "io.netty:netty-resolver": {
-<<<<<<< HEAD
-            "locked": "4.1.41.Final",
-            "transitive": [
-=======
-            "locked": "4.1.50.Final",
-            "transitive": [
-                "io.netty:netty-handler",
->>>>>>> 9a3b9f4d
+            "locked": "4.1.50.Final",
+            "transitive": [
+                "io.netty:netty-handler",
                 "io.netty:netty-resolver-dns",
                 "io.netty:netty-transport"
             ]
         },
         "io.netty:netty-resolver-dns": {
-<<<<<<< HEAD
-            "locked": "4.1.41.Final",
-=======
-            "locked": "4.1.50.Final",
->>>>>>> 9a3b9f4d
+            "locked": "4.1.50.Final",
             "transitive": [
                 "org.redisson:redisson"
             ]
         },
         "io.netty:netty-transport": {
-<<<<<<< HEAD
-            "locked": "4.1.41.Final",
-=======
-            "locked": "4.1.50.Final",
->>>>>>> 9a3b9f4d
+            "locked": "4.1.50.Final",
             "transitive": [
                 "io.netty:netty-codec",
                 "io.netty:netty-codec-dns",
@@ -2631,99 +733,58 @@
             ]
         },
         "io.projectreactor:reactor-core": {
-<<<<<<< HEAD
-            "locked": "3.2.6.RELEASE",
-=======
             "locked": "3.3.6.RELEASE",
->>>>>>> 9a3b9f4d
             "transitive": [
                 "org.redisson:redisson"
             ]
         },
         "io.reactivex.rxjava2:rxjava": {
-<<<<<<< HEAD
-            "locked": "2.2.7",
-=======
             "locked": "2.2.19",
->>>>>>> 9a3b9f4d
-            "transitive": [
-                "org.redisson:redisson"
-            ]
-        },
-        "io.reactivex:rxjava": {
-<<<<<<< HEAD
+            "transitive": [
+                "org.redisson:redisson"
+            ]
+        },
+        "jakarta.activation:jakarta.activation-api": {
             "locked": "1.2.2",
-=======
-            "locked": "1.3.8",
->>>>>>> 9a3b9f4d
-            "transitive": [
-                "com.netflix.conductor:conductor-core"
-            ]
-        },
-<<<<<<< HEAD
-        "javax.cache:cache-api": {
-            "locked": "1.0.0",
-=======
+            "transitive": [
+                "jakarta.xml.bind:jakarta.xml.bind-api"
+            ]
+        },
+        "jakarta.annotation:jakarta.annotation-api": {
+            "locked": "1.3.5",
+            "transitive": [
+                "org.springframework.boot:spring-boot-starter"
+            ]
+        },
         "jakarta.xml.bind:jakarta.xml.bind-api": {
             "locked": "2.3.3",
             "transitive": [
-                "org.glassfish.jaxb:jaxb-runtime"
-            ]
-        },
-        "javax.activation:activation": {
-            "locked": "1.1.1",
-            "transitive": [
-                "com.netflix.conductor:conductor-core"
-            ]
-        },
-        "javax.activation:javax.activation-api": {
-            "locked": "1.2.0",
-            "transitive": [
-                "javax.xml.bind:jaxb-api"
+                "org.springframework.boot:spring-boot-starter-test"
             ]
         },
         "javax.cache:cache-api": {
             "locked": "1.1.1",
->>>>>>> 9a3b9f4d
-            "transitive": [
-                "org.redisson:redisson"
-            ]
-        },
-<<<<<<< HEAD
-        "javax.inject:javax.inject": {
-            "locked": "1",
-            "transitive": [
-                "com.google.inject:guice",
-                "com.netflix.conductor:conductor-common"
-            ]
-        },
-        "javax.validation:validation-api": {
-            "locked": "2.0.1.Final",
-            "transitive": [
-                "com.netflix.conductor:conductor-common",
-                "com.netflix.conductor:conductor-core"
-            ]
-        },
-        "joda-time:joda-time": {
-            "locked": "2.8.1",
-            "transitive": [
-                "com.amazonaws:aws-java-sdk-core"
+            "transitive": [
+                "org.redisson:redisson"
             ]
         },
         "junit:junit": {
-            "locked": "4.12",
-            "requested": "4.12"
-=======
-        "javax.xml.bind:jaxb-api": {
-            "locked": "2.3.1",
-            "transitive": [
-                "com.netflix.conductor:conductor-core"
+            "locked": "4.13",
+            "transitive": [
+                "org.junit.vintage:junit-vintage-engine"
             ]
         },
         "net.bytebuddy:byte-buddy": {
             "locked": "1.10.11",
             "transitive": [
-                "org.redisson:redisson"
+                "org.mockito:mockito-core",
+                "org.redisson:redisson"
+            ]
+        },
+        "net.bytebuddy:byte-buddy-agent": {
+            "locked": "1.10.11",
+            "transitive": [
+                "org.mockito:mockito-core"
             ]
         },
         "net.minidev:accessors-smart": {
@@ -2733,727 +794,6 @@
             ]
         },
         "net.minidev:json-smart": {
-            "locked": "2.3",
-            "transitive": [
-                "com.jayway.jsonpath:json-path"
-            ]
->>>>>>> 9a3b9f4d
-        },
-        "log4j:log4j": {
-            "locked": "1.2.17",
-            "transitive": [
-                "org.slf4j:slf4j-log4j12"
-            ]
-        },
-        "net.bytebuddy:byte-buddy": {
-            "locked": "1.9.16",
-            "transitive": [
-                "org.mockito:mockito-core",
-                "org.redisson:redisson"
-            ]
-        },
-        "net.bytebuddy:byte-buddy-agent": {
-            "locked": "1.9.10",
-            "transitive": [
-                "org.mockito:mockito-core"
-            ]
-        },
-        "net.minidev:accessors-smart": {
-            "locked": "1.1",
-            "transitive": [
-                "net.minidev:json-smart"
-            ]
-        },
-        "net.minidev:json-smart": {
-            "locked": "2.2.1",
-            "transitive": [
-                "com.jayway.jsonpath:json-path"
-            ]
-        },
-        "org.apache.bval:bval-jsr": {
-<<<<<<< HEAD
-            "locked": "2.0.3",
-=======
-            "locked": "2.0.5",
->>>>>>> 9a3b9f4d
-            "transitive": [
-                "com.netflix.conductor:conductor-common",
-                "com.netflix.conductor:conductor-core"
-            ]
-        },
-        "org.apache.commons:commons-lang3": {
-<<<<<<< HEAD
-            "locked": "3.0",
-=======
-            "locked": "3.10",
->>>>>>> 9a3b9f4d
-            "transitive": [
-                "com.netflix.conductor:conductor-common",
-                "com.netflix.conductor:conductor-core"
-            ]
-        },
-<<<<<<< HEAD
-        "org.apache.httpcomponents:httpclient": {
-            "locked": "4.5.2",
-            "transitive": [
-                "com.amazonaws:aws-java-sdk-core"
-            ]
-        },
-        "org.apache.httpcomponents:httpcore": {
-            "locked": "4.4.4",
-            "transitive": [
-                "org.apache.httpcomponents:httpclient"
-            ]
-        },
-        "org.glassfish:javax.el": {
-            "locked": "3.0.0",
-            "transitive": [
-                "com.netflix.conductor:conductor-common",
-                "com.netflix.conductor:conductor-core"
-            ]
-        },
-        "org.hamcrest:hamcrest-core": {
-            "locked": "1.3",
-            "transitive": [
-                "junit:junit"
-            ]
-        },
-        "org.javassist:javassist": {
-            "locked": "3.21.0-GA",
-            "transitive": [
-                "de.ruedigermoeller:fst"
-=======
-        "org.glassfish.jaxb:jaxb-runtime": {
-            "locked": "2.3.3",
-            "transitive": [
-                "com.netflix.conductor:conductor-core"
-            ]
-        },
-        "org.glassfish.jaxb:txw2": {
-            "locked": "2.3.3",
-            "transitive": [
-                "org.glassfish.jaxb:jaxb-runtime"
-            ]
-        },
-        "org.jboss.marshalling:jboss-marshalling": {
-            "locked": "2.0.9.Final",
-            "transitive": [
-                "org.jboss.marshalling:jboss-marshalling-river"
-            ]
-        },
-        "org.jboss.marshalling:jboss-marshalling-river": {
-            "locked": "2.0.9.Final",
-            "transitive": [
-                "org.redisson:redisson"
->>>>>>> 9a3b9f4d
-            ]
-        },
-        "org.jodd:jodd-bean": {
-            "locked": "5.0.13",
-            "transitive": [
-                "org.redisson:redisson"
-            ]
-        },
-        "org.jodd:jodd-core": {
-            "locked": "5.0.13",
-            "transitive": [
-                "org.jodd:jodd-bean"
-            ]
-        },
-<<<<<<< HEAD
-        "org.mockito:mockito-core": {
-            "locked": "3.1.0",
-            "requested": "3.1.0"
-=======
-        "org.ow2.asm:asm": {
-            "locked": "5.0.4",
-            "transitive": [
-                "net.minidev:accessors-smart"
-            ]
-        },
-        "org.reactivestreams:reactive-streams": {
-            "locked": "1.0.3",
-            "transitive": [
-                "io.projectreactor:reactor-core",
-                "io.reactivex.rxjava2:rxjava"
-            ]
->>>>>>> 9a3b9f4d
-        },
-        "org.objenesis:objenesis": {
-            "locked": "2.6",
-            "transitive": [
-                "de.ruedigermoeller:fst",
-                "org.mockito:mockito-core"
-            ]
-        },
-        "org.ow2.asm:asm": {
-            "locked": "5.0.3",
-            "transitive": [
-                "net.minidev:accessors-smart"
-            ]
-        },
-        "org.reactivestreams:reactive-streams": {
-            "locked": "1.0.2",
-            "transitive": [
-                "io.projectreactor:reactor-core",
-                "io.reactivex.rxjava2:rxjava"
-            ]
-        },
-        "org.redisson:redisson": {
-            "locked": "3.13.3"
-        },
-        "org.slf4j:slf4j-api": {
-<<<<<<< HEAD
-            "locked": "1.8.0-alpha1",
-            "transitive": [
-                "com.jayway.jsonpath:json-path",
-                "com.netflix.conductor:conductor-common",
-                "com.netflix.servo:servo-core",
-                "com.netflix.spectator:spectator-api",
-                "org.redisson:redisson",
-                "org.slf4j:slf4j-log4j12"
-            ]
-        },
-        "org.slf4j:slf4j-log4j12": {
-            "locked": "1.8.0-alpha1",
-            "requested": "1.8.0-alpha1"
-        },
-        "org.yaml:snakeyaml": {
-            "locked": "1.23",
-            "transitive": [
-                "com.fasterxml.jackson.dataformat:jackson-dataformat-yaml"
-            ]
-        },
-        "software.amazon.ion:ion-java": {
-            "locked": "1.0.1",
-            "transitive": [
-                "com.amazonaws:aws-java-sdk-core"
-=======
-            "locked": "1.7.30",
-            "transitive": [
-                "com.jayway.jsonpath:json-path",
-                "com.netflix.servo:servo-core",
-                "com.netflix.spectator:spectator-api",
-                "org.redisson:redisson"
-            ]
-        },
-        "org.yaml:snakeyaml": {
-            "locked": "1.26",
-            "transitive": [
-                "com.fasterxml.jackson.dataformat:jackson-dataformat-yaml",
-                "org.redisson:redisson"
->>>>>>> 9a3b9f4d
-            ]
-        }
-    },
-    "testCompileClasspath": {
-<<<<<<< HEAD
-        "aopalliance:aopalliance": {
-            "locked": "1.0",
-            "transitive": [
-                "com.google.inject:guice"
-            ]
-        },
-        "com.amazonaws:aws-java-sdk-core": {
-            "locked": "1.11.86",
-            "transitive": [
-                "com.amazonaws:aws-java-sdk-kms",
-                "com.amazonaws:aws-java-sdk-s3"
-            ]
-        },
-        "com.amazonaws:aws-java-sdk-kms": {
-            "locked": "1.11.86",
-            "transitive": [
-                "com.amazonaws:aws-java-sdk-s3"
-            ]
-        },
-        "com.amazonaws:aws-java-sdk-s3": {
-            "locked": "1.11.86",
-            "transitive": [
-                "com.netflix.conductor:conductor-core"
-            ]
-        },
-        "com.amazonaws:jmespath-java": {
-            "locked": "1.11.86",
-            "transitive": [
-                "com.amazonaws:aws-java-sdk-kms",
-                "com.amazonaws:aws-java-sdk-s3"
-            ]
-        },
-        "com.fasterxml.jackson.core:jackson-annotations": {
-            "locked": "2.10.0",
-=======
-        "com.fasterxml.jackson.core:jackson-annotations": {
-            "locked": "2.11.0",
->>>>>>> 9a3b9f4d
-            "transitive": [
-                "com.fasterxml.jackson.core:jackson-databind"
-            ]
-        },
-        "com.fasterxml.jackson.core:jackson-core": {
-<<<<<<< HEAD
-            "locked": "2.10.0",
-            "transitive": [
-                "com.fasterxml.jackson.core:jackson-databind",
-                "com.fasterxml.jackson.dataformat:jackson-dataformat-cbor",
-                "com.fasterxml.jackson.dataformat:jackson-dataformat-yaml",
-                "com.netflix.conductor:conductor-common",
-                "com.netflix.conductor:conductor-core",
-                "de.ruedigermoeller:fst",
-=======
-            "locked": "2.11.0",
-            "transitive": [
-                "com.fasterxml.jackson.core:jackson-databind",
-                "com.fasterxml.jackson.dataformat:jackson-dataformat-yaml",
->>>>>>> 9a3b9f4d
-                "org.redisson:redisson"
-            ]
-        },
-        "com.fasterxml.jackson.core:jackson-databind": {
-<<<<<<< HEAD
-            "locked": "2.10.0",
-            "transitive": [
-                "com.amazonaws:aws-java-sdk-core",
-                "com.amazonaws:jmespath-java",
-                "com.netflix.conductor:conductor-common",
-                "com.netflix.conductor:conductor-core",
-                "org.redisson:redisson"
-            ]
-        },
-        "com.fasterxml.jackson.dataformat:jackson-dataformat-cbor": {
-            "locked": "2.6.6",
-            "transitive": [
-                "com.amazonaws:aws-java-sdk-core"
-            ]
-        },
-        "com.fasterxml.jackson.dataformat:jackson-dataformat-yaml": {
-            "locked": "2.9.10",
-=======
-            "locked": "2.11.0",
-            "transitive": [
-                "com.fasterxml.jackson.dataformat:jackson-dataformat-yaml",
-                "org.redisson:redisson"
-            ]
-        },
-        "com.fasterxml.jackson.dataformat:jackson-dataformat-yaml": {
-            "locked": "2.11.0",
->>>>>>> 9a3b9f4d
-            "transitive": [
-                "org.redisson:redisson"
-            ]
-        },
-        "com.github.kstyrc:embedded-redis": {
-<<<<<<< HEAD
-            "locked": "0.6",
-            "requested": "0.6"
-        },
-        "com.github.rholder:guava-retrying": {
-            "locked": "2.0.0",
-            "transitive": [
-                "com.netflix.conductor:conductor-common"
-            ]
-        },
-        "com.github.vmg.protogen:protogen-annotations": {
-            "locked": "1.0.0",
-            "transitive": [
-                "com.netflix.conductor:conductor-common"
-            ]
-        },
-        "com.google.code.findbugs:jsr305": {
-            "locked": "2.0.2",
-            "transitive": [
-                "com.github.rholder:guava-retrying"
-            ]
-        },
-        "com.google.guava:guava": {
-            "locked": "19.0",
-            "transitive": [
-                "com.github.kstyrc:embedded-redis",
-                "com.github.rholder:guava-retrying",
-                "com.google.inject:guice",
-                "com.netflix.servo:servo-core"
-            ]
-        },
-        "com.google.inject.extensions:guice-multibindings": {
-            "locked": "4.1.0",
-            "transitive": [
-                "com.netflix.conductor:conductor-core"
-            ]
-        },
-        "com.google.inject:guice": {
-            "locked": "4.1.0",
-            "transitive": [
-                "com.google.inject.extensions:guice-multibindings",
-                "com.netflix.conductor:conductor-core"
-            ]
-        },
-        "com.google.protobuf:protobuf-java": {
-            "locked": "3.5.1",
-            "transitive": [
-                "com.netflix.conductor:conductor-common"
-            ]
-        },
-        "com.jayway.jsonpath:json-path": {
-            "locked": "2.2.0",
-            "transitive": [
-                "com.netflix.conductor:conductor-core"
-            ]
-        },
-        "com.netflix.conductor:conductor-common": {
-            "project": true,
-            "transitive": [
-                "com.netflix.conductor:conductor-core"
-            ]
-=======
-            "locked": "0.6"
-        },
-        "com.google.guava:guava": {
-            "locked": "18.0",
-            "transitive": [
-                "com.github.kstyrc:embedded-redis"
-            ]
-        },
-        "com.jayway.jsonpath:json-path": {
-            "locked": "2.4.0",
-            "transitive": [
-                "org.springframework.boot:spring-boot-starter-test"
-            ]
-        },
-        "com.netflix.conductor:conductor-common": {
-            "project": true
->>>>>>> 9a3b9f4d
-        },
-        "com.netflix.conductor:conductor-core": {
-            "project": true
-        },
-<<<<<<< HEAD
-        "com.netflix.servo:servo-core": {
-            "locked": "0.12.17",
-            "transitive": [
-                "com.netflix.conductor:conductor-core"
-            ]
-        },
-        "com.netflix.spectator:spectator-api": {
-            "locked": "0.68.0",
-            "transitive": [
-                "com.netflix.conductor:conductor-core"
-            ]
-        },
-        "com.spotify:completable-futures": {
-            "locked": "0.3.1",
-            "transitive": [
-                "com.netflix.conductor:conductor-core"
-            ]
-        },
-        "commons-codec:commons-codec": {
-            "locked": "1.9",
-            "transitive": [
-                "org.apache.httpcomponents:httpclient"
-=======
-        "com.vaadin.external.google:android-json": {
-            "locked": "0.0.20131108.vaadin1",
-            "transitive": [
-                "org.skyscreamer:jsonassert"
->>>>>>> 9a3b9f4d
-            ]
-        },
-        "commons-io:commons-io": {
-            "locked": "2.4",
-            "transitive": [
-                "com.github.kstyrc:embedded-redis"
-            ]
-        },
-<<<<<<< HEAD
-        "commons-logging:commons-logging": {
-            "locked": "1.2",
-            "transitive": [
-                "com.amazonaws:aws-java-sdk-core",
-                "org.apache.httpcomponents:httpclient"
-            ]
-        },
-        "de.ruedigermoeller:fst": {
-            "locked": "2.57",
-            "transitive": [
-                "org.redisson:redisson"
-            ]
-        },
-        "io.netty:netty-buffer": {
-            "locked": "4.1.41.Final",
-=======
-        "io.netty:netty-buffer": {
-            "locked": "4.1.50.Final",
->>>>>>> 9a3b9f4d
-            "transitive": [
-                "io.netty:netty-codec",
-                "io.netty:netty-codec-dns",
-                "io.netty:netty-handler",
-                "io.netty:netty-resolver-dns",
-                "io.netty:netty-transport",
-                "org.redisson:redisson"
-            ]
-        },
-        "io.netty:netty-codec": {
-<<<<<<< HEAD
-            "locked": "4.1.41.Final",
-=======
-            "locked": "4.1.50.Final",
->>>>>>> 9a3b9f4d
-            "transitive": [
-                "io.netty:netty-codec-dns",
-                "io.netty:netty-handler",
-                "io.netty:netty-resolver-dns",
-                "org.redisson:redisson"
-            ]
-        },
-        "io.netty:netty-codec-dns": {
-<<<<<<< HEAD
-            "locked": "4.1.41.Final",
-=======
-            "locked": "4.1.50.Final",
->>>>>>> 9a3b9f4d
-            "transitive": [
-                "io.netty:netty-resolver-dns"
-            ]
-        },
-        "io.netty:netty-common": {
-<<<<<<< HEAD
-            "locked": "4.1.41.Final",
-=======
-            "locked": "4.1.50.Final",
->>>>>>> 9a3b9f4d
-            "transitive": [
-                "io.netty:netty-buffer",
-                "io.netty:netty-codec",
-                "io.netty:netty-codec-dns",
-                "io.netty:netty-handler",
-                "io.netty:netty-resolver",
-                "io.netty:netty-resolver-dns",
-                "io.netty:netty-transport",
-                "org.redisson:redisson"
-            ]
-        },
-        "io.netty:netty-handler": {
-<<<<<<< HEAD
-            "locked": "4.1.41.Final",
-=======
-            "locked": "4.1.50.Final",
->>>>>>> 9a3b9f4d
-            "transitive": [
-                "org.redisson:redisson"
-            ]
-        },
-        "io.netty:netty-resolver": {
-<<<<<<< HEAD
-            "locked": "4.1.41.Final",
-            "transitive": [
-=======
-            "locked": "4.1.50.Final",
-            "transitive": [
-                "io.netty:netty-handler",
->>>>>>> 9a3b9f4d
-                "io.netty:netty-resolver-dns",
-                "io.netty:netty-transport"
-            ]
-        },
-        "io.netty:netty-resolver-dns": {
-<<<<<<< HEAD
-            "locked": "4.1.41.Final",
-=======
-            "locked": "4.1.50.Final",
->>>>>>> 9a3b9f4d
-            "transitive": [
-                "org.redisson:redisson"
-            ]
-        },
-        "io.netty:netty-transport": {
-<<<<<<< HEAD
-            "locked": "4.1.41.Final",
-=======
-            "locked": "4.1.50.Final",
->>>>>>> 9a3b9f4d
-            "transitive": [
-                "io.netty:netty-codec",
-                "io.netty:netty-codec-dns",
-                "io.netty:netty-handler",
-                "io.netty:netty-resolver-dns",
-                "org.redisson:redisson"
-            ]
-        },
-        "io.projectreactor:reactor-core": {
-<<<<<<< HEAD
-            "locked": "3.2.6.RELEASE",
-=======
-            "locked": "3.3.6.RELEASE",
->>>>>>> 9a3b9f4d
-            "transitive": [
-                "org.redisson:redisson"
-            ]
-        },
-        "io.reactivex.rxjava2:rxjava": {
-<<<<<<< HEAD
-            "locked": "2.2.7",
-=======
-            "locked": "2.2.19",
->>>>>>> 9a3b9f4d
-            "transitive": [
-                "org.redisson:redisson"
-            ]
-        },
-<<<<<<< HEAD
-        "io.reactivex:rxjava": {
-            "locked": "1.2.2",
-            "transitive": [
-                "com.netflix.conductor:conductor-core"
-            ]
-        },
-        "javax.cache:cache-api": {
-            "locked": "1.0.0",
-            "transitive": [
-                "org.redisson:redisson"
-            ]
-        },
-        "javax.inject:javax.inject": {
-            "locked": "1",
-            "transitive": [
-                "com.google.inject:guice",
-                "com.netflix.conductor:conductor-common"
-            ]
-        },
-        "javax.validation:validation-api": {
-            "locked": "2.0.1.Final",
-            "transitive": [
-                "com.netflix.conductor:conductor-common",
-                "com.netflix.conductor:conductor-core"
-            ]
-        },
-        "joda-time:joda-time": {
-            "locked": "2.8.1",
-            "transitive": [
-                "com.amazonaws:aws-java-sdk-core"
-            ]
-        },
-        "junit:junit": {
-            "locked": "4.12",
-            "requested": "4.12"
-        },
-        "log4j:log4j": {
-            "locked": "1.2.17",
-            "transitive": [
-                "org.slf4j:slf4j-log4j12"
-            ]
-        },
-        "net.bytebuddy:byte-buddy": {
-            "locked": "1.9.16",
-=======
-        "jakarta.activation:jakarta.activation-api": {
-            "locked": "1.2.2",
-            "transitive": [
-                "jakarta.xml.bind:jakarta.xml.bind-api"
-            ]
-        },
-        "jakarta.annotation:jakarta.annotation-api": {
-            "locked": "1.3.5",
-            "transitive": [
-                "org.springframework.boot:spring-boot-starter"
-            ]
-        },
-        "jakarta.xml.bind:jakarta.xml.bind-api": {
-            "locked": "2.3.3",
-            "transitive": [
-                "org.springframework.boot:spring-boot-starter-test"
-            ]
-        },
-        "javax.cache:cache-api": {
-            "locked": "1.1.1",
-            "transitive": [
-                "org.redisson:redisson"
-            ]
-        },
-        "junit:junit": {
-            "locked": "4.13",
-            "transitive": [
-                "org.junit.vintage:junit-vintage-engine"
-            ]
-        },
-        "net.bytebuddy:byte-buddy": {
-            "locked": "1.10.11",
->>>>>>> 9a3b9f4d
-            "transitive": [
-                "org.mockito:mockito-core",
-                "org.redisson:redisson"
-            ]
-        },
-        "net.bytebuddy:byte-buddy-agent": {
-<<<<<<< HEAD
-            "locked": "1.9.10",
-=======
-            "locked": "1.10.11",
->>>>>>> 9a3b9f4d
-            "transitive": [
-                "org.mockito:mockito-core"
-            ]
-        },
-        "net.minidev:accessors-smart": {
-<<<<<<< HEAD
-            "locked": "1.1",
-=======
-            "locked": "1.2",
->>>>>>> 9a3b9f4d
-            "transitive": [
-                "net.minidev:json-smart"
-            ]
-        },
-        "net.minidev:json-smart": {
-<<<<<<< HEAD
-            "locked": "2.2.1",
-            "transitive": [
-                "com.jayway.jsonpath:json-path"
-            ]
-        },
-        "org.apache.bval:bval-jsr": {
-            "locked": "2.0.3",
-            "transitive": [
-                "com.netflix.conductor:conductor-common",
-                "com.netflix.conductor:conductor-core"
-            ]
-        },
-        "org.apache.commons:commons-lang3": {
-            "locked": "3.0",
-            "transitive": [
-                "com.netflix.conductor:conductor-common",
-                "com.netflix.conductor:conductor-core"
-            ]
-        },
-        "org.apache.httpcomponents:httpclient": {
-            "locked": "4.5.2",
-            "transitive": [
-                "com.amazonaws:aws-java-sdk-core"
-            ]
-        },
-        "org.apache.httpcomponents:httpcore": {
-            "locked": "4.4.4",
-            "transitive": [
-                "org.apache.httpcomponents:httpclient"
-            ]
-        },
-        "org.glassfish:javax.el": {
-            "locked": "3.0.0",
-            "transitive": [
-                "com.netflix.conductor:conductor-common",
-                "com.netflix.conductor:conductor-core"
-            ]
-        },
-        "org.hamcrest:hamcrest-core": {
-            "locked": "1.3",
-            "transitive": [
-                "junit:junit"
-            ]
-        },
-        "org.javassist:javassist": {
-            "locked": "3.21.0-GA",
-            "transitive": [
-                "de.ruedigermoeller:fst"
-=======
             "locked": "2.3",
             "transitive": [
                 "com.jayway.jsonpath:json-path"
@@ -3519,7 +859,6 @@
             "locked": "2.0.9.Final",
             "transitive": [
                 "org.redisson:redisson"
->>>>>>> 9a3b9f4d
             ]
         },
         "org.jodd:jodd-bean": {
@@ -3533,8 +872,6 @@
             "transitive": [
                 "org.jodd:jodd-bean"
             ]
-<<<<<<< HEAD
-=======
         },
         "org.junit.jupiter:junit-jupiter": {
             "locked": "5.6.2",
@@ -3584,7 +921,6 @@
                 "org.junit.platform:junit-platform-engine",
                 "org.junit.vintage:junit-vintage-engine"
             ]
->>>>>>> 9a3b9f4d
         },
         "org.mockito:mockito-core": {
             "locked": "3.3.3",
@@ -3625,497 +961,9 @@
                 "io.reactivex.rxjava2:rxjava"
             ]
         },
-        "org.objenesis:objenesis": {
-            "locked": "2.6",
-            "transitive": [
-                "de.ruedigermoeller:fst",
-                "org.mockito:mockito-core"
-            ]
-        },
-        "org.ow2.asm:asm": {
-            "locked": "5.0.3",
-            "transitive": [
-                "net.minidev:accessors-smart"
-            ]
-        },
-        "org.reactivestreams:reactive-streams": {
-            "locked": "1.0.2",
-            "transitive": [
-                "io.projectreactor:reactor-core",
-                "io.reactivex.rxjava2:rxjava"
-            ]
-        },
         "org.redisson:redisson": {
             "locked": "3.13.3"
         },
-<<<<<<< HEAD
-        "org.slf4j:slf4j-api": {
-            "locked": "1.8.0-alpha1",
-            "transitive": [
-                "com.jayway.jsonpath:json-path",
-                "com.netflix.conductor:conductor-common",
-                "com.netflix.servo:servo-core",
-                "com.netflix.spectator:spectator-api",
-                "org.redisson:redisson",
-                "org.slf4j:slf4j-log4j12"
-            ]
-        },
-        "org.slf4j:slf4j-log4j12": {
-            "locked": "1.8.0-alpha1",
-            "requested": "1.8.0-alpha1"
-        },
-        "org.yaml:snakeyaml": {
-            "locked": "1.23",
-            "transitive": [
-                "com.fasterxml.jackson.dataformat:jackson-dataformat-yaml"
-            ]
-        },
-        "software.amazon.ion:ion-java": {
-            "locked": "1.0.1",
-            "transitive": [
-                "com.amazonaws:aws-java-sdk-core"
-            ]
-        }
-    },
-    "testRuntime": {
-        "aopalliance:aopalliance": {
-            "locked": "1.0",
-            "transitive": [
-                "com.google.inject:guice"
-            ]
-        },
-        "com.amazonaws:aws-java-sdk-core": {
-            "locked": "1.11.86",
-            "transitive": [
-                "com.amazonaws:aws-java-sdk-kms",
-                "com.amazonaws:aws-java-sdk-s3"
-            ]
-        },
-        "com.amazonaws:aws-java-sdk-kms": {
-            "locked": "1.11.86",
-            "transitive": [
-                "com.amazonaws:aws-java-sdk-s3"
-            ]
-        },
-        "com.amazonaws:aws-java-sdk-s3": {
-            "locked": "1.11.86",
-            "transitive": [
-                "com.netflix.conductor:conductor-core"
-            ]
-        },
-        "com.amazonaws:jmespath-java": {
-            "locked": "1.11.86",
-            "transitive": [
-                "com.amazonaws:aws-java-sdk-kms",
-                "com.amazonaws:aws-java-sdk-s3"
-            ]
-        },
-        "com.fasterxml.jackson.core:jackson-annotations": {
-            "locked": "2.10.0",
-            "transitive": [
-                "com.fasterxml.jackson.core:jackson-databind"
-            ]
-        },
-        "com.fasterxml.jackson.core:jackson-core": {
-            "locked": "2.10.0",
-            "transitive": [
-                "com.fasterxml.jackson.core:jackson-databind",
-                "com.fasterxml.jackson.dataformat:jackson-dataformat-cbor",
-                "com.fasterxml.jackson.dataformat:jackson-dataformat-yaml",
-                "com.netflix.conductor:conductor-common",
-                "com.netflix.conductor:conductor-core",
-                "de.ruedigermoeller:fst",
-                "org.redisson:redisson"
-            ]
-        },
-        "com.fasterxml.jackson.core:jackson-databind": {
-            "locked": "2.10.0",
-            "transitive": [
-                "com.amazonaws:aws-java-sdk-core",
-                "com.amazonaws:jmespath-java",
-                "com.netflix.conductor:conductor-common",
-                "com.netflix.conductor:conductor-core",
-                "org.redisson:redisson"
-            ]
-        },
-        "com.fasterxml.jackson.dataformat:jackson-dataformat-cbor": {
-            "locked": "2.6.6",
-            "transitive": [
-                "com.amazonaws:aws-java-sdk-core"
-            ]
-        },
-        "com.fasterxml.jackson.dataformat:jackson-dataformat-yaml": {
-            "locked": "2.9.10",
-            "transitive": [
-                "org.redisson:redisson"
-            ]
-        },
-        "com.github.kstyrc:embedded-redis": {
-            "locked": "0.6",
-            "requested": "0.6"
-        },
-        "com.github.rholder:guava-retrying": {
-            "locked": "2.0.0",
-            "transitive": [
-                "com.netflix.conductor:conductor-common"
-            ]
-        },
-        "com.github.vmg.protogen:protogen-annotations": {
-            "locked": "1.0.0",
-            "transitive": [
-                "com.netflix.conductor:conductor-common"
-            ]
-        },
-        "com.google.code.findbugs:jsr305": {
-            "locked": "2.0.2",
-            "transitive": [
-                "com.github.rholder:guava-retrying"
-            ]
-        },
-        "com.google.guava:guava": {
-            "locked": "19.0",
-            "transitive": [
-                "com.github.kstyrc:embedded-redis",
-                "com.github.rholder:guava-retrying",
-                "com.google.inject:guice",
-                "com.netflix.servo:servo-core"
-            ]
-        },
-        "com.google.inject.extensions:guice-multibindings": {
-            "locked": "4.1.0",
-            "transitive": [
-                "com.netflix.conductor:conductor-core"
-            ]
-        },
-        "com.google.inject:guice": {
-            "locked": "4.1.0",
-            "transitive": [
-                "com.google.inject.extensions:guice-multibindings",
-                "com.netflix.conductor:conductor-core"
-            ]
-        },
-        "com.google.protobuf:protobuf-java": {
-            "locked": "3.5.1",
-            "transitive": [
-                "com.netflix.conductor:conductor-common"
-            ]
-        },
-        "com.jayway.jsonpath:json-path": {
-            "locked": "2.2.0",
-            "transitive": [
-                "com.netflix.conductor:conductor-core"
-            ]
-        },
-        "com.netflix.conductor:conductor-common": {
-            "project": true,
-            "transitive": [
-                "com.netflix.conductor:conductor-core"
-            ]
-        },
-        "com.netflix.conductor:conductor-core": {
-            "project": true
-        },
-        "com.netflix.servo:servo-core": {
-            "locked": "0.12.17",
-            "transitive": [
-                "com.netflix.conductor:conductor-core"
-            ]
-        },
-        "com.netflix.spectator:spectator-api": {
-            "locked": "0.68.0",
-            "transitive": [
-                "com.netflix.conductor:conductor-core"
-            ]
-        },
-        "com.spotify:completable-futures": {
-            "locked": "0.3.1",
-            "transitive": [
-                "com.netflix.conductor:conductor-core"
-            ]
-        },
-        "commons-codec:commons-codec": {
-            "locked": "1.9",
-            "transitive": [
-                "org.apache.httpcomponents:httpclient"
-            ]
-        },
-        "commons-io:commons-io": {
-            "locked": "2.4",
-            "transitive": [
-                "com.github.kstyrc:embedded-redis"
-            ]
-        },
-        "commons-logging:commons-logging": {
-            "locked": "1.2",
-            "transitive": [
-                "com.amazonaws:aws-java-sdk-core",
-                "org.apache.httpcomponents:httpclient"
-            ]
-        },
-        "de.ruedigermoeller:fst": {
-            "locked": "2.57",
-            "transitive": [
-                "org.redisson:redisson"
-            ]
-        },
-        "io.netty:netty-buffer": {
-            "locked": "4.1.41.Final",
-            "transitive": [
-                "io.netty:netty-codec",
-                "io.netty:netty-codec-dns",
-                "io.netty:netty-handler",
-                "io.netty:netty-resolver-dns",
-                "io.netty:netty-transport",
-                "org.redisson:redisson"
-            ]
-        },
-        "io.netty:netty-codec": {
-            "locked": "4.1.41.Final",
-            "transitive": [
-                "io.netty:netty-codec-dns",
-                "io.netty:netty-handler",
-                "io.netty:netty-resolver-dns",
-                "org.redisson:redisson"
-            ]
-        },
-        "io.netty:netty-codec-dns": {
-            "locked": "4.1.41.Final",
-            "transitive": [
-                "io.netty:netty-resolver-dns"
-            ]
-        },
-        "io.netty:netty-common": {
-            "locked": "4.1.41.Final",
-            "transitive": [
-                "io.netty:netty-buffer",
-                "io.netty:netty-codec",
-                "io.netty:netty-codec-dns",
-                "io.netty:netty-handler",
-                "io.netty:netty-resolver",
-                "io.netty:netty-resolver-dns",
-                "io.netty:netty-transport",
-                "org.redisson:redisson"
-            ]
-        },
-        "io.netty:netty-handler": {
-            "locked": "4.1.41.Final",
-            "transitive": [
-                "org.redisson:redisson"
-            ]
-        },
-        "io.netty:netty-resolver": {
-            "locked": "4.1.41.Final",
-            "transitive": [
-                "io.netty:netty-resolver-dns",
-                "io.netty:netty-transport"
-            ]
-        },
-        "io.netty:netty-resolver-dns": {
-            "locked": "4.1.41.Final",
-            "transitive": [
-                "org.redisson:redisson"
-            ]
-        },
-        "io.netty:netty-transport": {
-            "locked": "4.1.41.Final",
-            "transitive": [
-                "io.netty:netty-codec",
-                "io.netty:netty-codec-dns",
-                "io.netty:netty-handler",
-                "io.netty:netty-resolver-dns",
-                "org.redisson:redisson"
-            ]
-        },
-        "io.projectreactor:reactor-core": {
-            "locked": "3.2.6.RELEASE",
-            "transitive": [
-                "org.redisson:redisson"
-            ]
-        },
-        "io.reactivex.rxjava2:rxjava": {
-            "locked": "2.2.7",
-            "transitive": [
-                "org.redisson:redisson"
-            ]
-        },
-        "io.reactivex:rxjava": {
-            "locked": "1.2.2",
-            "transitive": [
-                "com.netflix.conductor:conductor-core"
-            ]
-        },
-        "javax.cache:cache-api": {
-            "locked": "1.0.0",
-            "transitive": [
-                "org.redisson:redisson"
-            ]
-        },
-        "javax.inject:javax.inject": {
-            "locked": "1",
-            "transitive": [
-                "com.google.inject:guice",
-                "com.netflix.conductor:conductor-common"
-            ]
-        },
-        "javax.validation:validation-api": {
-            "locked": "2.0.1.Final",
-            "transitive": [
-                "com.netflix.conductor:conductor-common",
-                "com.netflix.conductor:conductor-core"
-            ]
-        },
-        "joda-time:joda-time": {
-            "locked": "2.8.1",
-            "transitive": [
-                "com.amazonaws:aws-java-sdk-core"
-            ]
-        },
-        "junit:junit": {
-            "locked": "4.12",
-            "requested": "4.12"
-        },
-        "log4j:log4j": {
-            "locked": "1.2.17",
-            "transitive": [
-                "org.slf4j:slf4j-log4j12"
-            ]
-        },
-        "net.bytebuddy:byte-buddy": {
-            "locked": "1.9.16",
-            "transitive": [
-                "org.mockito:mockito-core",
-                "org.redisson:redisson"
-            ]
-        },
-        "net.bytebuddy:byte-buddy-agent": {
-            "locked": "1.9.10",
-            "transitive": [
-                "org.mockito:mockito-core"
-            ]
-        },
-        "net.minidev:accessors-smart": {
-            "locked": "1.1",
-            "transitive": [
-                "net.minidev:json-smart"
-            ]
-        },
-        "net.minidev:json-smart": {
-            "locked": "2.2.1",
-            "transitive": [
-                "com.jayway.jsonpath:json-path"
-            ]
-        },
-        "org.apache.bval:bval-jsr": {
-            "locked": "2.0.3",
-            "transitive": [
-                "com.netflix.conductor:conductor-common",
-                "com.netflix.conductor:conductor-core"
-            ]
-        },
-        "org.apache.commons:commons-lang3": {
-            "locked": "3.0",
-            "transitive": [
-                "com.netflix.conductor:conductor-common",
-                "com.netflix.conductor:conductor-core"
-            ]
-        },
-        "org.apache.httpcomponents:httpclient": {
-            "locked": "4.5.2",
-            "transitive": [
-                "com.amazonaws:aws-java-sdk-core"
-            ]
-        },
-        "org.apache.httpcomponents:httpcore": {
-            "locked": "4.4.4",
-            "transitive": [
-                "org.apache.httpcomponents:httpclient"
-            ]
-        },
-        "org.glassfish:javax.el": {
-            "locked": "3.0.0",
-            "transitive": [
-                "com.netflix.conductor:conductor-common",
-                "com.netflix.conductor:conductor-core"
-            ]
-        },
-        "org.hamcrest:hamcrest-core": {
-            "locked": "1.3",
-            "transitive": [
-                "junit:junit"
-            ]
-        },
-        "org.javassist:javassist": {
-            "locked": "3.21.0-GA",
-            "transitive": [
-                "de.ruedigermoeller:fst"
-            ]
-        },
-        "org.jodd:jodd-bean": {
-            "locked": "5.0.13",
-            "transitive": [
-                "org.redisson:redisson"
-            ]
-        },
-        "org.jodd:jodd-core": {
-            "locked": "5.0.13",
-            "transitive": [
-                "org.jodd:jodd-bean"
-            ]
-        },
-        "org.mockito:mockito-core": {
-            "locked": "3.1.0",
-            "requested": "3.1.0"
-        },
-        "org.objenesis:objenesis": {
-            "locked": "2.6",
-            "transitive": [
-                "de.ruedigermoeller:fst",
-                "org.mockito:mockito-core"
-            ]
-        },
-        "org.ow2.asm:asm": {
-            "locked": "5.0.3",
-            "transitive": [
-                "net.minidev:accessors-smart"
-            ]
-        },
-        "org.reactivestreams:reactive-streams": {
-            "locked": "1.0.2",
-            "transitive": [
-                "io.projectreactor:reactor-core",
-                "io.reactivex.rxjava2:rxjava"
-            ]
-        },
-        "org.redisson:redisson": {
-            "locked": "3.11.4",
-            "requested": "3.11.4"
-        },
-        "org.slf4j:slf4j-api": {
-            "locked": "1.8.0-alpha1",
-            "transitive": [
-                "com.jayway.jsonpath:json-path",
-                "com.netflix.conductor:conductor-common",
-                "com.netflix.servo:servo-core",
-                "com.netflix.spectator:spectator-api",
-                "org.redisson:redisson",
-                "org.slf4j:slf4j-log4j12"
-            ]
-        },
-        "org.slf4j:slf4j-log4j12": {
-            "locked": "1.8.0-alpha1",
-            "requested": "1.8.0-alpha1"
-        },
-        "org.yaml:snakeyaml": {
-            "locked": "1.23",
-            "transitive": [
-                "com.fasterxml.jackson.dataformat:jackson-dataformat-yaml"
-            ]
-        },
-        "software.amazon.ion:ion-java": {
-            "locked": "1.0.1",
-            "transitive": [
-                "com.amazonaws:aws-java-sdk-core"
-=======
         "org.skyscreamer:jsonassert": {
             "locked": "1.5.0",
             "transitive": [
@@ -4260,60 +1108,10 @@
                 "com.fasterxml.jackson.dataformat:jackson-dataformat-yaml",
                 "org.redisson:redisson",
                 "org.springframework.boot:spring-boot-starter"
->>>>>>> 9a3b9f4d
             ]
         }
     },
     "testRuntimeClasspath": {
-<<<<<<< HEAD
-        "aopalliance:aopalliance": {
-            "locked": "1.0",
-            "transitive": [
-                "com.google.inject:guice"
-            ]
-        },
-        "com.amazonaws:aws-java-sdk-core": {
-            "locked": "1.11.86",
-            "transitive": [
-                "com.amazonaws:aws-java-sdk-kms",
-                "com.amazonaws:aws-java-sdk-s3"
-            ]
-        },
-        "com.amazonaws:aws-java-sdk-kms": {
-            "locked": "1.11.86",
-            "transitive": [
-                "com.amazonaws:aws-java-sdk-s3"
-            ]
-        },
-        "com.amazonaws:aws-java-sdk-s3": {
-            "locked": "1.11.86",
-            "transitive": [
-                "com.netflix.conductor:conductor-core"
-            ]
-        },
-        "com.amazonaws:jmespath-java": {
-            "locked": "1.11.86",
-            "transitive": [
-                "com.amazonaws:aws-java-sdk-kms",
-                "com.amazonaws:aws-java-sdk-s3"
-            ]
-        },
-        "com.fasterxml.jackson.core:jackson-annotations": {
-            "locked": "2.10.0",
-            "transitive": [
-                "com.fasterxml.jackson.core:jackson-databind"
-            ]
-        },
-        "com.fasterxml.jackson.core:jackson-core": {
-            "locked": "2.10.0",
-            "transitive": [
-                "com.fasterxml.jackson.core:jackson-databind",
-                "com.fasterxml.jackson.dataformat:jackson-dataformat-cbor",
-                "com.fasterxml.jackson.dataformat:jackson-dataformat-yaml",
-                "com.netflix.conductor:conductor-common",
-                "com.netflix.conductor:conductor-core",
-                "de.ruedigermoeller:fst",
-=======
         "com.fasterxml.jackson.core:jackson-annotations": {
             "locked": "2.11.0",
             "transitive": [
@@ -4328,39 +1126,20 @@
                 "com.fasterxml.jackson.dataformat:jackson-dataformat-yaml",
                 "com.netflix.conductor:conductor-common",
                 "com.netflix.conductor:conductor-core",
->>>>>>> 9a3b9f4d
                 "org.redisson:redisson"
             ]
         },
         "com.fasterxml.jackson.core:jackson-databind": {
-<<<<<<< HEAD
-            "locked": "2.10.0",
-            "transitive": [
-                "com.amazonaws:aws-java-sdk-core",
-                "com.amazonaws:jmespath-java",
-=======
             "locked": "2.11.0",
             "transitive": [
                 "com.fasterxml.jackson.dataformat:jackson-dataformat-yaml",
->>>>>>> 9a3b9f4d
                 "com.netflix.conductor:conductor-common",
                 "com.netflix.conductor:conductor-core",
                 "org.redisson:redisson"
             ]
         },
-<<<<<<< HEAD
-        "com.fasterxml.jackson.dataformat:jackson-dataformat-cbor": {
-            "locked": "2.6.6",
-            "transitive": [
-                "com.amazonaws:aws-java-sdk-core"
-            ]
-        },
-        "com.fasterxml.jackson.dataformat:jackson-dataformat-yaml": {
-            "locked": "2.9.10",
-=======
         "com.fasterxml.jackson.dataformat:jackson-dataformat-yaml": {
             "locked": "2.11.0",
->>>>>>> 9a3b9f4d
             "transitive": [
                 "org.redisson:redisson"
             ]
@@ -4391,35 +1170,6 @@
             "transitive": [
                 "com.github.kstyrc:embedded-redis",
                 "com.github.rholder:guava-retrying",
-<<<<<<< HEAD
-                "com.google.inject:guice",
-                "com.netflix.servo:servo-core"
-            ]
-        },
-        "com.google.inject.extensions:guice-multibindings": {
-            "locked": "4.1.0",
-            "transitive": [
-                "com.netflix.conductor:conductor-core"
-            ]
-        },
-        "com.google.inject:guice": {
-            "locked": "4.1.0",
-            "transitive": [
-                "com.google.inject.extensions:guice-multibindings",
-                "com.netflix.conductor:conductor-core"
-            ]
-        },
-        "com.google.protobuf:protobuf-java": {
-            "locked": "3.5.1",
-            "transitive": [
-                "com.netflix.conductor:conductor-common"
-            ]
-        },
-        "com.jayway.jsonpath:json-path": {
-            "locked": "2.2.0",
-            "transitive": [
-                "com.netflix.conductor:conductor-core"
-=======
                 "com.netflix.servo:servo-core"
             ]
         },
@@ -4435,7 +1185,6 @@
             "transitive": [
                 "com.netflix.conductor:conductor-core",
                 "org.springframework.boot:spring-boot-starter-test"
->>>>>>> 9a3b9f4d
             ]
         },
         "com.netflix.conductor:conductor-common": {
@@ -4448,25 +1197,12 @@
             "project": true
         },
         "com.netflix.servo:servo-core": {
-<<<<<<< HEAD
-            "locked": "0.12.17",
-=======
             "locked": "0.13.0",
->>>>>>> 9a3b9f4d
             "transitive": [
                 "com.netflix.conductor:conductor-core"
             ]
         },
         "com.netflix.spectator:spectator-api": {
-<<<<<<< HEAD
-            "locked": "0.68.0",
-            "transitive": [
-                "com.netflix.conductor:conductor-core"
-            ]
-        },
-        "com.spotify:completable-futures": {
-            "locked": "0.3.1",
-=======
             "locked": "0.122.0",
             "transitive": [
                 "com.netflix.conductor:conductor-core",
@@ -4475,40 +1211,10 @@
         },
         "com.spotify:completable-futures": {
             "locked": "0.3.3",
->>>>>>> 9a3b9f4d
-            "transitive": [
-                "com.netflix.conductor:conductor-core"
-            ]
-        },
-<<<<<<< HEAD
-        "commons-codec:commons-codec": {
-            "locked": "1.9",
-            "transitive": [
-                "org.apache.httpcomponents:httpclient"
-            ]
-        },
-        "commons-io:commons-io": {
-            "locked": "2.4",
-            "transitive": [
-                "com.github.kstyrc:embedded-redis"
-            ]
-        },
-        "commons-logging:commons-logging": {
-            "locked": "1.2",
-            "transitive": [
-                "com.amazonaws:aws-java-sdk-core",
-                "org.apache.httpcomponents:httpclient"
-            ]
-        },
-        "de.ruedigermoeller:fst": {
-            "locked": "2.57",
-            "transitive": [
-                "org.redisson:redisson"
-            ]
-        },
-        "io.netty:netty-buffer": {
-            "locked": "4.1.41.Final",
-=======
+            "transitive": [
+                "com.netflix.conductor:conductor-core"
+            ]
+        },
         "com.sun.activation:jakarta.activation": {
             "locked": "1.2.2",
             "transitive": [
@@ -4536,7 +1242,6 @@
         },
         "io.netty:netty-buffer": {
             "locked": "4.1.50.Final",
->>>>>>> 9a3b9f4d
             "transitive": [
                 "io.netty:netty-codec",
                 "io.netty:netty-codec-dns",
@@ -4547,11 +1252,7 @@
             ]
         },
         "io.netty:netty-codec": {
-<<<<<<< HEAD
-            "locked": "4.1.41.Final",
-=======
-            "locked": "4.1.50.Final",
->>>>>>> 9a3b9f4d
+            "locked": "4.1.50.Final",
             "transitive": [
                 "io.netty:netty-codec-dns",
                 "io.netty:netty-handler",
@@ -4560,21 +1261,13 @@
             ]
         },
         "io.netty:netty-codec-dns": {
-<<<<<<< HEAD
-            "locked": "4.1.41.Final",
-=======
-            "locked": "4.1.50.Final",
->>>>>>> 9a3b9f4d
+            "locked": "4.1.50.Final",
             "transitive": [
                 "io.netty:netty-resolver-dns"
             ]
         },
         "io.netty:netty-common": {
-<<<<<<< HEAD
-            "locked": "4.1.41.Final",
-=======
-            "locked": "4.1.50.Final",
->>>>>>> 9a3b9f4d
+            "locked": "4.1.50.Final",
             "transitive": [
                 "io.netty:netty-buffer",
                 "io.netty:netty-codec",
@@ -4587,44 +1280,27 @@
             ]
         },
         "io.netty:netty-handler": {
-<<<<<<< HEAD
-            "locked": "4.1.41.Final",
-=======
-            "locked": "4.1.50.Final",
->>>>>>> 9a3b9f4d
+            "locked": "4.1.50.Final",
             "transitive": [
                 "org.redisson:redisson"
             ]
         },
         "io.netty:netty-resolver": {
-<<<<<<< HEAD
-            "locked": "4.1.41.Final",
-            "transitive": [
-=======
-            "locked": "4.1.50.Final",
-            "transitive": [
-                "io.netty:netty-handler",
->>>>>>> 9a3b9f4d
+            "locked": "4.1.50.Final",
+            "transitive": [
+                "io.netty:netty-handler",
                 "io.netty:netty-resolver-dns",
                 "io.netty:netty-transport"
             ]
         },
         "io.netty:netty-resolver-dns": {
-<<<<<<< HEAD
-            "locked": "4.1.41.Final",
-=======
-            "locked": "4.1.50.Final",
->>>>>>> 9a3b9f4d
+            "locked": "4.1.50.Final",
             "transitive": [
                 "org.redisson:redisson"
             ]
         },
         "io.netty:netty-transport": {
-<<<<<<< HEAD
-            "locked": "4.1.41.Final",
-=======
-            "locked": "4.1.50.Final",
->>>>>>> 9a3b9f4d
+            "locked": "4.1.50.Final",
             "transitive": [
                 "io.netty:netty-codec",
                 "io.netty:netty-codec-dns",
@@ -4634,61 +1310,23 @@
             ]
         },
         "io.projectreactor:reactor-core": {
-<<<<<<< HEAD
-            "locked": "3.2.6.RELEASE",
-=======
             "locked": "3.3.6.RELEASE",
->>>>>>> 9a3b9f4d
             "transitive": [
                 "org.redisson:redisson"
             ]
         },
         "io.reactivex.rxjava2:rxjava": {
-<<<<<<< HEAD
-            "locked": "2.2.7",
-=======
             "locked": "2.2.19",
->>>>>>> 9a3b9f4d
             "transitive": [
                 "org.redisson:redisson"
             ]
         },
         "io.reactivex:rxjava": {
-<<<<<<< HEAD
-            "locked": "1.2.2",
-=======
             "locked": "1.3.8",
->>>>>>> 9a3b9f4d
-            "transitive": [
-                "com.netflix.conductor:conductor-core"
-            ]
-        },
-<<<<<<< HEAD
-        "javax.cache:cache-api": {
-            "locked": "1.0.0",
-            "transitive": [
-                "org.redisson:redisson"
-            ]
-        },
-        "javax.inject:javax.inject": {
-            "locked": "1",
-            "transitive": [
-                "com.google.inject:guice",
-                "com.netflix.conductor:conductor-common"
-            ]
-        },
-        "javax.validation:validation-api": {
-            "locked": "2.0.1.Final",
-            "transitive": [
-                "com.netflix.conductor:conductor-common",
-                "com.netflix.conductor:conductor-core"
-            ]
-        },
-        "joda-time:joda-time": {
-            "locked": "2.8.1",
-            "transitive": [
-                "com.amazonaws:aws-java-sdk-core"
-=======
+            "transitive": [
+                "com.netflix.conductor:conductor-core"
+            ]
+        },
         "jakarta.activation:jakarta.activation-api": {
             "locked": "1.2.2",
             "transitive": [
@@ -4730,7 +1368,6 @@
             "locked": "2.3.1",
             "transitive": [
                 "com.netflix.conductor:conductor-core"
->>>>>>> 9a3b9f4d
             ]
         },
         "junit:junit": {
@@ -4764,90 +1401,20 @@
                 "com.jayway.jsonpath:json-path"
             ]
         },
-        "log4j:log4j": {
-            "locked": "1.2.17",
-            "transitive": [
-                "org.slf4j:slf4j-log4j12"
-            ]
-        },
-        "net.bytebuddy:byte-buddy": {
-            "locked": "1.9.16",
-            "transitive": [
-                "org.mockito:mockito-core",
-                "org.redisson:redisson"
-            ]
-        },
-        "net.bytebuddy:byte-buddy-agent": {
-            "locked": "1.9.10",
-            "transitive": [
-                "org.mockito:mockito-core"
-            ]
-        },
-        "net.minidev:accessors-smart": {
-            "locked": "1.1",
-            "transitive": [
-                "net.minidev:json-smart"
-            ]
-        },
-        "net.minidev:json-smart": {
-            "locked": "2.2.1",
-            "transitive": [
-                "com.jayway.jsonpath:json-path"
-            ]
-        },
         "org.apache.bval:bval-jsr": {
-<<<<<<< HEAD
-            "locked": "2.0.3",
-=======
             "locked": "2.0.5",
->>>>>>> 9a3b9f4d
             "transitive": [
                 "com.netflix.conductor:conductor-common",
                 "com.netflix.conductor:conductor-core"
             ]
         },
         "org.apache.commons:commons-lang3": {
-<<<<<<< HEAD
-            "locked": "3.0",
-=======
             "locked": "3.10",
->>>>>>> 9a3b9f4d
             "transitive": [
                 "com.netflix.conductor:conductor-common",
                 "com.netflix.conductor:conductor-core"
             ]
         },
-<<<<<<< HEAD
-        "org.apache.httpcomponents:httpclient": {
-            "locked": "4.5.2",
-            "transitive": [
-                "com.amazonaws:aws-java-sdk-core"
-            ]
-        },
-        "org.apache.httpcomponents:httpcore": {
-            "locked": "4.4.4",
-            "transitive": [
-                "org.apache.httpcomponents:httpclient"
-            ]
-        },
-        "org.glassfish:javax.el": {
-            "locked": "3.0.0",
-            "transitive": [
-                "com.netflix.conductor:conductor-common",
-                "com.netflix.conductor:conductor-core"
-            ]
-        },
-        "org.hamcrest:hamcrest-core": {
-            "locked": "1.3",
-            "transitive": [
-                "junit:junit"
-            ]
-        },
-        "org.javassist:javassist": {
-            "locked": "3.21.0-GA",
-            "transitive": [
-                "de.ruedigermoeller:fst"
-=======
         "org.apache.logging.log4j:log4j-api": {
             "locked": "2.13.3",
             "transitive": [
@@ -4919,7 +1486,6 @@
             "locked": "2.0.9.Final",
             "transitive": [
                 "org.redisson:redisson"
->>>>>>> 9a3b9f4d
             ]
         },
         "org.jodd:jodd-bean": {
@@ -4933,8 +1499,6 @@
             "transitive": [
                 "org.jodd:jodd-bean"
             ]
-<<<<<<< HEAD
-=======
         },
         "org.junit.jupiter:junit-jupiter": {
             "locked": "5.6.2",
@@ -4993,7 +1557,6 @@
                 "org.junit.platform:junit-platform-engine",
                 "org.junit.vintage:junit-vintage-engine"
             ]
->>>>>>> 9a3b9f4d
         },
         "org.mockito:mockito-core": {
             "locked": "3.3.3",
@@ -5034,56 +1597,9 @@
                 "io.reactivex.rxjava2:rxjava"
             ]
         },
-        "org.objenesis:objenesis": {
-            "locked": "2.6",
-            "transitive": [
-                "de.ruedigermoeller:fst",
-                "org.mockito:mockito-core"
-            ]
-        },
-        "org.ow2.asm:asm": {
-            "locked": "5.0.3",
-            "transitive": [
-                "net.minidev:accessors-smart"
-            ]
-        },
-        "org.reactivestreams:reactive-streams": {
-            "locked": "1.0.2",
-            "transitive": [
-                "io.projectreactor:reactor-core",
-                "io.reactivex.rxjava2:rxjava"
-            ]
-        },
         "org.redisson:redisson": {
             "locked": "3.13.3"
         },
-<<<<<<< HEAD
-        "org.slf4j:slf4j-api": {
-            "locked": "1.8.0-alpha1",
-            "transitive": [
-                "com.jayway.jsonpath:json-path",
-                "com.netflix.conductor:conductor-common",
-                "com.netflix.servo:servo-core",
-                "com.netflix.spectator:spectator-api",
-                "org.redisson:redisson",
-                "org.slf4j:slf4j-log4j12"
-            ]
-        },
-        "org.slf4j:slf4j-log4j12": {
-            "locked": "1.8.0-alpha1",
-            "requested": "1.8.0-alpha1"
-        },
-        "org.yaml:snakeyaml": {
-            "locked": "1.23",
-            "transitive": [
-                "com.fasterxml.jackson.dataformat:jackson-dataformat-yaml"
-            ]
-        },
-        "software.amazon.ion:ion-java": {
-            "locked": "1.0.1",
-            "transitive": [
-                "com.amazonaws:aws-java-sdk-core"
-=======
         "org.skyscreamer:jsonassert": {
             "locked": "1.5.0",
             "transitive": [
@@ -5230,7 +1746,6 @@
                 "com.fasterxml.jackson.dataformat:jackson-dataformat-yaml",
                 "org.redisson:redisson",
                 "org.springframework.boot:spring-boot-starter"
->>>>>>> 9a3b9f4d
             ]
         }
     }
