/*
 * Copyright 2020 Netflix, Inc.
 * <p>
 * Licensed under the Apache License, Version 2.0 (the "License"); you may not use this file except in compliance with
 * the License. You may obtain a copy of the License at
 * <p>
 * http://www.apache.org/licenses/LICENSE-2.0
 * <p>
 * Unless required by applicable law or agreed to in writing, software distributed under the License is distributed on
 * an "AS IS" BASIS, WITHOUT WARRANTIES OR CONDITIONS OF ANY KIND, either express or implied. See the License for the
 * specific language governing permissions and limitations under the License.
 */
package com.netflix.conductor.test.resiliency

import com.netflix.conductor.common.metadata.tasks.Task
import com.netflix.conductor.common.metadata.tasks.TaskResult
import com.netflix.conductor.common.metadata.workflow.RerunWorkflowRequest
import com.netflix.conductor.common.metadata.workflow.StartWorkflowRequest
import com.netflix.conductor.common.run.Workflow
import com.netflix.conductor.core.exception.ApplicationException
import com.netflix.conductor.rest.controllers.TaskResource
import com.netflix.conductor.rest.controllers.WorkflowResource
import com.netflix.conductor.test.base.AbstractResiliencySpecification
import org.springframework.beans.factory.annotation.Autowired
import org.springframework.http.HttpStatus

/**
 * When QueueDAO is unavailable,
 * Ensure All Worklow and Task resource endpoints either:
 * 1. Fails and/or throws an Exception
 * 2. Succeeds
 * 3. Doesn't involve QueueDAO
 */
class QueueResiliencySpec extends AbstractResiliencySpecification {

    @Autowired
    WorkflowResource workflowResource

    @Autowired
    TaskResource taskResource

    def SIMPLE_TWO_TASK_WORKFLOW = 'integration_test_wf'

    def setup() {
        workflowTestUtil.taskDefinitions()
        workflowTestUtil.registerWorkflows(
                'simple_workflow_1_integration_test.json'
        )
    }

    /// Workflow Resource endpoints

    def "Verify Start workflow fails when QueueDAO is unavailable"() {
        when: "Start a simple workflow"
        def response = workflowResource.startWorkflow(new StartWorkflowRequest()
                .withName(SIMPLE_TWO_TASK_WORKFLOW)
                .withVersion(1))
        then: "Verify workflow starts when there are no Queue failures"
        response

        when: "We try same request Queue failure"
        response = workflowResource.startWorkflow(new StartWorkflowRequest()
                .withName(SIMPLE_TWO_TASK_WORKFLOW)
                .withVersion(1))

        then: "Verify that workflow start fails with BACKEND_ERROR"
        1 * queueDAO.push(*_) >> { throw new ApplicationException(ApplicationException.Code.BACKEND_ERROR, "Queue push failed from Spy") }
        thrown(ApplicationException)
    }

    def "Verify terminate succeeds when QueueDAO is unavailable"() {
        when: "Start a simple workflow"
        def workflowInstanceId = workflowResource.startWorkflow(new StartWorkflowRequest()
                .withName(SIMPLE_TWO_TASK_WORKFLOW)
                .withVersion(1))
        then: "Verify workflow is started"
        with(workflowResource.getExecutionStatus(workflowInstanceId, true)) {
            status == Workflow.WorkflowStatus.RUNNING
            tasks.size() == 1
            tasks[0].taskType == 'integration_task_1'
            tasks[0].status == Task.Status.SCHEDULED
        }

        when: "We terminate it when QueueDAO is unavailable"
        workflowResource.terminate(workflowInstanceId, "Terminated from a test")

        then: "Verify that terminate is successful without any exceptions"
        2 * queueDAO.remove(*_) >> { throw new ApplicationException(ApplicationException.Code.BACKEND_ERROR, "Queue remove failed from Spy") }
        0 * queueDAO._
        with(workflowResource.getExecutionStatus(workflowInstanceId, true)) {
            status == Workflow.WorkflowStatus.TERMINATED
            tasks.size() == 1
            tasks[0].taskType == 'integration_task_1'
            tasks[0].status == Task.Status.CANCELED
        }
    }

    def "Verify Restart workflow fails when QueueDAO is unavailable"() {
        when: "Start a simple workflow"
        def workflowInstanceId = workflowResource.startWorkflow(new StartWorkflowRequest()
                .withName(SIMPLE_TWO_TASK_WORKFLOW)
                .withVersion(1))

        and: "We terminate it when QueueDAO is unavailable"
        workflowResource.terminate(workflowInstanceId, "Terminated from a test")

        then: "Verify that workflow is in terminated state"
        with(workflowResource.getExecutionStatus(workflowInstanceId, true)) {
            status == Workflow.WorkflowStatus.TERMINATED
            tasks.size() == 1
            tasks[0].taskType == 'integration_task_1'
            tasks[0].status == Task.Status.CANCELED
        }

        when: "We restart workflow when QueueDAO is unavailable"
        workflowResource.restart(workflowInstanceId, false)

        then: ""
        1 * queueDAO.push(*_) >> { throw new ApplicationException(ApplicationException.Code.BACKEND_ERROR, "Queue push failed from Spy") }
        1 * queueDAO.remove(*_) >> { throw new ApplicationException(ApplicationException.Code.BACKEND_ERROR, "Queue remove failed from Spy") }
        0 * queueDAO._
        thrown(ApplicationException)
        with(workflowResource.getExecutionStatus(workflowInstanceId, true)) {
            status == Workflow.WorkflowStatus.TERMINATED
            tasks.size() == 0
        }
    }

    def "Verify rerun fails when QueueDAO is unavailable"() {
        when: "Start a simple workflow"
        def workflowInstanceId = workflowResource.startWorkflow(new StartWorkflowRequest()
                .withName(SIMPLE_TWO_TASK_WORKFLOW)
                .withVersion(1))

        and: "terminate it"
        workflowResource.terminate(workflowInstanceId, "Terminated from a test")

        then: "Verify that workflow is in terminated state"
        with(workflowResource.getExecutionStatus(workflowInstanceId, true)) {
            status == Workflow.WorkflowStatus.TERMINATED
            tasks.size() == 1
            tasks[0].taskType == 'integration_task_1'
            tasks[0].status == Task.Status.CANCELED
        }

        when: "Workflow is rerun when QueueDAO is unavailable"
        def rerunWorkflowRequest = new RerunWorkflowRequest()
        rerunWorkflowRequest.setReRunFromWorkflowId(workflowInstanceId)
        workflowResource.rerun(workflowInstanceId, rerunWorkflowRequest)

        then: ""
        1 * queueDAO.push(*_) >> { throw new ApplicationException(ApplicationException.Code.BACKEND_ERROR, "Queue push failed from Spy") }
        0 * queueDAO._
        thrown(ApplicationException)
        with(workflowResource.getExecutionStatus(workflowInstanceId, true)) {
            status == Workflow.WorkflowStatus.TERMINATED
            tasks.size() == 0
        }
    }

    def "Verify retry fails when QueueDAO is unavailable"() {
        when: "Start a simple workflow"
        def workflowInstanceId = workflowResource.startWorkflow(new StartWorkflowRequest()
                .withName(SIMPLE_TWO_TASK_WORKFLOW)
                .withVersion(1))

        and: "terminate it"
        workflowResource.terminate(workflowInstanceId, "Terminated from a test")

        then: "Verify that workflow is in terminated state"
        with(workflowResource.getExecutionStatus(workflowInstanceId, true)) {
            status == Workflow.WorkflowStatus.TERMINATED
            tasks.size() == 1
            tasks[0].taskType == 'integration_task_1'
            tasks[0].status == Task.Status.CANCELED
        }

        when: "workflow is restarted when QueueDAO is unavailable"
<<<<<<< HEAD
        workflowResource.retry(workflowInstanceId,false)
=======
        workflowResource.retry(workflowInstanceId, false)
>>>>>>> 9a3b9f4d

        then: "Verify retry fails"
        1 * queueDAO.push(*_) >> { throw new ApplicationException(ApplicationException.Code.BACKEND_ERROR, "Queue push failed from Spy") }
        0 * queueDAO._
        thrown(ApplicationException)
        with(workflowResource.getExecutionStatus(workflowInstanceId, true)) {
            status == Workflow.WorkflowStatus.TERMINATED
            tasks.size() == 1
            tasks[0].taskType == 'integration_task_1'
            tasks[0].status == Task.Status.CANCELED
        }
    }

    def "Verify getWorkflow succeeds when QueueDAO is unavailable"() {
        when: "Start a simple workflow"
        def workflowInstanceId = workflowResource.startWorkflow(new StartWorkflowRequest()
                .withName(SIMPLE_TWO_TASK_WORKFLOW)
                .withVersion(1))
        then: "Verify workflow is started"
        with(workflowResource.getExecutionStatus(workflowInstanceId, true)) {
            status == Workflow.WorkflowStatus.RUNNING
            tasks.size() == 1
            tasks[0].taskType == 'integration_task_1'
            tasks[0].status == Task.Status.SCHEDULED
        }

        when: "We get a workflow when QueueDAO is unavailable"
        def workflow = workflowResource.getExecutionStatus(workflowInstanceId, true)

        then: "Verify workflow is returned"
        0 * queueDAO._
        workflow.getStatus() == Workflow.WorkflowStatus.RUNNING
        workflow.getTasks().size() == 1
        workflow.getTasks()[0].status == Task.Status.SCHEDULED
    }

    def "Verify getWorkflows succeeds when QueueDAO is unavailable"() {
        when: "Start a simple workflow"
        def workflowInstanceId = workflowResource.startWorkflow(new StartWorkflowRequest()
                .withName(SIMPLE_TWO_TASK_WORKFLOW)
                .withVersion(1))
        then: "Verify workflow is started"
        with(workflowResource.getExecutionStatus(workflowInstanceId, true)) {
            status == Workflow.WorkflowStatus.RUNNING
            tasks.size() == 1
            tasks[0].taskType == 'integration_task_1'
            tasks[0].status == Task.Status.SCHEDULED
        }

        when: "We get a workflow when QueueDAO is unavailable"
        def workflows = workflowResource.getWorkflows(SIMPLE_TWO_TASK_WORKFLOW, "", true, true)

        then: "Verify queueDAO is not involved and an exception is not thrown"
        0 * queueDAO._
        notThrown(Exception)
    }

    def "Verify remove workflow succeeds when QueueDAO is unavailable"() {
        when: "Start a simple workflow"
        def workflowInstanceId = workflowResource.startWorkflow(new StartWorkflowRequest()
                .withName(SIMPLE_TWO_TASK_WORKFLOW)
                .withVersion(1))
        then: "Verify workflow is started"

        with(workflowResource.getExecutionStatus(workflowInstanceId, true)) {
            status == Workflow.WorkflowStatus.RUNNING
            tasks.size() == 1
            tasks[0].taskType == 'integration_task_1'
            tasks[0].status == Task.Status.SCHEDULED
        }

        when: "We get a workflow when QueueDAO is unavailable"
        workflowResource.delete(workflowInstanceId, false)

        then: "Verify queueDAO is not involved"
        0 * queueDAO._

        when: "We try to get deleted workflow"
        workflowResource.getExecutionStatus(workflowInstanceId, true)

        then:
        thrown(ApplicationException)
    }

    def "Verify decide succeeds when QueueDAO is unavailable"() {
        when: "Start a simple workflow"
        def workflowInstanceId = workflowResource.startWorkflow(new StartWorkflowRequest()
                .withName(SIMPLE_TWO_TASK_WORKFLOW)
                .withVersion(1))

        then: "Verify workflow is started"
        with(workflowResource.getExecutionStatus(workflowInstanceId, true)) {
            status == Workflow.WorkflowStatus.RUNNING
            tasks.size() == 1
            tasks[0].taskType == 'integration_task_1'
            tasks[0].status == Task.Status.SCHEDULED
        }

        when: "We decide a workflow"
        workflowResource.decide(workflowInstanceId)

        then: "Verify queueDAO is not involved"
        0 * queueDAO._
    }

    def "Verify pause succeeds when QueueDAO is unavailable"() {
        when: "Start a simple workflow"
        def workflowInstanceId = workflowResource.startWorkflow(new StartWorkflowRequest()
                .withName(SIMPLE_TWO_TASK_WORKFLOW)
                .withVersion(1))

        then: "Verify workflow is started"
        with(workflowResource.getExecutionStatus(workflowInstanceId, true)) {
            status == Workflow.WorkflowStatus.RUNNING
            tasks.size() == 1
            tasks[0].taskType == 'integration_task_1'
            tasks[0].status == Task.Status.SCHEDULED
        }

        when: "The workflow is paused when QueueDAO is unavailable"
        workflowResource.pauseWorkflow(workflowInstanceId)

        then: "Verify workflow is paused without any exceptions"
        0 * queueDAO._
        with(workflowResource.getExecutionStatus(workflowInstanceId, true)) {
            status == Workflow.WorkflowStatus.PAUSED
            tasks.size() == 1
            tasks[0].taskType == 'integration_task_1'
            tasks[0].status == Task.Status.SCHEDULED
        }
    }

    def "Verify resume succeeds when QueueDAO is unavailable"() {
        when: "Start a simple workflow"
        def workflowInstanceId = workflowResource.startWorkflow(new StartWorkflowRequest()
                .withName(SIMPLE_TWO_TASK_WORKFLOW)
                .withVersion(1))

        then: "Verify workflow is started"
        with(workflowResource.getExecutionStatus(workflowInstanceId, true)) {
            status == Workflow.WorkflowStatus.RUNNING
            tasks.size() == 1
            tasks[0].taskType == 'integration_task_1'
            tasks[0].status == Task.Status.SCHEDULED
        }

        when: "The workflow is paused"
        workflowResource.pauseWorkflow(workflowInstanceId)

        then: "Verify workflow is paused"
        with(workflowResource.getExecutionStatus(workflowInstanceId, true)) {
            status == Workflow.WorkflowStatus.PAUSED
            tasks.size() == 1
            tasks[0].taskType == 'integration_task_1'
            tasks[0].status == Task.Status.SCHEDULED
        }

        when: "Workflow is resumed when QueueDAO is unavailable"
        workflowResource.resumeWorkflow(workflowInstanceId)

        then: "Verify QueueDAO is not involved and Workflow is resumed successfully"
        0 * queueDAO._
        with(workflowResource.getExecutionStatus(workflowInstanceId, true)) {
            status == Workflow.WorkflowStatus.RUNNING
            tasks.size() == 1
            tasks[0].taskType == 'integration_task_1'
            tasks[0].status == Task.Status.SCHEDULED
        }
    }

    def "Verify reset callbacks fails when QueueDAO is unavailable"() {
        when: "Start a simple workflow"
        def workflowInstanceId = workflowResource.startWorkflow(new StartWorkflowRequest()
                .withName(SIMPLE_TWO_TASK_WORKFLOW)
                .withVersion(1))

        then: "Verify workflow is started"
        with(workflowResource.getExecutionStatus(workflowInstanceId, true)) {
            status == Workflow.WorkflowStatus.RUNNING
            tasks.size() == 1
            tasks[0].taskType == 'integration_task_1'
            tasks[0].status == Task.Status.SCHEDULED
        }

        when: "Task is updated with callBackAfterSeconds"
        def workflow = workflowResource.getExecutionStatus(workflowInstanceId, true)
        def task = workflow.getTasks().get(0)
        def taskResult = new TaskResult(task)
        taskResult.setCallbackAfterSeconds(120)
        taskResource.updateTask(taskResult)

        and: "and then reset callbacks when QueueDAO is unavailable"
        workflowResource.resetWorkflow(workflowInstanceId)

        then: "Verify an exception is thrown"
        1 * queueDAO.resetOffsetTime(*_) >> { throw new ApplicationException(ApplicationException.Code.BACKEND_ERROR, "Queue resetOffsetTime failed from Spy") }
        thrown(ApplicationException)
    }

    def "Verify search is not impacted by QueueDAO"() {
        when: "We perform a search"
        workflowResource.search(0, 1, "", "", "")

        then: "Verify it doesn't involve QueueDAO"
        0 * queueDAO._
    }

    def "Verify search workflows by tasks is not impacted by QueueDAO"() {
        when: "We perform a search"
        workflowResource.searchWorkflowsByTasks(0, 1, "", "", "")

        then: "Verify it doesn't involve QueueDAO"
        0 * queueDAO._
    }

    def "Verify get external storage location is not impacted by QueueDAO"() {
        when:
        workflowResource.getExternalStorageLocation("", "", "")

        then: "Verify it doesn't involve QueueDAO"
        0 * queueDAO._
    }


    /// Task Resource endpoints

    def "Verify polls return with no result when QueueDAO is unavailable"() {
        when: "Some task 'integration_task_1' is polled"
        def responseEntity = taskResource.poll("integration_task_1", "test", "")

        then:
        1 * queueDAO.pop(*_) >> { throw new IllegalStateException("Queue pop failed from Spy") }
        0 * queueDAO._
        notThrown(Exception)
        responseEntity && responseEntity.statusCode == HttpStatus.NO_CONTENT && !responseEntity.body
    }

    def "Verify updateTask with COMPLETE status succeeds when QueueDAO is unavailable"() {
        when: "Start a simple workflow"
        def workflowInstanceId = workflowResource.startWorkflow(new StartWorkflowRequest()
                .withName(SIMPLE_TWO_TASK_WORKFLOW)
                .withVersion(1))

        then: "Verify workflow is started"
        with(workflowResource.getExecutionStatus(workflowInstanceId, true)) {
            status == Workflow.WorkflowStatus.RUNNING
            tasks.size() == 1
            tasks[0].taskType == 'integration_task_1'
            tasks[0].status == Task.Status.SCHEDULED
        }

        when: "The first task 'integration_task_1' is polled"
        def responseEntity = taskResource.poll("integration_task_1", "test", null)

        then: "Verify task is returned successfully"
        responseEntity && responseEntity.statusCode == HttpStatus.OK && responseEntity.body
        responseEntity.body.status == Task.Status.IN_PROGRESS
        responseEntity.body.taskType == 'integration_task_1'

        when: "the above task is updated, while QueueDAO is unavailable"
        def taskResult = new TaskResult(responseEntity.body)
        taskResult.setStatus(TaskResult.Status.COMPLETED)
        def result = taskResource.updateTask(taskResult)

        then: "updateTask returns successfully without any exceptions"
        1 * queueDAO.remove(*_) >> { throw new IllegalStateException("Queue remove failed from Spy") }
        result == responseEntity.body.taskId
        notThrown(Exception)
    }

    def "Verify updateTask with IN_PROGRESS state fails when QueueDAO is unavailable"() {
        when: "Start a simple workflow"
        def workflowInstanceId = workflowResource.startWorkflow(new StartWorkflowRequest()
                .withName(SIMPLE_TWO_TASK_WORKFLOW)
                .withVersion(1))

        then: "Verify workflow is started"
        with(workflowResource.getExecutionStatus(workflowInstanceId, true)) {
            status == Workflow.WorkflowStatus.RUNNING
            tasks.size() == 1
            tasks[0].taskType == 'integration_task_1'
            tasks[0].status == Task.Status.SCHEDULED
        }

        when: "The first task 'integration_task_1' is polled"
        def responseEntity = taskResource.poll("integration_task_1", "test", null)

        then: "Verify task is returned successfully"
        responseEntity && responseEntity.statusCode == HttpStatus.OK
        responseEntity.body.status == Task.Status.IN_PROGRESS
        responseEntity.body.taskType == 'integration_task_1'

        when: "the above task is updated, while QueueDAO is unavailable"
        def taskResult = new TaskResult(responseEntity.body)
        taskResult.setStatus(TaskResult.Status.IN_PROGRESS)
        taskResult.setCallbackAfterSeconds(120)
        def result = taskResource.updateTask(taskResult)

        then: "updateTask fails with an exception"
        2 * queueDAO.postpone(*_) >> { throw new IllegalStateException("Queue postpone failed from Spy") }
        thrown(Exception)
    }

    def "verify getTaskQueueSizes fails when QueueDAO is unavailable"() {
        when:
        taskResource.size(Arrays.asList("testTaskType", "testTaskType2"))

        then:
        1 * queueDAO.getSize(*_) >> { throw new IllegalStateException("Queue getSize failed from Spy") }
        thrown(Exception)
    }

    def "Verify log doesn't involve QueueDAO"() {
        when:
        taskResource.log("testTaskId", "test log")

        then:
        0 * queueDAO._
    }

    def "Verify getTaskLogs doesn't involve QueueDAO"() {
        when:
        taskResource.getTaskLogs("testTaskId")

        then:
        0 * queueDAO._
    }

    def "Verify getTask doesn't involve QueueDAO"() {
        when:
        taskResource.getTask("testTaskId")

        then:
        0 * queueDAO._
    }

    def "Verify getAllQueueDetails fails when QueueDAO is unavailable"() {
        when:
        taskResource.all()

        then:
        1 * queueDAO.queuesDetail() >> { throw new IllegalStateException("Queue queuesDetail failed from Spy") }
        thrown(Exception)
    }

    def "Verify getPollData doesn't involve QueueDAO"() {
        when:
        taskResource.getPollData("integration_test_1")

        then:
        0 * queueDAO.queuesDetail()
    }

    def "Verify getAllPollData fails when QueueDAO is unavailable"() {
        when:
        taskResource.getAllPollData()

        then:
        1 * queueDAO.queuesDetail() >> { throw new IllegalStateException("Queue queuesDetail failed from Spy") }
        thrown(Exception)
    }

    def "Verify task search is not impacted by QueueDAO"() {
        when: "We perform a search"
        taskResource.search(0, 1, "", "", "")

        then: "Verify it doesn't involve QueueDAO"
        0 * queueDAO._
    }

    def "Verify task get external storage location is not impacted by QueueDAO"() {
        when:
        taskResource.getExternalStorageLocation("", "", "")

        then: "Verify it doesn't involve QueueDAO"
        0 * queueDAO._
    }
}<|MERGE_RESOLUTION|>--- conflicted
+++ resolved
@@ -176,11 +176,7 @@
         }
 
         when: "workflow is restarted when QueueDAO is unavailable"
-<<<<<<< HEAD
-        workflowResource.retry(workflowInstanceId,false)
-=======
         workflowResource.retry(workflowInstanceId, false)
->>>>>>> 9a3b9f4d
 
         then: "Verify retry fails"
         1 * queueDAO.push(*_) >> { throw new ApplicationException(ApplicationException.Code.BACKEND_ERROR, "Queue push failed from Spy") }
