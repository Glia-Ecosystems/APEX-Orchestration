--- conflicted
+++ resolved
@@ -279,11 +279,7 @@
         }
 
         when: "The workflow is retried"
-<<<<<<< HEAD
-        workflowExecutor.retry(workflowInstanceId,false)
-=======
         workflowExecutor.retry(workflowInstanceId, false)
->>>>>>> 9a3b9f4d
 
         then: "verify that the workflow is in running state"
         with(workflowExecutionService.getExecutionStatus(workflowInstanceId, true)) {
