--- conflicted
+++ resolved
@@ -664,13 +664,8 @@
             tasks[1].status == Task.Status.FAILED
         }
 
-<<<<<<< HEAD
-        when:"The workflow is retried"
-        workflowExecutor.retry(workflowInstanceId,false)
-=======
         when: "The workflow is retried"
         workflowExecutor.retry(workflowInstanceId, false)
->>>>>>> 9a3b9f4d
 
         then:
         with(workflowExecutionService.getExecutionStatus(workflowInstanceId, true)) {
