--- conflicted
+++ resolved
@@ -767,12 +767,9 @@
         copy.setExternalInputPayloadStoragePath(externalInputPayloadStoragePath);
         copy.setExternalOutputPayloadStoragePath(externalOutputPayloadStoragePath);
         copy.setWorkflowPriority(workflowPriority);
-<<<<<<< HEAD
         copy.setIteration(iteration);
-=======
         copy.setExecutionNameSpace(executionNameSpace);
         copy.setIsolationGroupId(isolationGroupId);
->>>>>>> efec9c04
 
         return copy;
     }
