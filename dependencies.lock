{
    "annotationProcessor": {
        "org.springframework.boot:spring-boot-configuration-processor": {
            "locked": "2.3.1.RELEASE"
        }
    },
<<<<<<< HEAD
    "jacocoAnt": {
        "org.jacoco:org.jacoco.agent": {
            "locked": "0.8.1",
            "transitive": [
                "org.jacoco:org.jacoco.ant"
            ]
        },
        "org.jacoco:org.jacoco.ant": {
            "locked": "0.8.1"
        },
        "org.jacoco:org.jacoco.core": {
            "locked": "0.8.1",
            "transitive": [
                "org.jacoco:org.jacoco.ant",
                "org.jacoco:org.jacoco.report"
            ]
        },
        "org.jacoco:org.jacoco.report": {
            "locked": "0.8.1",
            "transitive": [
                "org.jacoco:org.jacoco.ant"
            ]
        },
        "org.ow2.asm:asm": {
            "locked": "6.0",
            "transitive": [
                "org.jacoco:org.jacoco.core",
                "org.ow2.asm:asm-tree"
            ]
        },
        "org.ow2.asm:asm-analysis": {
            "locked": "6.0",
            "transitive": [
                "org.jacoco:org.jacoco.core"
            ]
        },
        "org.ow2.asm:asm-commons": {
            "locked": "6.0",
            "transitive": [
                "org.jacoco:org.jacoco.core"
            ]
        },
        "org.ow2.asm:asm-tree": {
            "locked": "6.0",
            "transitive": [
                "org.jacoco:org.jacoco.core",
                "org.ow2.asm:asm-analysis",
                "org.ow2.asm:asm-commons",
                "org.ow2.asm:asm-util"
            ]
        },
        "org.ow2.asm:asm-util": {
            "locked": "6.0",
            "transitive": [
                "org.jacoco:org.jacoco.core"
=======
    "testCompileClasspath": {
        "com.jayway.jsonpath:json-path": {
            "locked": "2.4.0",
            "transitive": [
                "org.springframework.boot:spring-boot-starter-test"
            ]
        },
        "com.vaadin.external.google:android-json": {
            "locked": "0.0.20131108.vaadin1",
            "transitive": [
                "org.skyscreamer:jsonassert"
            ]
        },
        "jakarta.activation:jakarta.activation-api": {
            "locked": "1.2.2",
            "transitive": [
                "jakarta.xml.bind:jakarta.xml.bind-api"
            ]
        },
        "jakarta.annotation:jakarta.annotation-api": {
            "locked": "1.3.5",
            "transitive": [
                "org.springframework.boot:spring-boot-starter"
            ]
        },
        "jakarta.xml.bind:jakarta.xml.bind-api": {
            "locked": "2.3.3",
            "transitive": [
                "org.springframework.boot:spring-boot-starter-test"
            ]
        },
        "junit:junit": {
            "locked": "4.13",
            "transitive": [
                "org.junit.vintage:junit-vintage-engine"
            ]
        },
        "net.bytebuddy:byte-buddy": {
            "locked": "1.10.11",
            "transitive": [
                "org.mockito:mockito-core"
            ]
        },
        "net.bytebuddy:byte-buddy-agent": {
            "locked": "1.10.11",
            "transitive": [
                "org.mockito:mockito-core"
            ]
        },
        "net.minidev:accessors-smart": {
            "locked": "1.2",
            "transitive": [
                "net.minidev:json-smart"
            ]
        },
        "net.minidev:json-smart": {
            "locked": "2.3",
            "transitive": [
                "com.jayway.jsonpath:json-path"
            ]
        },
        "org.apache.logging.log4j:log4j-api": {
            "locked": "2.13.3",
            "transitive": [
                "org.apache.logging.log4j:log4j-core",
                "org.apache.logging.log4j:log4j-jul"
            ]
        },
        "org.apache.logging.log4j:log4j-core": {
            "locked": "2.13.3",
            "transitive": [
                "org.springframework.boot:spring-boot-starter-log4j2"
            ]
        },
        "org.apache.logging.log4j:log4j-jul": {
            "locked": "2.13.3",
            "transitive": [
                "org.springframework.boot:spring-boot-starter-log4j2"
            ]
        },
        "org.apache.logging.log4j:log4j-slf4j-impl": {
            "locked": "2.13.3",
            "transitive": [
                "org.springframework.boot:spring-boot-starter-log4j2"
            ]
        },
        "org.apiguardian:apiguardian-api": {
            "locked": "1.1.0",
            "transitive": [
                "org.junit.jupiter:junit-jupiter-api",
                "org.junit.jupiter:junit-jupiter-params",
                "org.junit.platform:junit-platform-commons",
                "org.junit.platform:junit-platform-engine",
                "org.junit.vintage:junit-vintage-engine"
            ]
        },
        "org.assertj:assertj-core": {
            "locked": "3.16.1",
            "transitive": [
                "org.springframework.boot:spring-boot-starter-test"
            ]
        },
        "org.hamcrest:hamcrest": {
            "locked": "2.2",
            "transitive": [
                "org.springframework.boot:spring-boot-starter-test"
            ]
        },
        "org.junit.jupiter:junit-jupiter": {
            "locked": "5.6.2",
            "transitive": [
                "org.springframework.boot:spring-boot-starter-test"
            ]
        },
        "org.junit.jupiter:junit-jupiter-api": {
            "locked": "5.6.2",
            "transitive": [
                "org.junit.jupiter:junit-jupiter",
                "org.junit.jupiter:junit-jupiter-params"
            ]
        },
        "org.junit.jupiter:junit-jupiter-params": {
            "locked": "5.6.2",
            "transitive": [
                "org.junit.jupiter:junit-jupiter"
            ]
        },
        "org.junit.platform:junit-platform-commons": {
            "locked": "1.6.2",
            "transitive": [
                "org.junit.jupiter:junit-jupiter-api",
                "org.junit.platform:junit-platform-engine"
            ]
        },
        "org.junit.platform:junit-platform-engine": {
            "locked": "1.6.2",
            "transitive": [
                "org.junit.vintage:junit-vintage-engine"
            ]
        },
        "org.junit.vintage:junit-vintage-engine": {
            "locked": "5.6.2",
            "transitive": [
                "org.springframework.boot:spring-boot-starter-test"
            ]
        },
        "org.junit:junit-bom": {
            "locked": "5.6.2",
            "transitive": [
                "org.junit.jupiter:junit-jupiter",
                "org.junit.jupiter:junit-jupiter-api",
                "org.junit.jupiter:junit-jupiter-params",
                "org.junit.platform:junit-platform-commons",
                "org.junit.platform:junit-platform-engine",
                "org.junit.vintage:junit-vintage-engine"
            ]
        },
        "org.mockito:mockito-core": {
            "locked": "3.3.3",
            "transitive": [
                "org.mockito:mockito-junit-jupiter",
                "org.springframework.boot:spring-boot-starter-test"
            ]
        },
        "org.mockito:mockito-junit-jupiter": {
            "locked": "3.3.3",
            "transitive": [
                "org.springframework.boot:spring-boot-starter-test"
            ]
        },
        "org.objenesis:objenesis": {
            "locked": "2.6",
            "transitive": [
                "org.mockito:mockito-core"
            ]
        },
        "org.opentest4j:opentest4j": {
            "locked": "1.2.0",
            "transitive": [
                "org.junit.jupiter:junit-jupiter-api",
                "org.junit.platform:junit-platform-engine"
            ]
        },
        "org.ow2.asm:asm": {
            "locked": "5.0.4",
            "transitive": [
                "net.minidev:accessors-smart"
            ]
        },
        "org.skyscreamer:jsonassert": {
            "locked": "1.5.0",
            "transitive": [
                "org.springframework.boot:spring-boot-starter-test"
            ]
        },
        "org.slf4j:jul-to-slf4j": {
            "locked": "1.7.30",
            "transitive": [
                "org.springframework.boot:spring-boot-starter-log4j2",
                "org.springframework.boot:spring-boot-starter-logging"
            ]
        },
        "org.slf4j:slf4j-api": {
            "locked": "1.7.30",
            "transitive": [
                "org.apache.logging.log4j:log4j-slf4j-impl",
                "org.slf4j:jul-to-slf4j"
            ]
        },
        "org.springframework.boot:spring-boot": {
            "locked": "2.3.1.RELEASE",
            "transitive": [
                "org.springframework.boot:spring-boot-autoconfigure",
                "org.springframework.boot:spring-boot-starter",
                "org.springframework.boot:spring-boot-test",
                "org.springframework.boot:spring-boot-test-autoconfigure"
            ]
        },
        "org.springframework.boot:spring-boot-autoconfigure": {
            "locked": "2.3.1.RELEASE",
            "transitive": [
                "org.springframework.boot:spring-boot-starter",
                "org.springframework.boot:spring-boot-test-autoconfigure"
            ]
        },
        "org.springframework.boot:spring-boot-dependencies": {
            "locked": "2.3.1.RELEASE",
            "transitive": [
                "org.springframework.boot:spring-boot",
                "org.springframework.boot:spring-boot-autoconfigure",
                "org.springframework.boot:spring-boot-starter",
                "org.springframework.boot:spring-boot-starter-log4j2",
                "org.springframework.boot:spring-boot-starter-logging",
                "org.springframework.boot:spring-boot-starter-test",
                "org.springframework.boot:spring-boot-test",
                "org.springframework.boot:spring-boot-test-autoconfigure"
            ]
        },
        "org.springframework.boot:spring-boot-starter": {
            "locked": "2.3.1.RELEASE",
            "transitive": [
                "org.springframework.boot:spring-boot-starter-test"
            ]
        },
        "org.springframework.boot:spring-boot-starter-log4j2": {
            "locked": "2.3.1.RELEASE"
        },
        "org.springframework.boot:spring-boot-starter-logging": {
            "locked": "2.3.1.RELEASE",
            "transitive": [
                "org.springframework.boot:spring-boot-starter"
            ]
        },
        "org.springframework.boot:spring-boot-starter-test": {
            "locked": "2.3.1.RELEASE"
        },
        "org.springframework.boot:spring-boot-test": {
            "locked": "2.3.1.RELEASE",
            "transitive": [
                "org.springframework.boot:spring-boot-starter-test",
                "org.springframework.boot:spring-boot-test-autoconfigure"
            ]
        },
        "org.springframework.boot:spring-boot-test-autoconfigure": {
            "locked": "2.3.1.RELEASE",
            "transitive": [
                "org.springframework.boot:spring-boot-starter-test"
            ]
        },
        "org.springframework:spring-aop": {
            "locked": "5.2.7.RELEASE",
            "transitive": [
                "org.springframework:spring-context"
            ]
        },
        "org.springframework:spring-beans": {
            "locked": "5.2.7.RELEASE",
            "transitive": [
                "org.springframework:spring-aop",
                "org.springframework:spring-context"
            ]
        },
        "org.springframework:spring-context": {
            "locked": "5.2.7.RELEASE",
            "transitive": [
                "org.springframework.boot:spring-boot"
            ]
        },
        "org.springframework:spring-core": {
            "locked": "5.2.7.RELEASE",
            "transitive": [
                "org.springframework.boot:spring-boot",
                "org.springframework.boot:spring-boot-starter",
                "org.springframework.boot:spring-boot-starter-test",
                "org.springframework:spring-aop",
                "org.springframework:spring-beans",
                "org.springframework:spring-context",
                "org.springframework:spring-expression",
                "org.springframework:spring-test"
            ]
        },
        "org.springframework:spring-expression": {
            "locked": "5.2.7.RELEASE",
            "transitive": [
                "org.springframework:spring-context"
            ]
        },
        "org.springframework:spring-jcl": {
            "locked": "5.2.7.RELEASE",
            "transitive": [
                "org.springframework:spring-core"
            ]
        },
        "org.springframework:spring-test": {
            "locked": "5.2.7.RELEASE",
            "transitive": [
                "org.springframework.boot:spring-boot-starter-test"
            ]
        },
        "org.xmlunit:xmlunit-core": {
            "locked": "2.7.0",
            "transitive": [
                "org.springframework.boot:spring-boot-starter-test"
            ]
        },
        "org.yaml:snakeyaml": {
            "locked": "1.26",
            "transitive": [
                "org.springframework.boot:spring-boot-starter"
            ]
        }
    },
    "testRuntimeClasspath": {
        "com.jayway.jsonpath:json-path": {
            "locked": "2.4.0",
            "transitive": [
                "org.springframework.boot:spring-boot-starter-test"
            ]
        },
        "com.vaadin.external.google:android-json": {
            "locked": "0.0.20131108.vaadin1",
            "transitive": [
                "org.skyscreamer:jsonassert"
            ]
        },
        "jakarta.activation:jakarta.activation-api": {
            "locked": "1.2.2",
            "transitive": [
                "jakarta.xml.bind:jakarta.xml.bind-api"
            ]
        },
        "jakarta.annotation:jakarta.annotation-api": {
            "locked": "1.3.5",
            "transitive": [
                "org.springframework.boot:spring-boot-starter"
            ]
        },
        "jakarta.xml.bind:jakarta.xml.bind-api": {
            "locked": "2.3.3",
            "transitive": [
                "org.springframework.boot:spring-boot-starter-test"
            ]
        },
        "junit:junit": {
            "locked": "4.13",
            "transitive": [
                "org.junit.vintage:junit-vintage-engine"
            ]
        },
        "net.bytebuddy:byte-buddy": {
            "locked": "1.10.11",
            "transitive": [
                "org.mockito:mockito-core"
            ]
        },
        "net.bytebuddy:byte-buddy-agent": {
            "locked": "1.10.11",
            "transitive": [
                "org.mockito:mockito-core"
            ]
        },
        "net.minidev:accessors-smart": {
            "locked": "1.2",
            "transitive": [
                "net.minidev:json-smart"
            ]
        },
        "net.minidev:json-smart": {
            "locked": "2.3",
            "transitive": [
                "com.jayway.jsonpath:json-path"
            ]
        },
        "org.apache.logging.log4j:log4j-api": {
            "locked": "2.13.3",
            "transitive": [
                "org.apache.logging.log4j:log4j-core",
                "org.apache.logging.log4j:log4j-jul"
            ]
        },
        "org.apache.logging.log4j:log4j-core": {
            "locked": "2.13.3",
            "transitive": [
                "org.apache.logging.log4j:log4j-slf4j-impl",
                "org.springframework.boot:spring-boot-starter-log4j2"
            ]
        },
        "org.apache.logging.log4j:log4j-jul": {
            "locked": "2.13.3",
            "transitive": [
                "org.springframework.boot:spring-boot-starter-log4j2"
            ]
        },
        "org.apache.logging.log4j:log4j-slf4j-impl": {
            "locked": "2.13.3",
            "transitive": [
                "org.springframework.boot:spring-boot-starter-log4j2"
            ]
        },
        "org.apiguardian:apiguardian-api": {
            "locked": "1.1.0",
            "transitive": [
                "org.junit.jupiter:junit-jupiter-api",
                "org.junit.jupiter:junit-jupiter-engine",
                "org.junit.jupiter:junit-jupiter-params",
                "org.junit.platform:junit-platform-commons",
                "org.junit.platform:junit-platform-engine",
                "org.junit.vintage:junit-vintage-engine"
            ]
        },
        "org.assertj:assertj-core": {
            "locked": "3.16.1",
            "transitive": [
                "org.springframework.boot:spring-boot-starter-test"
            ]
        },
        "org.hamcrest:hamcrest": {
            "locked": "2.2",
            "transitive": [
                "org.springframework.boot:spring-boot-starter-test"
            ]
        },
        "org.junit.jupiter:junit-jupiter": {
            "locked": "5.6.2",
            "transitive": [
                "org.springframework.boot:spring-boot-starter-test"
            ]
        },
        "org.junit.jupiter:junit-jupiter-api": {
            "locked": "5.6.2",
            "transitive": [
                "org.junit.jupiter:junit-jupiter-engine",
                "org.junit.jupiter:junit-jupiter-params",
                "org.mockito:mockito-junit-jupiter"
            ]
        },
        "org.junit.jupiter:junit-jupiter-engine": {
            "locked": "5.6.2",
            "transitive": [
                "org.junit.jupiter:junit-jupiter"
            ]
        },
        "org.junit.jupiter:junit-jupiter-params": {
            "locked": "5.6.2",
            "transitive": [
                "org.junit.jupiter:junit-jupiter"
            ]
        },
        "org.junit.platform:junit-platform-commons": {
            "locked": "1.6.2",
            "transitive": [
                "org.junit.jupiter:junit-jupiter-api",
                "org.junit.platform:junit-platform-engine"
            ]
        },
        "org.junit.platform:junit-platform-engine": {
            "locked": "1.6.2",
            "transitive": [
                "org.junit.jupiter:junit-jupiter-engine",
                "org.junit.vintage:junit-vintage-engine"
            ]
        },
        "org.junit.vintage:junit-vintage-engine": {
            "locked": "5.6.2",
            "transitive": [
                "org.springframework.boot:spring-boot-starter-test"
            ]
        },
        "org.junit:junit-bom": {
            "locked": "5.6.2",
            "transitive": [
                "org.junit.jupiter:junit-jupiter",
                "org.junit.jupiter:junit-jupiter-api",
                "org.junit.jupiter:junit-jupiter-engine",
                "org.junit.jupiter:junit-jupiter-params",
                "org.junit.platform:junit-platform-commons",
                "org.junit.platform:junit-platform-engine",
                "org.junit.vintage:junit-vintage-engine"
            ]
        },
        "org.mockito:mockito-core": {
            "locked": "3.3.3",
            "transitive": [
                "org.mockito:mockito-junit-jupiter",
                "org.springframework.boot:spring-boot-starter-test"
            ]
        },
        "org.mockito:mockito-junit-jupiter": {
            "locked": "3.3.3",
            "transitive": [
                "org.springframework.boot:spring-boot-starter-test"
            ]
        },
        "org.objenesis:objenesis": {
            "locked": "2.6",
            "transitive": [
                "org.mockito:mockito-core"
            ]
        },
        "org.opentest4j:opentest4j": {
            "locked": "1.2.0",
            "transitive": [
                "org.junit.jupiter:junit-jupiter-api",
                "org.junit.platform:junit-platform-engine"
            ]
        },
        "org.ow2.asm:asm": {
            "locked": "5.0.4",
            "transitive": [
                "net.minidev:accessors-smart"
            ]
        },
        "org.skyscreamer:jsonassert": {
            "locked": "1.5.0",
            "transitive": [
                "org.springframework.boot:spring-boot-starter-test"
            ]
        },
        "org.slf4j:jul-to-slf4j": {
            "locked": "1.7.30",
            "transitive": [
                "org.springframework.boot:spring-boot-starter-log4j2",
                "org.springframework.boot:spring-boot-starter-logging"
            ]
        },
        "org.slf4j:slf4j-api": {
            "locked": "1.7.30",
            "transitive": [
                "org.apache.logging.log4j:log4j-slf4j-impl",
                "org.slf4j:jul-to-slf4j"
            ]
        },
        "org.springframework.boot:spring-boot": {
            "locked": "2.3.1.RELEASE",
            "transitive": [
                "org.springframework.boot:spring-boot-autoconfigure",
                "org.springframework.boot:spring-boot-starter",
                "org.springframework.boot:spring-boot-test",
                "org.springframework.boot:spring-boot-test-autoconfigure"
            ]
        },
        "org.springframework.boot:spring-boot-autoconfigure": {
            "locked": "2.3.1.RELEASE",
            "transitive": [
                "org.springframework.boot:spring-boot-starter",
                "org.springframework.boot:spring-boot-test-autoconfigure"
            ]
        },
        "org.springframework.boot:spring-boot-dependencies": {
            "locked": "2.3.1.RELEASE",
            "transitive": [
                "org.springframework.boot:spring-boot",
                "org.springframework.boot:spring-boot-autoconfigure",
                "org.springframework.boot:spring-boot-starter",
                "org.springframework.boot:spring-boot-starter-log4j2",
                "org.springframework.boot:spring-boot-starter-logging",
                "org.springframework.boot:spring-boot-starter-test",
                "org.springframework.boot:spring-boot-test",
                "org.springframework.boot:spring-boot-test-autoconfigure"
            ]
        },
        "org.springframework.boot:spring-boot-starter": {
            "locked": "2.3.1.RELEASE",
            "transitive": [
                "org.springframework.boot:spring-boot-starter-test"
            ]
        },
        "org.springframework.boot:spring-boot-starter-log4j2": {
            "locked": "2.3.1.RELEASE"
        },
        "org.springframework.boot:spring-boot-starter-logging": {
            "locked": "2.3.1.RELEASE",
            "transitive": [
                "org.springframework.boot:spring-boot-starter"
            ]
        },
        "org.springframework.boot:spring-boot-starter-test": {
            "locked": "2.3.1.RELEASE"
        },
        "org.springframework.boot:spring-boot-test": {
            "locked": "2.3.1.RELEASE",
            "transitive": [
                "org.springframework.boot:spring-boot-starter-test",
                "org.springframework.boot:spring-boot-test-autoconfigure"
            ]
        },
        "org.springframework.boot:spring-boot-test-autoconfigure": {
            "locked": "2.3.1.RELEASE",
            "transitive": [
                "org.springframework.boot:spring-boot-starter-test"
            ]
        },
        "org.springframework:spring-aop": {
            "locked": "5.2.7.RELEASE",
            "transitive": [
                "org.springframework:spring-context"
            ]
        },
        "org.springframework:spring-beans": {
            "locked": "5.2.7.RELEASE",
            "transitive": [
                "org.springframework:spring-aop",
                "org.springframework:spring-context"
            ]
        },
        "org.springframework:spring-context": {
            "locked": "5.2.7.RELEASE",
            "transitive": [
                "org.springframework.boot:spring-boot"
            ]
        },
        "org.springframework:spring-core": {
            "locked": "5.2.7.RELEASE",
            "transitive": [
                "org.springframework.boot:spring-boot",
                "org.springframework.boot:spring-boot-starter",
                "org.springframework.boot:spring-boot-starter-test",
                "org.springframework:spring-aop",
                "org.springframework:spring-beans",
                "org.springframework:spring-context",
                "org.springframework:spring-expression",
                "org.springframework:spring-test"
            ]
        },
        "org.springframework:spring-expression": {
            "locked": "5.2.7.RELEASE",
            "transitive": [
                "org.springframework:spring-context"
            ]
        },
        "org.springframework:spring-jcl": {
            "locked": "5.2.7.RELEASE",
            "transitive": [
                "org.springframework:spring-core"
            ]
        },
        "org.springframework:spring-test": {
            "locked": "5.2.7.RELEASE",
            "transitive": [
                "org.springframework.boot:spring-boot-starter-test"
            ]
        },
        "org.xmlunit:xmlunit-core": {
            "locked": "2.7.0",
            "transitive": [
                "org.springframework.boot:spring-boot-starter-test"
            ]
        },
        "org.yaml:snakeyaml": {
            "locked": "1.26",
            "transitive": [
                "org.springframework.boot:spring-boot-starter"
>>>>>>> 9a3b9f4d
            ]
        }
    }
}<|MERGE_RESOLUTION|>--- conflicted
+++ resolved
@@ -4,63 +4,6 @@
             "locked": "2.3.1.RELEASE"
         }
     },
-<<<<<<< HEAD
-    "jacocoAnt": {
-        "org.jacoco:org.jacoco.agent": {
-            "locked": "0.8.1",
-            "transitive": [
-                "org.jacoco:org.jacoco.ant"
-            ]
-        },
-        "org.jacoco:org.jacoco.ant": {
-            "locked": "0.8.1"
-        },
-        "org.jacoco:org.jacoco.core": {
-            "locked": "0.8.1",
-            "transitive": [
-                "org.jacoco:org.jacoco.ant",
-                "org.jacoco:org.jacoco.report"
-            ]
-        },
-        "org.jacoco:org.jacoco.report": {
-            "locked": "0.8.1",
-            "transitive": [
-                "org.jacoco:org.jacoco.ant"
-            ]
-        },
-        "org.ow2.asm:asm": {
-            "locked": "6.0",
-            "transitive": [
-                "org.jacoco:org.jacoco.core",
-                "org.ow2.asm:asm-tree"
-            ]
-        },
-        "org.ow2.asm:asm-analysis": {
-            "locked": "6.0",
-            "transitive": [
-                "org.jacoco:org.jacoco.core"
-            ]
-        },
-        "org.ow2.asm:asm-commons": {
-            "locked": "6.0",
-            "transitive": [
-                "org.jacoco:org.jacoco.core"
-            ]
-        },
-        "org.ow2.asm:asm-tree": {
-            "locked": "6.0",
-            "transitive": [
-                "org.jacoco:org.jacoco.core",
-                "org.ow2.asm:asm-analysis",
-                "org.ow2.asm:asm-commons",
-                "org.ow2.asm:asm-util"
-            ]
-        },
-        "org.ow2.asm:asm-util": {
-            "locked": "6.0",
-            "transitive": [
-                "org.jacoco:org.jacoco.core"
-=======
     "testCompileClasspath": {
         "com.jayway.jsonpath:json-path": {
             "locked": "2.4.0",
@@ -733,7 +676,6 @@
             "locked": "1.26",
             "transitive": [
                 "org.springframework.boot:spring-boot-starter"
->>>>>>> 9a3b9f4d
             ]
         }
     }
