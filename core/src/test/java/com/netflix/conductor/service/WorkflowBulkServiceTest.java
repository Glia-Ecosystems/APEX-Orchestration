/*
 * Copyright 2020 Netflix, Inc.
 * <p>
 * Licensed under the Apache License, Version 2.0 (the "License"); you may not use this file except in compliance with
 * the License. You may obtain a copy of the License at
 * <p>
 * http://www.apache.org/licenses/LICENSE-2.0
 * <p>
 * Unless required by applicable law or agreed to in writing, software distributed under the License is distributed on
 * an "AS IS" BASIS, WITHOUT WARRANTIES OR CONDITIONS OF ANY KIND, either express or implied. See the License for the
 * specific language governing permissions and limitations under the License.
 */
package com.netflix.conductor.service;

import static com.netflix.conductor.TestUtils.getConstraintViolationMessages;
import static org.junit.Assert.assertEquals;
import static org.junit.Assert.assertTrue;
import static org.mockito.Mockito.mock;
import static org.mockito.Mockito.verify;

<<<<<<< HEAD
import javax.validation.ConstraintViolationException;
import javax.validation.Validator;
import java.util.*;
=======
import com.netflix.conductor.core.execution.WorkflowExecutor;
import java.util.ArrayList;
import java.util.Collections;
import java.util.List;
import java.util.Set;
import javax.validation.ConstraintViolationException;
import org.junit.Test;
import org.junit.runner.RunWith;
import org.springframework.beans.factory.annotation.Autowired;
import org.springframework.boot.autoconfigure.EnableAutoConfiguration;
import org.springframework.boot.test.context.TestConfiguration;
import org.springframework.context.annotation.Bean;
import org.springframework.test.context.junit4.SpringRunner;
>>>>>>> 9a3b9f4d

@SuppressWarnings("SpringJavaAutowiredMembersInspection")
@RunWith(SpringRunner.class)
@EnableAutoConfiguration
public class WorkflowBulkServiceTest {

    @TestConfiguration
    static class TestWorkflowBulkConfiguration {

        @Bean
        WorkflowExecutor workflowExecutor() {
            return mock(WorkflowExecutor.class);
        }

        @Bean
        public WorkflowBulkService workflowBulkService(WorkflowExecutor workflowExecutor) {
            return new WorkflowBulkServiceImpl(workflowExecutor);
        }
    }

    @Autowired
    private WorkflowExecutor workflowExecutor;

    @Autowired
    private WorkflowBulkService workflowBulkService;

    @Test(expected = ConstraintViolationException.class)
    public void testPauseWorkflowNull() {
        try {
            workflowBulkService.pauseWorkflow(null);
        } catch (ConstraintViolationException ex) {
            assertEquals(1, ex.getConstraintViolations().size());
            Set<String> messages = getConstraintViolationMessages(ex.getConstraintViolations());
            assertTrue(messages.contains("WorkflowIds list cannot be null."));
            throw ex;
        }
    }

    @Test(expected = ConstraintViolationException.class)
    public void testPauseWorkflowWithInvalidListSize() {
        try {
            List<String> list = new ArrayList<>(1001);
            for (int i = 0; i < 1002; i++) {
                list.add("test");
            }
            workflowBulkService.pauseWorkflow(list);
        } catch (ConstraintViolationException ex) {
            assertEquals(1, ex.getConstraintViolations().size());
            Set<String> messages = getConstraintViolationMessages(ex.getConstraintViolations());
            assertTrue(messages.contains("Cannot process more than 1000 workflows. Please use multiple requests."));
            throw ex;
        }
    }

    @Test(expected = ConstraintViolationException.class)
    public void testResumeWorkflowNull() {
        try {
            workflowBulkService.resumeWorkflow(null);
        } catch (ConstraintViolationException ex) {
            assertEquals(1, ex.getConstraintViolations().size());
            Set<String> messages = getConstraintViolationMessages(ex.getConstraintViolations());
            assertTrue(messages.contains("WorkflowIds list cannot be null."));
            throw ex;
        }
    }

    @Test(expected = ConstraintViolationException.class)
    public void testRestartWorkflowNull() {
        try {
            workflowBulkService.restart(null, false);
        } catch (ConstraintViolationException ex) {
            assertEquals(1, ex.getConstraintViolations().size());
            Set<String> messages = getConstraintViolationMessages(ex.getConstraintViolations());
            assertTrue(messages.contains("WorkflowIds list cannot be null."));
            throw ex;
        }
    }

    @Test(expected = ConstraintViolationException.class)
    public void testRetryWorkflowNull() {
        try {
            workflowBulkService.retry(null);
        } catch (ConstraintViolationException ex) {
            assertEquals(1, ex.getConstraintViolations().size());
            Set<String> messages = getConstraintViolationMessages(ex.getConstraintViolations());
            assertTrue(messages.contains("WorkflowIds list cannot be null."));
            throw ex;
        }
    }

    @Test
<<<<<<< HEAD
    public void testRetryWorkflowSuccessful(){
        //When
        workflowBulkService.retry(Collections.singletonList("anyId"));
        //Then
        Mockito.verify(workflowExecutor).retry("anyId", false);
    }


=======
    public void testRetryWorkflowSuccessful() {
        //When
        workflowBulkService.retry(Collections.singletonList("anyId"));
        //Then
        verify(workflowExecutor).retry("anyId", false);
    }

>>>>>>> 9a3b9f4d
    @Test(expected = ConstraintViolationException.class)
    public void testTerminateNull() {
        try {
            workflowBulkService.terminate(null, null);
        } catch (ConstraintViolationException ex) {
            assertEquals(1, ex.getConstraintViolations().size());
            Set<String> messages = getConstraintViolationMessages(ex.getConstraintViolations());
            assertTrue(messages.contains("WorkflowIds list cannot be null."));
            throw ex;
        }
    }
}<|MERGE_RESOLUTION|>--- conflicted
+++ resolved
@@ -18,11 +18,6 @@
 import static org.mockito.Mockito.mock;
 import static org.mockito.Mockito.verify;
 
-<<<<<<< HEAD
-import javax.validation.ConstraintViolationException;
-import javax.validation.Validator;
-import java.util.*;
-=======
 import com.netflix.conductor.core.execution.WorkflowExecutor;
 import java.util.ArrayList;
 import java.util.Collections;
@@ -36,7 +31,6 @@
 import org.springframework.boot.test.context.TestConfiguration;
 import org.springframework.context.annotation.Bean;
 import org.springframework.test.context.junit4.SpringRunner;
->>>>>>> 9a3b9f4d
 
 @SuppressWarnings("SpringJavaAutowiredMembersInspection")
 @RunWith(SpringRunner.class)
@@ -128,16 +122,6 @@
     }
 
     @Test
-<<<<<<< HEAD
-    public void testRetryWorkflowSuccessful(){
-        //When
-        workflowBulkService.retry(Collections.singletonList("anyId"));
-        //Then
-        Mockito.verify(workflowExecutor).retry("anyId", false);
-    }
-
-
-=======
     public void testRetryWorkflowSuccessful() {
         //When
         workflowBulkService.retry(Collections.singletonList("anyId"));
@@ -145,7 +129,6 @@
         verify(workflowExecutor).retry("anyId", false);
     }
 
->>>>>>> 9a3b9f4d
     @Test(expected = ConstraintViolationException.class)
     public void testTerminateNull() {
         try {
