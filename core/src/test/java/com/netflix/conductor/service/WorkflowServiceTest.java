/*
 *  Copyright 2021 Netflix, Inc.
 *  <p>
 *  Licensed under the Apache License, Version 2.0 (the "License"); you may not use this file except in compliance with
 *  the License. You may obtain a copy of the License at
 *  <p>
 *  http://www.apache.org/licenses/LICENSE-2.0
 *  <p>
 *  Unless required by applicable law or agreed to in writing, software distributed under the License is distributed on
 *  an "AS IS" BASIS, WITHOUT WARRANTIES OR CONDITIONS OF ANY KIND, either express or implied. See the License for the
 *  specific language governing permissions and limitations under the License.
 */
package com.netflix.conductor.service;

import com.netflix.conductor.common.metadata.workflow.RerunWorkflowRequest;
import com.netflix.conductor.common.metadata.workflow.SkipTaskRequest;
import com.netflix.conductor.common.metadata.workflow.StartWorkflowRequest;
import com.netflix.conductor.common.metadata.workflow.WorkflowDef;
import com.netflix.conductor.common.run.SearchResult;
import com.netflix.conductor.common.run.Workflow;
import com.netflix.conductor.common.run.WorkflowSummary;
import com.netflix.conductor.core.exception.ApplicationException;
import com.netflix.conductor.core.execution.WorkflowExecutor;
import org.junit.Test;
import org.junit.runner.RunWith;
import org.springframework.beans.factory.annotation.Autowired;
import org.springframework.boot.autoconfigure.EnableAutoConfiguration;
import org.springframework.boot.test.context.TestConfiguration;
import org.springframework.context.annotation.Bean;
import org.springframework.test.context.junit4.SpringRunner;

import javax.validation.ConstraintViolationException;
import java.util.ArrayList;
import java.util.HashMap;
import java.util.List;
import java.util.Map;
import java.util.Set;

import static com.netflix.conductor.TestUtils.getConstraintViolationMessages;
import static org.junit.Assert.assertEquals;
import static org.junit.Assert.assertTrue;
import static org.junit.Assert.fail;
import static org.mockito.ArgumentMatchers.any;
import static org.mockito.ArgumentMatchers.anyBoolean;
import static org.mockito.ArgumentMatchers.anyInt;
import static org.mockito.ArgumentMatchers.anyList;
import static org.mockito.ArgumentMatchers.anyLong;
import static org.mockito.ArgumentMatchers.anyMap;
import static org.mockito.ArgumentMatchers.anyString;
import static org.mockito.ArgumentMatchers.isNull;
import static org.mockito.Mockito.mock;
import static org.mockito.Mockito.times;
import static org.mockito.Mockito.verify;
import static org.mockito.Mockito.when;

@SuppressWarnings("SpringJavaAutowiredMembersInspection")
@RunWith(SpringRunner.class)
@EnableAutoConfiguration
public class WorkflowServiceTest {

    @TestConfiguration
    static class TestWorkflowConfiguration {

        @Bean
        public WorkflowExecutor workflowExecutor() {
            return mock(WorkflowExecutor.class);
        }

        @Bean
        public ExecutionService executionService() {
            return mock(ExecutionService.class);
        }

        @Bean
        public MetadataService metadataService() {
            return mock(MetadataServiceImpl.class);
        }

        @Bean
        public WorkflowService workflowService(WorkflowExecutor workflowExecutor, ExecutionService executionService,
            MetadataService metadataService) {
            return new WorkflowServiceImpl(workflowExecutor, executionService, metadataService);
        }
    }

    @Autowired
    private WorkflowExecutor workflowExecutor;

    @Autowired
    private ExecutionService executionService;

    @Autowired
    private MetadataService metadataService;

    @Autowired
    private WorkflowService workflowService;

    @Test(expected = ConstraintViolationException.class)
    public void testStartWorkflowNull() {
        try {
            workflowService.startWorkflow(null);
        } catch (ConstraintViolationException ex) {
            assertEquals(1, ex.getConstraintViolations().size());
            Set<String> messages = getConstraintViolationMessages(ex.getConstraintViolations());
            assertTrue(messages.contains("StartWorkflowRequest cannot be null"));
            throw ex;
        }
    }

    @Test(expected = ConstraintViolationException.class)
    public void testStartWorkflowName() {
        try {
            Map<String, Object> input = new HashMap<>();
            input.put("1", "abc");
            workflowService.startWorkflow(null, 1, "abc", input);
        } catch (ConstraintViolationException ex) {
            assertEquals(1, ex.getConstraintViolations().size());
            Set<String> messages = getConstraintViolationMessages(ex.getConstraintViolations());
            assertTrue(messages.contains("Workflow name cannot be null or empty"));
            throw ex;
        }
    }

    @Test
    public void testStartWorkflow() {
        WorkflowDef workflowDef = new WorkflowDef();
        workflowDef.setName("test");
        workflowDef.setVersion(1);

        StartWorkflowRequest startWorkflowRequest = new StartWorkflowRequest();
        startWorkflowRequest.setName("test");
        startWorkflowRequest.setVersion(1);

        Map<String, Object> input = new HashMap<>();
        input.put("1", "abc");
        startWorkflowRequest.setInput(input);
        String workflowID = "w112";

        when(metadataService.getWorkflowDef("test", 1)).thenReturn(workflowDef);
        when(workflowExecutor.startWorkflow(anyString(), anyInt(), isNull(), anyInt(),
            anyMap(), isNull(), isNull(),
            anyMap())).thenReturn(workflowID);
        assertEquals("w112", workflowService.startWorkflow(startWorkflowRequest));
    }

    @Test
    public void testStartWorkflowParam() {
        WorkflowDef workflowDef = new WorkflowDef();
        workflowDef.setName("test");
        workflowDef.setVersion(1);

        Map<String, Object> input = new HashMap<>();
        input.put("1", "abc");
        String workflowID = "w112";

        when(metadataService.getWorkflowDef("test", 1)).thenReturn(workflowDef);
        when(workflowExecutor.startWorkflow(anyString(), anyInt(), anyString(), anyInt(),
            anyMap(), isNull())).thenReturn(workflowID);
        assertEquals("w112", workflowService.startWorkflow("test", 1, "c123", input));
    }

    @Test(expected = ApplicationException.class)
    public void testApplicationExceptionStartWorkflowMessageParam() {
        try {
            when(metadataService.getWorkflowDef("test", 1)).thenReturn(null);

            Map<String, Object> input = new HashMap<>();
            input.put("1", "abc");

            workflowService.startWorkflow("test", 1, "c123", input);
        } catch (ApplicationException ex) {
            String message = "No such workflow found by name: test, version: 1";
            assertEquals(message, ex.getMessage());
            throw ex;
        }
        fail("ApplicationException did not throw!");
    }

    @Test(expected = ConstraintViolationException.class)
    public void testGetWorkflowsNoName() {
        try {
            workflowService.getWorkflows("", "c123", true, true);
        } catch (ConstraintViolationException ex) {
            assertEquals(1, ex.getConstraintViolations().size());
            Set<String> messages = getConstraintViolationMessages(ex.getConstraintViolations());
            assertTrue(messages.contains("Workflow name cannot be null or empty"));
            throw ex;
        }
    }

    @Test
    public void testGetWorklfowsSingleCorrelationId() {
        Workflow workflow = new Workflow();
        workflow.setCorrelationId("c123");

        List<Workflow> workflowArrayList = new ArrayList<Workflow>() {{
            add(workflow);
        }};

        when(executionService.getWorkflowInstances(anyString(), anyString(), anyBoolean(), anyBoolean()))
            .thenReturn(workflowArrayList);
        assertEquals(workflowArrayList, workflowService.getWorkflows("test", "c123",
            true, true));
    }

    @Test
    public void testGetWorklfowsMultipleCorrelationId() {
        Workflow workflow = new Workflow();
        workflow.setCorrelationId("c123");

        List<Workflow> workflowArrayList = new ArrayList<Workflow>() {{
            add(workflow);
        }};

        List<String> correlationIdList = new ArrayList<String>() {{
            add("c123");
        }};

        Map<String, List<Workflow>> workflowMap = new HashMap<>();
        workflowMap.put("c123", workflowArrayList);

        when(executionService.getWorkflowInstances(anyString(), anyString(), anyBoolean(), anyBoolean()))
            .thenReturn(workflowArrayList);
        assertEquals(workflowMap, workflowService.getWorkflows("test", true,
            true, correlationIdList));
    }

    @Test
    public void testGetExecutionStatus() {
        Workflow workflow = new Workflow();
        workflow.setCorrelationId("c123");

        when(executionService.getExecutionStatus(anyString(), anyBoolean())).thenReturn(workflow);
        assertEquals(workflow, workflowService.getExecutionStatus("w123", true));
    }

    @Test(expected = ConstraintViolationException.class)
    public void testGetExecutionStatusNoWorkflowId() {
        try {
            workflowService.getExecutionStatus("", true);
        } catch (ConstraintViolationException ex) {
            assertEquals(1, ex.getConstraintViolations().size());
            Set<String> messages = getConstraintViolationMessages(ex.getConstraintViolations());
            assertTrue(messages.contains("WorkflowId cannot be null or empty."));
            throw ex;
        }
    }

    @Test(expected = ApplicationException.class)
    public void testApplicationExceptionGetExecutionStatus() {
        try {
            when(executionService.getExecutionStatus(anyString(), anyBoolean())).thenReturn(null);
            workflowService.getExecutionStatus("w123", true);
        } catch (ApplicationException ex) {
            String message = "Workflow with Id: w123 not found.";
            assertEquals(message, ex.getMessage());
            throw ex;
        }
        fail("ApplicationException did not throw!");
    }

    @Test
    public void testDeleteWorkflow() {
        workflowService.deleteWorkflow("w123", true);
        verify(executionService, times(1)).removeWorkflow(anyString(), anyBoolean());
    }

    @Test(expected = ConstraintViolationException.class)
    public void testInvalidDeleteWorkflow() {
        try {
            workflowService.deleteWorkflow(null, true);
        } catch (ConstraintViolationException ex) {
            assertEquals(1, ex.getConstraintViolations().size());
            Set<String> messages = getConstraintViolationMessages(ex.getConstraintViolations());
            assertTrue(messages.contains("WorkflowId cannot be null or empty."));
            throw ex;
        }
    }

    @Test(expected = ConstraintViolationException.class)
    public void testInvalidPauseWorkflow() {
        try {
            workflowService.pauseWorkflow(null);
        } catch (ConstraintViolationException ex) {
            assertEquals(1, ex.getConstraintViolations().size());
            Set<String> messages = getConstraintViolationMessages(ex.getConstraintViolations());
            assertTrue(messages.contains("WorkflowId cannot be null or empty."));
            throw ex;
        }
    }

    @Test(expected = ConstraintViolationException.class)
    public void testInvalidResumeWorkflow() {
        try {
            workflowService.resumeWorkflow(null);
        } catch (ConstraintViolationException ex) {
            assertEquals(1, ex.getConstraintViolations().size());
            Set<String> messages = getConstraintViolationMessages(ex.getConstraintViolations());
            assertTrue(messages.contains("WorkflowId cannot be null or empty."));
            throw ex;
        }
    }

    @Test(expected = ConstraintViolationException.class)
    public void testInvalidSkipTaskFromWorkflow() {
        try {
            SkipTaskRequest skipTaskRequest = new SkipTaskRequest();
            workflowService.skipTaskFromWorkflow(null, null, skipTaskRequest);
        } catch (ConstraintViolationException ex) {
            assertEquals(2, ex.getConstraintViolations().size());
            Set<String> messages = getConstraintViolationMessages(ex.getConstraintViolations());
            assertTrue(messages.contains("WorkflowId name cannot be null or empty."));
            assertTrue(messages.contains("TaskReferenceName cannot be null or empty."));
            throw ex;
        }
    }

    @Test(expected = ConstraintViolationException.class)
    public void testInvalidWorkflowNameGetRunningWorkflows() {
        try {
            workflowService.getRunningWorkflows(null, 123, null, null);
        } catch (ConstraintViolationException ex) {
            assertEquals(1, ex.getConstraintViolations().size());
            Set<String> messages = getConstraintViolationMessages(ex.getConstraintViolations());
            assertTrue(messages.contains("Workflow name cannot be null or empty."));
            throw ex;
        }
    }

    @Test
    public void testGetRunningWorkflowsTime() {
        workflowService.getRunningWorkflows("test", 1, 100L, 120L);
        verify(workflowExecutor, times(1)).getWorkflows(anyString(), anyInt(), anyLong(), anyLong());
    }

    @Test
    public void testGetRunningWorkflows() {
        workflowService.getRunningWorkflows("test", 1, null, null);
        verify(workflowExecutor, times(1)).getRunningWorkflowIds(anyString(), anyInt());
    }

    @Test
    public void testDecideWorkflow() {
        workflowService.decideWorkflow("test");
        verify(workflowExecutor, times(1)).decide(anyString());
    }

    @Test
    public void testPauseWorkflow() {
        workflowService.pauseWorkflow("test");
        verify(workflowExecutor, times(1)).pauseWorkflow(anyString());
    }

    @Test
    public void testResumeWorkflow() {
        workflowService.resumeWorkflow("test");
        verify(workflowExecutor, times(1)).resumeWorkflow(anyString());
    }

    @Test
    public void testSkipTaskFromWorkflow() {
        workflowService.skipTaskFromWorkflow("test", "testTask", null);
        verify(workflowExecutor, times(1)).skipTaskFromWorkflow(anyString(), anyString(), isNull());
    }

    @Test
    public void testRerunWorkflow() {
        RerunWorkflowRequest request = new RerunWorkflowRequest();
        workflowService.rerunWorkflow("test", request);
        verify(workflowExecutor, times(1)).rerun(any(RerunWorkflowRequest.class));
    }

    @Test(expected = ConstraintViolationException.class)
    public void testRerunWorkflowNull() {
        try {
            workflowService.rerunWorkflow(null, null);
        } catch (ConstraintViolationException ex) {
            assertEquals(2, ex.getConstraintViolations().size());
            Set<String> messages = getConstraintViolationMessages(ex.getConstraintViolations());
            assertTrue(messages.contains("WorkflowId cannot be null or empty."));
            assertTrue(messages.contains("RerunWorkflowRequest cannot be null."));
            throw ex;
        }
    }

    @Test(expected = ConstraintViolationException.class)
    public void testRestartWorkflowNull() {
        try {
            workflowService.restartWorkflow(null, false);
        } catch (ConstraintViolationException ex) {
            assertEquals(1, ex.getConstraintViolations().size());
            Set<String> messages = getConstraintViolationMessages(ex.getConstraintViolations());
            assertTrue(messages.contains("WorkflowId cannot be null or empty."));
            throw ex;
        }
    }

    @Test(expected = ConstraintViolationException.class)
    public void testRetryWorkflowNull() {
<<<<<<< HEAD
        try{
            workflowService.retryWorkflow(null, false);
        } catch (ConstraintViolationException ex){
=======
        try {
            workflowService.retryWorkflow(null, false);
        } catch (ConstraintViolationException ex) {
>>>>>>> 9a3b9f4d
            assertEquals(1, ex.getConstraintViolations().size());
            Set<String> messages = getConstraintViolationMessages(ex.getConstraintViolations());
            assertTrue(messages.contains("WorkflowId cannot be null or empty."));
            throw ex;
        }
    }

    @Test(expected = ConstraintViolationException.class)
    public void testResetWorkflowNull() {
        try {
            workflowService.resetWorkflow(null);
        } catch (ConstraintViolationException ex) {
            assertEquals(1, ex.getConstraintViolations().size());
            Set<String> messages = getConstraintViolationMessages(ex.getConstraintViolations());
            assertTrue(messages.contains("WorkflowId cannot be null or empty."));
            throw ex;
        }
    }


    @Test(expected = ConstraintViolationException.class)
    public void testTerminateWorkflowNull() {
        try {
            workflowService.terminateWorkflow(null, null);
        } catch (ConstraintViolationException ex) {
            assertEquals(1, ex.getConstraintViolations().size());
            Set<String> messages = getConstraintViolationMessages(ex.getConstraintViolations());
            assertTrue(messages.contains("WorkflowId cannot be null or empty."));
            throw ex;
        }
    }

    @Test
    public void testRerunWorkflowReturnWorkflowId() {
        RerunWorkflowRequest request = new RerunWorkflowRequest();
        String workflowId = "w123";
        when(workflowExecutor.rerun(any(RerunWorkflowRequest.class))).thenReturn(workflowId);
        assertEquals(workflowId, workflowService.rerunWorkflow("test", request));
    }

    @Test
    public void testRestartWorkflow() {
        workflowService.restartWorkflow("w123", false);
        verify(workflowExecutor, times(1)).restart(anyString(), anyBoolean());
    }

    @Test
    public void testRetryWorkflow() {
        workflowService.retryWorkflow("w123", false);
<<<<<<< HEAD
        verify(mockWorkflowExecutor, times(1)).retry(anyString(), anyBoolean());
=======
        verify(workflowExecutor, times(1)).retry(anyString(), anyBoolean());
>>>>>>> 9a3b9f4d
    }

    @Test
    public void testResetWorkflow() {
        workflowService.resetWorkflow("w123");
        verify(workflowExecutor, times(1)).resetCallbacksForWorkflow(anyString());
    }

    @Test
    public void testTerminateWorkflow() {
        workflowService.terminateWorkflow("w123", "test");
        verify(workflowExecutor, times(1)).terminateWorkflow(anyString(), anyString());
    }

    @Test
    public void testSearchWorkflows() {
        Workflow workflow = new Workflow();
        WorkflowDef def = new WorkflowDef();
        def.setName("name");
        def.setVersion(1);
        workflow.setWorkflowDefinition(def);
        workflow.setCorrelationId("c123");

        WorkflowSummary workflowSummary = new WorkflowSummary(workflow);
        List<WorkflowSummary> listOfWorkflowSummary = new ArrayList<WorkflowSummary>() {{
            add(workflowSummary);
        }};
        SearchResult<WorkflowSummary> searchResult = new SearchResult<WorkflowSummary>(100, listOfWorkflowSummary);

        when(executionService.search(anyString(), anyString(), anyInt(), anyInt(), anyList())).thenReturn(searchResult);
        assertEquals(searchResult, workflowService.searchWorkflows(0, 100, "asc", "*", "*"));
    }

    @Test(expected = ConstraintViolationException.class)
    public void testInvalidSizeSearchWorkflows() {
        try {
            workflowService.searchWorkflows(0, 6000, "asc", "*", "*");
        } catch (ConstraintViolationException ex) {
            assertEquals(1, ex.getConstraintViolations().size());
            Set<String> messages = getConstraintViolationMessages(ex.getConstraintViolations());
            assertTrue(messages.contains("Cannot return more than 5000 workflows. Please use pagination."));
            throw ex;
        }
    }

    @Test
    public void searchWorkflowsByTasks() {
        workflowService.searchWorkflowsByTasks(0, 100, "asc", "*", "*");
        verify(executionService, times(1))
            .searchWorkflowByTasks(anyString(), anyString(), anyInt(), anyInt(), anyList());
    }
}<|MERGE_RESOLUTION|>--- conflicted
+++ resolved
@@ -397,15 +397,9 @@
 
     @Test(expected = ConstraintViolationException.class)
     public void testRetryWorkflowNull() {
-<<<<<<< HEAD
-        try{
+        try {
             workflowService.retryWorkflow(null, false);
-        } catch (ConstraintViolationException ex){
-=======
-        try {
-            workflowService.retryWorkflow(null, false);
-        } catch (ConstraintViolationException ex) {
->>>>>>> 9a3b9f4d
+        } catch (ConstraintViolationException ex) {
             assertEquals(1, ex.getConstraintViolations().size());
             Set<String> messages = getConstraintViolationMessages(ex.getConstraintViolations());
             assertTrue(messages.contains("WorkflowId cannot be null or empty."));
@@ -455,11 +449,7 @@
     @Test
     public void testRetryWorkflow() {
         workflowService.retryWorkflow("w123", false);
-<<<<<<< HEAD
-        verify(mockWorkflowExecutor, times(1)).retry(anyString(), anyBoolean());
-=======
         verify(workflowExecutor, times(1)).retry(anyString(), anyBoolean());
->>>>>>> 9a3b9f4d
     }
 
     @Test
