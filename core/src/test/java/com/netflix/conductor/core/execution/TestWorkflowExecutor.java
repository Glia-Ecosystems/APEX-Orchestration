--- conflicted
+++ resolved
@@ -21,9 +21,9 @@
 import com.fasterxml.jackson.databind.ObjectMapper;
 import com.netflix.conductor.common.metadata.tasks.Task;
 import com.netflix.conductor.common.metadata.tasks.Task.Status;
+import com.netflix.conductor.common.metadata.workflow.TaskType;
 import com.netflix.conductor.common.metadata.workflow.WorkflowDef;
 import com.netflix.conductor.common.metadata.workflow.WorkflowTask;
-import com.netflix.conductor.common.metadata.workflow.TaskType;
 import com.netflix.conductor.common.run.Workflow;
 import com.netflix.conductor.core.execution.mapper.DecisionTaskMapper;
 import com.netflix.conductor.core.execution.mapper.DynamicTaskMapper;
@@ -95,15 +95,10 @@
         taskMappers.put("SUB_WORKFLOW", new SubWorkflowTaskMapper(parametersUtils));
         taskMappers.put("EVENT", new EventTaskMapper(parametersUtils));
         taskMappers.put("WAIT", new WaitTaskMapper(parametersUtils));
-<<<<<<< HEAD
         DeciderService deciderService = new DeciderService(taskMappers);
         MetadataMapperService metadataMapperService = new MetadataMapperService(metadataDAO);
-        workflowExecutor = new WorkflowExecutor(deciderService, metadataDAO, executionDAO, queueDAO, metadataMapperService, config);
-=======
-        DeciderService deciderService = new DeciderService(metadataDAO, taskMappers);
         RateLimitingService rateLimitingService = new DummyRateLimitingService();
-        workflowExecutor = new WorkflowExecutor(deciderService, metadataDAO, executionDAO, queueDAO, config, rateLimitingService);
->>>>>>> 3fe00978
+        workflowExecutor = new WorkflowExecutor(deciderService, metadataDAO, executionDAO, queueDAO, metadataMapperService, config, rateLimitingService);
     }
 
     @Test
