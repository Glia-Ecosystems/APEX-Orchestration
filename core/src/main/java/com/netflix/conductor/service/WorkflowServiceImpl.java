--- conflicted
+++ resolved
@@ -59,11 +59,6 @@
      * @param startWorkflowRequest StartWorkflow request for the workflow you want to start.
      * @return the id of the workflow instance that can be use for tracking.
      */
-<<<<<<< HEAD
-    @Override
-    @Service
-=======
->>>>>>> 9a3b9f4d
     public String startWorkflow(StartWorkflowRequest startWorkflowRequest) {
         return startWorkflow(startWorkflowRequest.getName(), startWorkflowRequest.getVersion(),
             startWorkflowRequest.getCorrelationId(), startWorkflowRequest.getPriority(),
@@ -83,11 +78,6 @@
      * @param workflowDef                     - workflow definition
      * @return the id of the workflow instance that can be use for tracking.
      */
-<<<<<<< HEAD
-    @Override
-    @Service
-=======
->>>>>>> 9a3b9f4d
     public String startWorkflow(String name, Integer version, String correlationId, Map<String, Object> input,
         String externalInputPayloadStoragePath, Map<String, String> taskToDomain, WorkflowDef workflowDef) {
         return startWorkflow(name, version, correlationId, 0, input, externalInputPayloadStoragePath,
@@ -107,16 +97,9 @@
      * @param workflowDef                     - workflow definition
      * @return the id of the workflow instance that can be use for tracking.
      */
-<<<<<<< HEAD
-    @Override
-    @Service
-    public String startWorkflow(String name, Integer version, String correlationId, Integer priority, Map<String, Object> input,
-                                String externalInputPayloadStoragePath, Map<String, String> taskToDomain, WorkflowDef workflowDef) {
-=======
     public String startWorkflow(String name, Integer version, String correlationId, Integer priority,
         Map<String, Object> input,
         String externalInputPayloadStoragePath, Map<String, String> taskToDomain, WorkflowDef workflowDef) {
->>>>>>> 9a3b9f4d
 
         if (workflowDef == null) {
             workflowDef = metadataService.getWorkflowDef(name, version);
@@ -158,16 +141,8 @@
      * @param input         Input to the workflow you want to start.
      * @return the id of the workflow instance that can be use for tracking.
      */
-<<<<<<< HEAD
-    @Override
-    @Service
-    public String startWorkflow(String name, Integer version, String correlationId, Map<String, Object> input) {
-        // TODO: Why is this here? Investigate.
-        WorkflowDef workflowDef = metadataService.getWorkflowDef(name, version);
-=======
     public String startWorkflow(String name, Integer version, String correlationId, Map<String, Object> input) {
         metadataService.getWorkflowDef(name, version);
->>>>>>> 9a3b9f4d
         return startWorkflow(name, version, correlationId, 0, input);
     }
 
@@ -181,11 +156,6 @@
      * @param input         Input to the workflow you want to start.
      * @return the id of the workflow instance that can be use for tracking.
      */
-<<<<<<< HEAD
-    @Override
-    @Service
-=======
->>>>>>> 9a3b9f4d
     public String startWorkflow(String name, Integer version, String correlationId, Integer priority,
         Map<String, Object> input) {
         WorkflowDef workflowDef = metadataService.getWorkflowDef(name, version);
@@ -206,16 +176,7 @@
      * @param includeTasks  Includes tasks associated with workflows.
      * @return a list of {@link Workflow}
      */
-<<<<<<< HEAD
-    @Override
-    @Service
-    public List<Workflow> getWorkflows(String name,
-                                       String correlationId,
-                                       boolean includeClosed,
-                                       boolean includeTasks) {
-=======
     public List<Workflow> getWorkflows(String name, String correlationId, boolean includeClosed, boolean includeTasks) {
->>>>>>> 9a3b9f4d
         return executionService.getWorkflowInstances(name, correlationId, includeClosed, includeTasks);
     }
 
@@ -228,17 +189,8 @@
      * @param correlationIds Includes tasks associated with workflows.
      * @return a {@link Map} of {@link String} as key and a list of {@link Workflow} as value
      */
-<<<<<<< HEAD
-    @Override
-    @Service
-    public Map<String, List<Workflow>> getWorkflows(String name,
-                                                    boolean includeClosed,
-                                                    boolean includeTasks,
-                                                    List<String> correlationIds) {
-=======
     public Map<String, List<Workflow>> getWorkflows(String name, boolean includeClosed, boolean includeTasks,
         List<String> correlationIds) {
->>>>>>> 9a3b9f4d
         Map<String, List<Workflow>> workflowMap = new HashMap<>();
         for (String correlationId : correlationIds) {
             List<Workflow> workflows = executionService
@@ -255,11 +207,6 @@
      * @param includeTasks Includes tasks associated with workflow.
      * @return an instance of {@link Workflow}
      */
-<<<<<<< HEAD
-    @Override
-    @Service
-=======
->>>>>>> 9a3b9f4d
     public Workflow getExecutionStatus(String workflowId, boolean includeTasks) {
         Workflow workflow = executionService.getExecutionStatus(workflowId, includeTasks);
         if (workflow == null) {
@@ -275,11 +222,6 @@
      * @param workflowId      WorkflowID of the workflow you want to remove from system.
      * @param archiveWorkflow Archives the workflow.
      */
-<<<<<<< HEAD
-    @Override
-    @Service
-=======
->>>>>>> 9a3b9f4d
     public void deleteWorkflow(String workflowId, boolean archiveWorkflow) {
         executionService.removeWorkflow(workflowId, archiveWorkflow);
     }
@@ -293,11 +235,6 @@
      * @param endTime      EndTime of the workflow
      * @return a list of workflow Ids.
      */
-<<<<<<< HEAD
-    @Override
-    @Service
-=======
->>>>>>> 9a3b9f4d
     public List<String> getRunningWorkflows(String workflowName, Integer version,
         Long startTime, Long endTime) {
         if (Optional.ofNullable(startTime).orElse(0L) != 0 && Optional.ofNullable(endTime).orElse(0L) != 0) {
@@ -317,11 +254,6 @@
      *
      * @param workflowId WorkflowId of the workflow.
      */
-<<<<<<< HEAD
-    @Override
-    @Service
-=======
->>>>>>> 9a3b9f4d
     public void decideWorkflow(String workflowId) {
         workflowExecutor.decide(workflowId);
     }
@@ -331,11 +263,6 @@
      *
      * @param workflowId WorkflowId of the workflow.
      */
-<<<<<<< HEAD
-    @Override
-    @Service
-=======
->>>>>>> 9a3b9f4d
     public void pauseWorkflow(String workflowId) {
         workflowExecutor.pauseWorkflow(workflowId);
     }
@@ -345,11 +272,6 @@
      *
      * @param workflowId WorkflowId of the workflow.
      */
-<<<<<<< HEAD
-    @Override
-    @Service
-=======
->>>>>>> 9a3b9f4d
     public void resumeWorkflow(String workflowId) {
         workflowExecutor.resumeWorkflow(workflowId);
     }
@@ -361,11 +283,6 @@
      * @param taskReferenceName The task reference name.
      * @param skipTaskRequest   {@link SkipTaskRequest} for task you want to skip.
      */
-<<<<<<< HEAD
-    @Override
-    @Service
-=======
->>>>>>> 9a3b9f4d
     public void skipTaskFromWorkflow(String workflowId, String taskReferenceName,
         SkipTaskRequest skipTaskRequest) {
         workflowExecutor.skipTaskFromWorkflow(workflowId, taskReferenceName, skipTaskRequest);
@@ -378,11 +295,6 @@
      * @param request    (@link RerunWorkflowRequest) for the workflow.
      * @return WorkflowId of the rerun workflow.
      */
-<<<<<<< HEAD
-    @Override
-    @Service
-=======
->>>>>>> 9a3b9f4d
     public String rerunWorkflow(String workflowId, RerunWorkflowRequest request) {
         request.setReRunFromWorkflowId(workflowId);
         return workflowExecutor.rerun(request);
@@ -394,11 +306,6 @@
      * @param workflowId           WorkflowId of the workflow.
      * @param useLatestDefinitions if true, use the latest workflow and task definitions upon restart
      */
-<<<<<<< HEAD
-    @Override
-    @Service
-=======
->>>>>>> 9a3b9f4d
     public void restartWorkflow(String workflowId, boolean useLatestDefinitions) {
         workflowExecutor.restart(workflowId, useLatestDefinitions);
     }
@@ -408,11 +315,6 @@
      *
      * @param workflowId WorkflowId of the workflow.
      */
-<<<<<<< HEAD
-    @Override
-    @Service
-=======
->>>>>>> 9a3b9f4d
     public void retryWorkflow(String workflowId, boolean resumeSubworkflowTasks) {
         workflowExecutor.retry(workflowId, resumeSubworkflowTasks);
     }
@@ -422,11 +324,6 @@
      *
      * @param workflowId WorkflowId of the workflow.
      */
-<<<<<<< HEAD
-    @Override
-    @Service
-=======
->>>>>>> 9a3b9f4d
     public void resetWorkflow(String workflowId) {
         workflowExecutor.resetCallbacksForWorkflow(workflowId);
     }
@@ -437,11 +334,6 @@
      * @param workflowId WorkflowId of the workflow.
      * @param reason     Reason for terminating the workflow.
      */
-<<<<<<< HEAD
-    @Override
-    @Service
-=======
->>>>>>> 9a3b9f4d
     public void terminateWorkflow(String workflowId, String reason) {
         workflowExecutor.terminateWorkflow(workflowId, reason);
     }
@@ -457,16 +349,9 @@
      * @param query    Query you want to search
      * @return instance of {@link SearchResult}
      */
-<<<<<<< HEAD
-    @Override
-    @Service
-    public SearchResult<WorkflowSummary> searchWorkflows(int start, int size, String sort, String freeText, String query) {
-        return executionService.search(query, freeText, start, size, ServiceUtils.convertStringToList(sort));
-=======
     public SearchResult<WorkflowSummary> searchWorkflows(int start, int size, String sort, String freeText,
         String query) {
         return executionService.search(query, freeText, start, size, Utils.convertStringToList(sort));
->>>>>>> 9a3b9f4d
     }
 
     /**
@@ -480,14 +365,8 @@
      * @param query    Query you want to search
      * @return instance of {@link SearchResult}
      */
-<<<<<<< HEAD
-    @Override
-    @Service
-    public SearchResult<WorkflowSummary> searchWorkflows(int start, int size, List<String> sort, String freeText, String query) {
-=======
     public SearchResult<WorkflowSummary> searchWorkflows(int start, int size, List<String> sort, String freeText,
         String query) {
->>>>>>> 9a3b9f4d
         return executionService.search(query, freeText, start, size, sort);
     }
 
@@ -503,16 +382,10 @@
      * @param query    Query you want to search
      * @return instance of {@link SearchResult}
      */
-<<<<<<< HEAD
-    @Override
-    public SearchResult<WorkflowSummary> searchWorkflowsByTasks(int start, int size, String sort, String freeText, String query) {
-        return executionService.searchWorkflowByTasks(query, freeText, start, size, ServiceUtils.convertStringToList(sort));
-=======
     public SearchResult<WorkflowSummary> searchWorkflowsByTasks(int start, int size, String sort, String freeText,
         String query) {
         return executionService
             .searchWorkflowByTasks(query, freeText, start, size, Utils.convertStringToList(sort));
->>>>>>> 9a3b9f4d
     }
 
     /**
@@ -526,13 +399,8 @@
      * @param query    Query you want to search
      * @return instance of {@link SearchResult}
      */
-<<<<<<< HEAD
-    @Override
-    public SearchResult<WorkflowSummary> searchWorkflowsByTasks(int start, int size, List<String> sort, String freeText, String query) {
-=======
     public SearchResult<WorkflowSummary> searchWorkflowsByTasks(int start, int size, List<String> sort, String freeText,
         String query) {
->>>>>>> 9a3b9f4d
         return executionService.searchWorkflowByTasks(query, freeText, start, size, sort);
     }
 
@@ -545,7 +413,6 @@
      * @return {@link ExternalStorageLocation} containing the uri and the path to the payload is stored in external
      * storage
      */
-    @Override
     public ExternalStorageLocation getExternalStorageLocation(String path, String operation, String type) {
         try {
             ExternalPayloadStorage.Operation payloadOperation = ExternalPayloadStorage.Operation
