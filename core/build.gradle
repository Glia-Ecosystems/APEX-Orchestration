dependencies {

    compile project(':conductor-common')

    compile "io.reactivex:rxjava:${revRxJava}"
    compile "com.google.inject:guice:${revGuice}"
    compile "com.google.inject.extensions:guice-multibindings:${revGuiceMultiBindings}"

    compile "com.netflix.servo:servo-core:${revServo}"
    compile "com.netflix.spectator:spectator-api:${revSpectator}"
    compile "com.fasterxml.jackson.core:jackson-databind:${revJacksonDatabind}"
    compile "com.fasterxml.jackson.core:jackson-core:${revJacksonCore}"
    compile "com.jayway.jsonpath:json-path:${revJsonPath}"
    compile "org.apache.commons:commons-lang3:${revCommonsLang3}"
    compile "com.spotify:completable-futures:${revSpotifyCompletableFutures}"
    compile "com.amazonaws:aws-java-sdk-s3:${revAwsSdk}"
<<<<<<< HEAD
    compile "org.apache.bval:bval-jsr:${revBval}"
    compile "javax.validation:validation-api:${revValidationApi}"
    compile "org.apache.kafka:kafka-clients:2.2.0"
=======
    compile "org.hibernate:hibernate-validator:${revHiberante}"
    compile "org.apache.kafka:kafka-clients:2.2.0"
    // Bean validation runtime dependencies
    compile "javax.el:javax.el-api:${revJavaElApi}"
>>>>>>> 52918d35
    // https://mvnrepository.com/artifact/org.glassfish/javax.el
    compile group: 'org.glassfish', name: 'javax.el', version: "${revJavaElApi}"
    
    testCompile "org.slf4j:slf4j-log4j12:${revSlf4jlog4j}"
}<|MERGE_RESOLUTION|>--- conflicted
+++ resolved
@@ -14,16 +14,12 @@
     compile "org.apache.commons:commons-lang3:${revCommonsLang3}"
     compile "com.spotify:completable-futures:${revSpotifyCompletableFutures}"
     compile "com.amazonaws:aws-java-sdk-s3:${revAwsSdk}"
-<<<<<<< HEAD
     compile "org.apache.bval:bval-jsr:${revBval}"
     compile "javax.validation:validation-api:${revValidationApi}"
     compile "org.apache.kafka:kafka-clients:2.2.0"
-=======
     compile "org.hibernate:hibernate-validator:${revHiberante}"
-    compile "org.apache.kafka:kafka-clients:2.2.0"
     // Bean validation runtime dependencies
     compile "javax.el:javax.el-api:${revJavaElApi}"
->>>>>>> 52918d35
     // https://mvnrepository.com/artifact/org.glassfish/javax.el
     compile group: 'org.glassfish', name: 'javax.el', version: "${revJavaElApi}"
     
