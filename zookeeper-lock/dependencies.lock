{
<<<<<<< HEAD
    "compile": {
        "aopalliance:aopalliance": {
            "locked": "1.0",
            "transitive": [
                "com.google.inject:guice"
            ]
        },
        "com.amazonaws:aws-java-sdk-core": {
            "locked": "1.11.86",
            "transitive": [
                "com.amazonaws:aws-java-sdk-kms",
                "com.amazonaws:aws-java-sdk-s3"
            ]
        },
        "com.amazonaws:aws-java-sdk-kms": {
            "locked": "1.11.86",
            "transitive": [
                "com.amazonaws:aws-java-sdk-s3"
            ]
        },
        "com.amazonaws:aws-java-sdk-s3": {
            "locked": "1.11.86",
            "transitive": [
                "com.netflix.conductor:conductor-core"
            ]
        },
        "com.amazonaws:jmespath-java": {
            "locked": "1.11.86",
            "transitive": [
                "com.amazonaws:aws-java-sdk-kms",
                "com.amazonaws:aws-java-sdk-s3"
            ]
        },
        "com.fasterxml.jackson.core:jackson-annotations": {
            "locked": "2.10.0",
            "transitive": [
                "com.fasterxml.jackson.core:jackson-databind"
            ]
        },
        "com.fasterxml.jackson.core:jackson-core": {
            "locked": "2.10.0",
            "transitive": [
                "com.fasterxml.jackson.core:jackson-databind",
                "com.fasterxml.jackson.dataformat:jackson-dataformat-cbor",
                "com.netflix.conductor:conductor-common",
                "com.netflix.conductor:conductor-core"
            ]
        },
        "com.fasterxml.jackson.core:jackson-databind": {
            "locked": "2.10.0",
            "transitive": [
                "com.amazonaws:aws-java-sdk-core",
                "com.amazonaws:jmespath-java",
                "com.netflix.conductor:conductor-common",
                "com.netflix.conductor:conductor-core"
            ]
        },
        "com.fasterxml.jackson.dataformat:jackson-dataformat-cbor": {
            "locked": "2.6.6",
            "transitive": [
                "com.amazonaws:aws-java-sdk-core"
            ]
        },
        "com.github.rholder:guava-retrying": {
            "locked": "2.0.0",
            "transitive": [
                "com.netflix.conductor:conductor-common"
            ]
        },
        "com.github.vmg.protogen:protogen-annotations": {
            "locked": "1.0.0",
            "transitive": [
                "com.netflix.conductor:conductor-common"
            ]
        },
        "com.google.code.findbugs:jsr305": {
            "locked": "2.0.2",
            "transitive": [
                "com.github.rholder:guava-retrying"
            ]
        },
        "com.google.guava:guava": {
            "locked": "19.0",
            "transitive": [
                "com.github.rholder:guava-retrying",
                "com.google.inject:guice",
                "com.netflix.servo:servo-core",
                "org.apache.curator:curator-client",
                "org.apache.curator:curator-framework",
                "org.apache.curator:curator-recipes"
            ]
        },
        "com.google.inject.extensions:guice-multibindings": {
            "locked": "4.1.0",
            "transitive": [
                "com.netflix.conductor:conductor-core"
            ]
        },
        "com.google.inject:guice": {
            "locked": "4.1.0",
            "transitive": [
                "com.google.inject.extensions:guice-multibindings",
                "com.netflix.conductor:conductor-core"
            ]
        },
        "com.google.protobuf:protobuf-java": {
            "locked": "3.5.1",
            "transitive": [
                "com.netflix.conductor:conductor-common"
            ]
        },
        "com.jayway.jsonpath:json-path": {
            "locked": "2.2.0",
            "transitive": [
                "com.netflix.conductor:conductor-core"
            ]
        },
        "com.netflix.conductor:conductor-common": {
            "project": true,
            "transitive": [
                "com.netflix.conductor:conductor-core"
            ]
        },
        "com.netflix.conductor:conductor-core": {
            "project": true
        },
        "com.netflix.servo:servo-core": {
            "locked": "0.12.17",
            "transitive": [
                "com.netflix.conductor:conductor-core"
            ]
        },
        "com.netflix.spectator:spectator-api": {
            "locked": "0.68.0",
            "transitive": [
                "com.netflix.conductor:conductor-core"
            ]
        },
        "com.spotify:completable-futures": {
            "locked": "0.3.1",
            "transitive": [
                "com.netflix.conductor:conductor-core"
            ]
        },
        "commons-codec:commons-codec": {
            "locked": "1.9",
            "transitive": [
                "org.apache.httpcomponents:httpclient"
            ]
        },
        "commons-logging:commons-logging": {
            "locked": "1.2",
            "transitive": [
                "com.amazonaws:aws-java-sdk-core",
                "org.apache.httpcomponents:httpclient"
            ]
        },
        "io.reactivex:rxjava": {
            "locked": "1.2.2",
            "transitive": [
                "com.netflix.conductor:conductor-core"
            ]
        },
        "javax.inject:javax.inject": {
            "locked": "1",
            "transitive": [
                "com.google.inject:guice",
                "com.netflix.conductor:conductor-common"
            ]
        },
        "javax.validation:validation-api": {
            "locked": "2.0.1.Final",
            "transitive": [
                "com.netflix.conductor:conductor-common",
                "com.netflix.conductor:conductor-core"
            ]
        },
        "jline:jline": {
            "locked": "0.9.94",
            "transitive": [
                "org.apache.zookeeper:zookeeper"
            ]
        },
        "joda-time:joda-time": {
            "locked": "2.8.1",
            "transitive": [
                "com.amazonaws:aws-java-sdk-core"
            ]
        },
        "log4j:log4j": {
            "locked": "1.2.16",
            "transitive": [
                "org.apache.zookeeper:zookeeper",
                "org.slf4j:slf4j-log4j12"
            ]
        },
        "net.minidev:accessors-smart": {
            "locked": "1.1",
            "transitive": [
                "net.minidev:json-smart"
            ]
        },
        "net.minidev:json-smart": {
            "locked": "2.2.1",
            "transitive": [
                "com.jayway.jsonpath:json-path"
            ]
        },
        "org.apache.bval:bval-jsr": {
            "locked": "2.0.3",
            "transitive": [
                "com.netflix.conductor:conductor-common",
                "com.netflix.conductor:conductor-core"
            ]
        },
        "org.apache.commons:commons-lang3": {
            "locked": "3.0",
            "transitive": [
                "com.netflix.conductor:conductor-common",
                "com.netflix.conductor:conductor-core"
            ]
        },
        "org.apache.curator:curator-client": {
            "locked": "2.4.0",
            "transitive": [
                "org.apache.curator:curator-framework"
            ]
        },
        "org.apache.curator:curator-framework": {
            "locked": "2.4.0",
            "transitive": [
                "org.apache.curator:curator-recipes"
            ]
        },
        "org.apache.curator:curator-recipes": {
            "locked": "2.4.0",
            "requested": "2.4.0"
        },
        "org.apache.httpcomponents:httpclient": {
            "locked": "4.5.2",
            "transitive": [
                "com.amazonaws:aws-java-sdk-core"
            ]
        },
        "org.apache.httpcomponents:httpcore": {
            "locked": "4.4.4",
            "transitive": [
                "org.apache.httpcomponents:httpclient"
            ]
        },
        "org.apache.zookeeper:zookeeper": {
            "locked": "3.4.5",
            "transitive": [
                "org.apache.curator:curator-client",
                "org.apache.curator:curator-framework",
                "org.apache.curator:curator-recipes"
            ]
        },
        "org.glassfish:javax.el": {
            "locked": "3.0.0",
            "transitive": [
                "com.netflix.conductor:conductor-common",
                "com.netflix.conductor:conductor-core"
            ]
        },
        "org.jboss.netty:netty": {
            "locked": "3.2.2.Final",
            "transitive": [
                "org.apache.zookeeper:zookeeper"
            ]
        },
        "org.ow2.asm:asm": {
            "locked": "5.0.3",
            "transitive": [
                "net.minidev:accessors-smart"
            ]
        },
        "org.slf4j:slf4j-api": {
            "locked": "1.7.25",
            "transitive": [
                "com.jayway.jsonpath:json-path",
                "com.netflix.conductor:conductor-common",
                "com.netflix.servo:servo-core",
                "com.netflix.spectator:spectator-api",
                "org.apache.curator:curator-client",
                "org.apache.zookeeper:zookeeper",
                "org.slf4j:slf4j-log4j12"
            ]
        },
        "org.slf4j:slf4j-log4j12": {
            "locked": "1.6.1",
            "transitive": [
                "org.apache.zookeeper:zookeeper"
            ]
        },
        "software.amazon.ion:ion-java": {
            "locked": "1.0.1",
            "transitive": [
                "com.amazonaws:aws-java-sdk-core"
            ]
        }
    },
    "compileClasspath": {
        "aopalliance:aopalliance": {
            "locked": "1.0",
            "transitive": [
                "com.google.inject:guice"
            ]
        },
        "com.amazonaws:aws-java-sdk-core": {
            "locked": "1.11.86",
            "transitive": [
                "com.amazonaws:aws-java-sdk-kms",
                "com.amazonaws:aws-java-sdk-s3"
            ]
        },
        "com.amazonaws:aws-java-sdk-kms": {
            "locked": "1.11.86",
            "transitive": [
                "com.amazonaws:aws-java-sdk-s3"
            ]
        },
        "com.amazonaws:aws-java-sdk-s3": {
            "locked": "1.11.86",
            "transitive": [
                "com.netflix.conductor:conductor-core"
            ]
        },
        "com.amazonaws:jmespath-java": {
            "locked": "1.11.86",
            "transitive": [
                "com.amazonaws:aws-java-sdk-kms",
                "com.amazonaws:aws-java-sdk-s3"
            ]
        },
        "com.fasterxml.jackson.core:jackson-annotations": {
            "locked": "2.10.0",
            "transitive": [
                "com.fasterxml.jackson.core:jackson-databind"
            ]
        },
        "com.fasterxml.jackson.core:jackson-core": {
            "locked": "2.10.0",
            "transitive": [
                "com.fasterxml.jackson.core:jackson-databind",
                "com.fasterxml.jackson.dataformat:jackson-dataformat-cbor",
                "com.netflix.conductor:conductor-common",
                "com.netflix.conductor:conductor-core"
            ]
        },
        "com.fasterxml.jackson.core:jackson-databind": {
            "locked": "2.10.0",
            "transitive": [
                "com.amazonaws:aws-java-sdk-core",
                "com.amazonaws:jmespath-java",
                "com.netflix.conductor:conductor-common",
                "com.netflix.conductor:conductor-core"
            ]
        },
        "com.fasterxml.jackson.dataformat:jackson-dataformat-cbor": {
            "locked": "2.6.6",
            "transitive": [
                "com.amazonaws:aws-java-sdk-core"
            ]
        },
        "com.github.rholder:guava-retrying": {
            "locked": "2.0.0",
            "transitive": [
                "com.netflix.conductor:conductor-common"
            ]
        },
        "com.github.vmg.protogen:protogen-annotations": {
            "locked": "1.0.0",
            "transitive": [
                "com.netflix.conductor:conductor-common"
            ]
        },
        "com.google.code.findbugs:jsr305": {
            "locked": "2.0.2",
            "transitive": [
                "com.github.rholder:guava-retrying"
            ]
        },
        "com.google.guava:guava": {
            "locked": "19.0",
            "transitive": [
                "com.github.rholder:guava-retrying",
                "com.google.inject:guice",
                "com.netflix.servo:servo-core",
=======
    "annotationProcessor": {
        "org.springframework.boot:spring-boot-configuration-processor": {
            "locked": "2.3.1.RELEASE"
        }
    },
    "compileClasspath": {
        "com.google.guava:guava": {
            "locked": "14.0.1",
            "transitive": [
>>>>>>> 9a3b9f4d
                "org.apache.curator:curator-client",
                "org.apache.curator:curator-framework",
                "org.apache.curator:curator-recipes"
            ]
<<<<<<< HEAD
        },
        "com.google.inject.extensions:guice-multibindings": {
            "locked": "4.1.0",
            "transitive": [
                "com.netflix.conductor:conductor-core"
            ]
        },
        "com.google.inject:guice": {
            "locked": "4.1.0",
            "transitive": [
                "com.google.inject.extensions:guice-multibindings",
                "com.netflix.conductor:conductor-core"
            ]
        },
        "com.google.protobuf:protobuf-java": {
            "locked": "3.5.1",
            "transitive": [
                "com.netflix.conductor:conductor-common"
            ]
        },
        "com.jayway.jsonpath:json-path": {
            "locked": "2.2.0",
            "transitive": [
                "com.netflix.conductor:conductor-core"
            ]
        },
        "com.netflix.conductor:conductor-common": {
            "project": true,
            "transitive": [
                "com.netflix.conductor:conductor-core"
            ]
=======
        },
        "com.netflix.conductor:conductor-common": {
            "project": true
>>>>>>> 9a3b9f4d
        },
        "com.netflix.conductor:conductor-core": {
            "project": true
        },
<<<<<<< HEAD
        "com.netflix.servo:servo-core": {
            "locked": "0.12.17",
            "transitive": [
                "com.netflix.conductor:conductor-core"
            ]
        },
        "com.netflix.spectator:spectator-api": {
            "locked": "0.68.0",
            "transitive": [
                "com.netflix.conductor:conductor-core"
            ]
        },
        "com.spotify:completable-futures": {
            "locked": "0.3.1",
            "transitive": [
                "com.netflix.conductor:conductor-core"
            ]
        },
        "commons-codec:commons-codec": {
            "locked": "1.9",
            "transitive": [
                "org.apache.httpcomponents:httpclient"
            ]
        },
        "commons-logging:commons-logging": {
            "locked": "1.2",
            "transitive": [
                "com.amazonaws:aws-java-sdk-core",
                "org.apache.httpcomponents:httpclient"
            ]
        },
        "io.reactivex:rxjava": {
            "locked": "1.2.2",
            "transitive": [
                "com.netflix.conductor:conductor-core"
            ]
        },
        "javax.inject:javax.inject": {
            "locked": "1",
            "transitive": [
                "com.google.inject:guice",
                "com.netflix.conductor:conductor-common"
            ]
        },
        "javax.validation:validation-api": {
            "locked": "2.0.1.Final",
            "transitive": [
                "com.netflix.conductor:conductor-common",
                "com.netflix.conductor:conductor-core"
=======
        "jakarta.annotation:jakarta.annotation-api": {
            "locked": "1.3.5",
            "transitive": [
                "org.springframework.boot:spring-boot-starter"
            ]
        },
        "javax.activation:activation": {
            "locked": "1.1",
            "transitive": [
                "javax.mail:mail"
            ]
        },
        "javax.mail:mail": {
            "locked": "1.4",
            "transitive": [
                "log4j:log4j"
>>>>>>> 9a3b9f4d
            ]
        },
        "jline:jline": {
            "locked": "0.9.94",
            "transitive": [
                "org.apache.zookeeper:zookeeper"
            ]
        },
<<<<<<< HEAD
        "joda-time:joda-time": {
            "locked": "2.8.1",
            "transitive": [
                "com.amazonaws:aws-java-sdk-core"
            ]
        },
        "log4j:log4j": {
            "locked": "1.2.16",
            "transitive": [
                "org.apache.zookeeper:zookeeper",
                "org.slf4j:slf4j-log4j12"
            ]
        },
        "net.minidev:accessors-smart": {
            "locked": "1.1",
            "transitive": [
                "net.minidev:json-smart"
            ]
        },
        "net.minidev:json-smart": {
            "locked": "2.2.1",
            "transitive": [
                "com.jayway.jsonpath:json-path"
            ]
        },
        "org.apache.bval:bval-jsr": {
            "locked": "2.0.3",
            "transitive": [
                "com.netflix.conductor:conductor-common",
                "com.netflix.conductor:conductor-core"
            ]
        },
        "org.apache.commons:commons-lang3": {
            "locked": "3.0",
            "transitive": [
                "com.netflix.conductor:conductor-common",
                "com.netflix.conductor:conductor-core"
            ]
        },
        "org.apache.curator:curator-client": {
            "locked": "2.4.0",
            "transitive": [
                "org.apache.curator:curator-framework"
            ]
        },
        "org.apache.curator:curator-framework": {
            "locked": "2.4.0",
            "transitive": [
                "org.apache.curator:curator-recipes"
            ]
=======
        "log4j:log4j": {
            "locked": "1.2.15",
            "transitive": [
                "org.apache.zookeeper:zookeeper"
            ]
        },
        "org.apache.commons:commons-lang3": {
            "locked": "3.10"
>>>>>>> 9a3b9f4d
        },
        "org.apache.curator:curator-client": {
            "locked": "2.4.0",
<<<<<<< HEAD
            "requested": "2.4.0"
        },
        "org.apache.httpcomponents:httpclient": {
            "locked": "4.5.2",
            "transitive": [
                "com.amazonaws:aws-java-sdk-core"
            ]
        },
        "org.apache.httpcomponents:httpcore": {
            "locked": "4.4.4",
            "transitive": [
                "org.apache.httpcomponents:httpclient"
            ]
        },
        "org.apache.zookeeper:zookeeper": {
            "locked": "3.4.5",
            "transitive": [
                "org.apache.curator:curator-client",
                "org.apache.curator:curator-framework",
                "org.apache.curator:curator-recipes"
            ]
        },
        "org.glassfish:javax.el": {
            "locked": "3.0.0",
            "transitive": [
                "com.netflix.conductor:conductor-common",
                "com.netflix.conductor:conductor-core"
            ]
        },
        "org.jboss.netty:netty": {
            "locked": "3.2.2.Final",
            "transitive": [
                "org.apache.zookeeper:zookeeper"
            ]
        },
        "org.ow2.asm:asm": {
            "locked": "5.0.3",
            "transitive": [
                "net.minidev:accessors-smart"
            ]
        },
        "org.slf4j:slf4j-api": {
            "locked": "1.7.25",
            "transitive": [
                "com.jayway.jsonpath:json-path",
                "com.netflix.conductor:conductor-common",
                "com.netflix.servo:servo-core",
                "com.netflix.spectator:spectator-api",
                "org.apache.curator:curator-client",
                "org.apache.zookeeper:zookeeper",
                "org.slf4j:slf4j-log4j12"
            ]
        },
        "org.slf4j:slf4j-log4j12": {
            "locked": "1.6.1",
            "transitive": [
                "org.apache.zookeeper:zookeeper"
            ]
        },
        "software.amazon.ion:ion-java": {
            "locked": "1.0.1",
            "transitive": [
                "com.amazonaws:aws-java-sdk-core"
            ]
        }
    },
    "default": {
        "aopalliance:aopalliance": {
            "locked": "1.0",
            "transitive": [
                "com.google.inject:guice"
            ]
        },
        "com.amazonaws:aws-java-sdk-core": {
            "locked": "1.11.86",
            "transitive": [
                "com.amazonaws:aws-java-sdk-kms",
                "com.amazonaws:aws-java-sdk-s3"
            ]
        },
        "com.amazonaws:aws-java-sdk-kms": {
            "locked": "1.11.86",
            "transitive": [
                "com.amazonaws:aws-java-sdk-s3"
            ]
        },
        "com.amazonaws:aws-java-sdk-s3": {
            "locked": "1.11.86",
            "transitive": [
                "com.netflix.conductor:conductor-core"
            ]
        },
        "com.amazonaws:jmespath-java": {
            "locked": "1.11.86",
            "transitive": [
                "com.amazonaws:aws-java-sdk-kms",
                "com.amazonaws:aws-java-sdk-s3"
            ]
        },
        "com.fasterxml.jackson.core:jackson-annotations": {
            "locked": "2.10.0",
            "transitive": [
                "com.fasterxml.jackson.core:jackson-databind"
            ]
        },
        "com.fasterxml.jackson.core:jackson-core": {
            "locked": "2.10.0",
            "transitive": [
                "com.fasterxml.jackson.core:jackson-databind",
                "com.fasterxml.jackson.dataformat:jackson-dataformat-cbor",
                "com.netflix.conductor:conductor-common",
                "com.netflix.conductor:conductor-core"
            ]
        },
        "com.fasterxml.jackson.core:jackson-databind": {
            "locked": "2.10.0",
            "transitive": [
                "com.amazonaws:aws-java-sdk-core",
                "com.amazonaws:jmespath-java",
                "com.netflix.conductor:conductor-common",
                "com.netflix.conductor:conductor-core"
            ]
        },
        "com.fasterxml.jackson.dataformat:jackson-dataformat-cbor": {
            "locked": "2.6.6",
            "transitive": [
                "com.amazonaws:aws-java-sdk-core"
            ]
        },
        "com.github.rholder:guava-retrying": {
            "locked": "2.0.0",
            "transitive": [
                "com.netflix.conductor:conductor-common"
            ]
        },
        "com.github.vmg.protogen:protogen-annotations": {
            "locked": "1.0.0",
            "transitive": [
                "com.netflix.conductor:conductor-common"
            ]
        },
        "com.google.code.findbugs:jsr305": {
            "locked": "2.0.2",
            "transitive": [
                "com.github.rholder:guava-retrying"
            ]
        },
        "com.google.guava:guava": {
            "locked": "19.0",
            "transitive": [
                "com.github.rholder:guava-retrying",
                "com.google.inject:guice",
                "com.netflix.servo:servo-core",
                "org.apache.curator:curator-client",
                "org.apache.curator:curator-framework",
                "org.apache.curator:curator-recipes"
            ]
        },
        "com.google.inject.extensions:guice-multibindings": {
            "locked": "4.1.0",
            "transitive": [
                "com.netflix.conductor:conductor-core"
            ]
        },
        "com.google.inject:guice": {
            "locked": "4.1.0",
            "transitive": [
                "com.google.inject.extensions:guice-multibindings",
                "com.netflix.conductor:conductor-core"
            ]
        },
        "com.google.protobuf:protobuf-java": {
            "locked": "3.5.1",
            "transitive": [
                "com.netflix.conductor:conductor-common"
            ]
        },
        "com.jayway.jsonpath:json-path": {
            "locked": "2.2.0",
            "transitive": [
                "com.netflix.conductor:conductor-core"
            ]
        },
        "com.netflix.conductor:conductor-common": {
            "project": true,
            "transitive": [
                "com.netflix.conductor:conductor-core"
            ]
        },
        "com.netflix.conductor:conductor-core": {
            "project": true
        },
        "com.netflix.servo:servo-core": {
            "locked": "0.12.17",
            "transitive": [
                "com.netflix.conductor:conductor-core"
            ]
        },
        "com.netflix.spectator:spectator-api": {
            "locked": "0.68.0",
            "transitive": [
                "com.netflix.conductor:conductor-core"
            ]
        },
        "com.spotify:completable-futures": {
            "locked": "0.3.1",
            "transitive": [
                "com.netflix.conductor:conductor-core"
            ]
        },
        "commons-codec:commons-codec": {
            "locked": "1.9",
            "transitive": [
                "org.apache.httpcomponents:httpclient"
            ]
        },
        "commons-logging:commons-logging": {
            "locked": "1.2",
            "transitive": [
                "com.amazonaws:aws-java-sdk-core",
                "org.apache.httpcomponents:httpclient"
            ]
        },
        "io.reactivex:rxjava": {
            "locked": "1.2.2",
            "transitive": [
                "com.netflix.conductor:conductor-core"
            ]
        },
        "javax.inject:javax.inject": {
            "locked": "1",
            "transitive": [
                "com.google.inject:guice",
                "com.netflix.conductor:conductor-common"
            ]
        },
        "javax.validation:validation-api": {
            "locked": "2.0.1.Final",
            "transitive": [
                "com.netflix.conductor:conductor-common",
                "com.netflix.conductor:conductor-core"
            ]
        },
        "jline:jline": {
            "locked": "0.9.94",
            "transitive": [
                "org.apache.zookeeper:zookeeper"
            ]
        },
        "joda-time:joda-time": {
            "locked": "2.8.1",
            "transitive": [
                "com.amazonaws:aws-java-sdk-core"
            ]
        },
        "log4j:log4j": {
            "locked": "1.2.16",
            "transitive": [
                "org.apache.zookeeper:zookeeper",
                "org.slf4j:slf4j-log4j12"
            ]
        },
        "net.minidev:accessors-smart": {
            "locked": "1.1",
            "transitive": [
                "net.minidev:json-smart"
            ]
        },
        "net.minidev:json-smart": {
            "locked": "2.2.1",
            "transitive": [
                "com.jayway.jsonpath:json-path"
            ]
        },
        "org.apache.bval:bval-jsr": {
            "locked": "2.0.3",
            "transitive": [
                "com.netflix.conductor:conductor-common",
                "com.netflix.conductor:conductor-core"
            ]
        },
        "org.apache.commons:commons-lang3": {
            "locked": "3.0",
            "transitive": [
                "com.netflix.conductor:conductor-common",
                "com.netflix.conductor:conductor-core"
            ]
        },
        "org.apache.curator:curator-client": {
            "locked": "2.4.0",
            "transitive": [
                "org.apache.curator:curator-framework"
            ]
        },
        "org.apache.curator:curator-framework": {
            "locked": "2.4.0",
            "transitive": [
                "org.apache.curator:curator-recipes"
            ]
        },
        "org.apache.curator:curator-recipes": {
            "locked": "2.4.0",
            "requested": "2.4.0"
        },
        "org.apache.httpcomponents:httpclient": {
            "locked": "4.5.2",
            "transitive": [
                "com.amazonaws:aws-java-sdk-core"
            ]
        },
        "org.apache.httpcomponents:httpcore": {
            "locked": "4.4.4",
            "transitive": [
                "org.apache.httpcomponents:httpclient"
            ]
        },
        "org.apache.zookeeper:zookeeper": {
            "locked": "3.4.5",
            "transitive": [
                "org.apache.curator:curator-client",
                "org.apache.curator:curator-framework",
                "org.apache.curator:curator-recipes"
            ]
        },
        "org.glassfish:javax.el": {
            "locked": "3.0.0",
            "transitive": [
                "com.netflix.conductor:conductor-common",
                "com.netflix.conductor:conductor-core"
            ]
        },
        "org.jboss.netty:netty": {
            "locked": "3.2.2.Final",
            "transitive": [
                "org.apache.zookeeper:zookeeper"
            ]
        },
        "org.ow2.asm:asm": {
            "locked": "5.0.3",
            "transitive": [
                "net.minidev:accessors-smart"
            ]
        },
        "org.slf4j:slf4j-api": {
            "locked": "1.7.25",
            "transitive": [
                "com.jayway.jsonpath:json-path",
                "com.netflix.conductor:conductor-common",
                "com.netflix.servo:servo-core",
                "com.netflix.spectator:spectator-api",
                "org.apache.curator:curator-client",
                "org.apache.zookeeper:zookeeper",
                "org.slf4j:slf4j-log4j12"
            ]
        },
        "org.slf4j:slf4j-log4j12": {
            "locked": "1.6.1",
            "transitive": [
                "org.apache.zookeeper:zookeeper"
            ]
        },
        "software.amazon.ion:ion-java": {
            "locked": "1.0.1",
            "transitive": [
                "com.amazonaws:aws-java-sdk-core"
            ]
        }
    },
    "jacocoAgent": {
        "org.jacoco:org.jacoco.agent": {
            "locked": "0.8.1"
        }
    },
    "jacocoAnt": {
        "org.jacoco:org.jacoco.agent": {
            "locked": "0.8.1",
            "transitive": [
                "org.jacoco:org.jacoco.ant"
            ]
        },
        "org.jacoco:org.jacoco.ant": {
            "locked": "0.8.1"
        },
        "org.jacoco:org.jacoco.core": {
            "locked": "0.8.1",
            "transitive": [
                "org.jacoco:org.jacoco.ant",
                "org.jacoco:org.jacoco.report"
            ]
        },
        "org.jacoco:org.jacoco.report": {
            "locked": "0.8.1",
            "transitive": [
                "org.jacoco:org.jacoco.ant"
            ]
        },
        "org.ow2.asm:asm": {
            "locked": "6.0",
            "transitive": [
                "org.jacoco:org.jacoco.core",
                "org.ow2.asm:asm-tree"
            ]
        },
        "org.ow2.asm:asm-analysis": {
            "locked": "6.0",
            "transitive": [
                "org.jacoco:org.jacoco.core"
            ]
        },
        "org.ow2.asm:asm-commons": {
            "locked": "6.0",
            "transitive": [
                "org.jacoco:org.jacoco.core"
            ]
        },
        "org.ow2.asm:asm-tree": {
            "locked": "6.0",
            "transitive": [
                "org.jacoco:org.jacoco.core",
                "org.ow2.asm:asm-analysis",
                "org.ow2.asm:asm-commons",
                "org.ow2.asm:asm-util"
            ]
        },
        "org.ow2.asm:asm-util": {
            "locked": "6.0",
            "transitive": [
                "org.jacoco:org.jacoco.core"
            ]
        }
    },
    "runtime": {
        "aopalliance:aopalliance": {
            "locked": "1.0",
            "transitive": [
                "com.google.inject:guice"
            ]
        },
        "com.amazonaws:aws-java-sdk-core": {
            "locked": "1.11.86",
            "transitive": [
                "com.amazonaws:aws-java-sdk-kms",
                "com.amazonaws:aws-java-sdk-s3"
            ]
        },
        "com.amazonaws:aws-java-sdk-kms": {
            "locked": "1.11.86",
            "transitive": [
                "com.amazonaws:aws-java-sdk-s3"
            ]
        },
        "com.amazonaws:aws-java-sdk-s3": {
            "locked": "1.11.86",
            "transitive": [
                "com.netflix.conductor:conductor-core"
            ]
        },
        "com.amazonaws:jmespath-java": {
            "locked": "1.11.86",
            "transitive": [
                "com.amazonaws:aws-java-sdk-kms",
                "com.amazonaws:aws-java-sdk-s3"
            ]
        },
        "com.fasterxml.jackson.core:jackson-annotations": {
            "locked": "2.10.0",
            "transitive": [
                "com.fasterxml.jackson.core:jackson-databind"
            ]
        },
        "com.fasterxml.jackson.core:jackson-core": {
            "locked": "2.10.0",
            "transitive": [
                "com.fasterxml.jackson.core:jackson-databind",
                "com.fasterxml.jackson.dataformat:jackson-dataformat-cbor",
                "com.netflix.conductor:conductor-common",
                "com.netflix.conductor:conductor-core"
            ]
        },
        "com.fasterxml.jackson.core:jackson-databind": {
            "locked": "2.10.0",
            "transitive": [
                "com.amazonaws:aws-java-sdk-core",
                "com.amazonaws:jmespath-java",
                "com.netflix.conductor:conductor-common",
                "com.netflix.conductor:conductor-core"
            ]
        },
        "com.fasterxml.jackson.dataformat:jackson-dataformat-cbor": {
            "locked": "2.6.6",
            "transitive": [
                "com.amazonaws:aws-java-sdk-core"
            ]
        },
        "com.github.rholder:guava-retrying": {
            "locked": "2.0.0",
            "transitive": [
                "com.netflix.conductor:conductor-common"
            ]
        },
        "com.github.vmg.protogen:protogen-annotations": {
            "locked": "1.0.0",
            "transitive": [
                "com.netflix.conductor:conductor-common"
            ]
        },
        "com.google.code.findbugs:jsr305": {
            "locked": "2.0.2",
            "transitive": [
                "com.github.rholder:guava-retrying"
            ]
        },
        "com.google.guava:guava": {
            "locked": "19.0",
            "transitive": [
                "com.github.rholder:guava-retrying",
                "com.google.inject:guice",
                "com.netflix.servo:servo-core",
                "org.apache.curator:curator-client",
                "org.apache.curator:curator-framework",
                "org.apache.curator:curator-recipes"
            ]
        },
        "com.google.inject.extensions:guice-multibindings": {
            "locked": "4.1.0",
            "transitive": [
                "com.netflix.conductor:conductor-core"
            ]
        },
        "com.google.inject:guice": {
            "locked": "4.1.0",
            "transitive": [
                "com.google.inject.extensions:guice-multibindings",
                "com.netflix.conductor:conductor-core"
            ]
        },
        "com.google.protobuf:protobuf-java": {
            "locked": "3.5.1",
            "transitive": [
                "com.netflix.conductor:conductor-common"
            ]
        },
        "com.jayway.jsonpath:json-path": {
            "locked": "2.2.0",
            "transitive": [
                "com.netflix.conductor:conductor-core"
            ]
        },
        "com.netflix.conductor:conductor-common": {
            "project": true,
            "transitive": [
                "com.netflix.conductor:conductor-core"
            ]
        },
        "com.netflix.conductor:conductor-core": {
            "project": true
        },
        "com.netflix.servo:servo-core": {
            "locked": "0.12.17",
            "transitive": [
                "com.netflix.conductor:conductor-core"
            ]
        },
        "com.netflix.spectator:spectator-api": {
            "locked": "0.68.0",
            "transitive": [
                "com.netflix.conductor:conductor-core"
            ]
        },
        "com.spotify:completable-futures": {
            "locked": "0.3.1",
            "transitive": [
                "com.netflix.conductor:conductor-core"
            ]
        },
        "commons-codec:commons-codec": {
            "locked": "1.9",
            "transitive": [
                "org.apache.httpcomponents:httpclient"
            ]
        },
        "commons-logging:commons-logging": {
            "locked": "1.2",
            "transitive": [
                "com.amazonaws:aws-java-sdk-core",
                "org.apache.httpcomponents:httpclient"
            ]
        },
        "io.reactivex:rxjava": {
            "locked": "1.2.2",
            "transitive": [
                "com.netflix.conductor:conductor-core"
            ]
        },
        "javax.inject:javax.inject": {
            "locked": "1",
            "transitive": [
                "com.google.inject:guice",
                "com.netflix.conductor:conductor-common"
            ]
        },
        "javax.validation:validation-api": {
            "locked": "2.0.1.Final",
            "transitive": [
                "com.netflix.conductor:conductor-common",
                "com.netflix.conductor:conductor-core"
            ]
        },
        "jline:jline": {
            "locked": "0.9.94",
            "transitive": [
                "org.apache.zookeeper:zookeeper"
            ]
        },
        "joda-time:joda-time": {
            "locked": "2.8.1",
            "transitive": [
                "com.amazonaws:aws-java-sdk-core"
            ]
        },
        "log4j:log4j": {
            "locked": "1.2.16",
            "transitive": [
                "org.apache.zookeeper:zookeeper",
                "org.slf4j:slf4j-log4j12"
            ]
        },
        "net.minidev:accessors-smart": {
            "locked": "1.1",
            "transitive": [
                "net.minidev:json-smart"
            ]
        },
        "net.minidev:json-smart": {
            "locked": "2.2.1",
            "transitive": [
                "com.jayway.jsonpath:json-path"
            ]
        },
        "org.apache.bval:bval-jsr": {
            "locked": "2.0.3",
            "transitive": [
                "com.netflix.conductor:conductor-common",
                "com.netflix.conductor:conductor-core"
            ]
        },
        "org.apache.commons:commons-lang3": {
            "locked": "3.0",
            "transitive": [
                "com.netflix.conductor:conductor-common",
                "com.netflix.conductor:conductor-core"
            ]
        },
        "org.apache.curator:curator-client": {
            "locked": "2.4.0",
            "transitive": [
                "org.apache.curator:curator-framework"
            ]
        },
        "org.apache.curator:curator-framework": {
            "locked": "2.4.0",
=======
            "transitive": [
                "org.apache.curator:curator-framework"
            ]
        },
        "org.apache.curator:curator-framework": {
            "locked": "2.4.0",
>>>>>>> 9a3b9f4d
            "transitive": [
                "org.apache.curator:curator-recipes"
            ]
        },
        "org.apache.curator:curator-recipes": {
<<<<<<< HEAD
            "locked": "2.4.0",
            "requested": "2.4.0"
        },
        "org.apache.httpcomponents:httpclient": {
            "locked": "4.5.2",
            "transitive": [
                "com.amazonaws:aws-java-sdk-core"
            ]
        },
        "org.apache.httpcomponents:httpcore": {
            "locked": "4.4.4",
            "transitive": [
                "org.apache.httpcomponents:httpclient"
            ]
=======
            "locked": "2.4.0"
>>>>>>> 9a3b9f4d
        },
        "org.apache.zookeeper:zookeeper": {
            "locked": "3.4.5",
            "transitive": [
                "org.apache.curator:curator-client",
                "org.apache.curator:curator-framework",
                "org.apache.curator:curator-recipes"
            ]
        },
<<<<<<< HEAD
        "org.glassfish:javax.el": {
            "locked": "3.0.0",
            "transitive": [
                "com.netflix.conductor:conductor-common",
                "com.netflix.conductor:conductor-core"
            ]
        },
=======
>>>>>>> 9a3b9f4d
        "org.jboss.netty:netty": {
            "locked": "3.2.2.Final",
            "transitive": [
                "org.apache.zookeeper:zookeeper"
            ]
        },
<<<<<<< HEAD
        "org.ow2.asm:asm": {
            "locked": "5.0.3",
            "transitive": [
                "net.minidev:accessors-smart"
            ]
        },
        "org.slf4j:slf4j-api": {
            "locked": "1.7.25",
            "transitive": [
                "com.jayway.jsonpath:json-path",
                "com.netflix.conductor:conductor-common",
                "com.netflix.servo:servo-core",
                "com.netflix.spectator:spectator-api",
                "org.apache.curator:curator-client",
                "org.apache.zookeeper:zookeeper",
                "org.slf4j:slf4j-log4j12"
            ]
        },
        "org.slf4j:slf4j-log4j12": {
            "locked": "1.6.1",
            "transitive": [
                "org.apache.zookeeper:zookeeper"
            ]
        },
        "software.amazon.ion:ion-java": {
            "locked": "1.0.1",
            "transitive": [
                "com.amazonaws:aws-java-sdk-core"
=======
        "org.slf4j:jul-to-slf4j": {
            "locked": "1.7.30",
            "transitive": [
                "org.springframework.boot:spring-boot-starter-logging"
            ]
        },
        "org.slf4j:slf4j-api": {
            "locked": "1.7.30",
            "transitive": [
                "org.apache.curator:curator-client",
                "org.apache.zookeeper:zookeeper",
                "org.slf4j:jul-to-slf4j"
            ]
        },
        "org.springframework.boot:spring-boot": {
            "locked": "2.3.1.RELEASE",
            "transitive": [
                "org.springframework.boot:spring-boot-autoconfigure",
                "org.springframework.boot:spring-boot-starter"
            ]
        },
        "org.springframework.boot:spring-boot-autoconfigure": {
            "locked": "2.3.1.RELEASE",
            "transitive": [
                "org.springframework.boot:spring-boot-starter"
            ]
        },
        "org.springframework.boot:spring-boot-dependencies": {
            "locked": "2.3.1.RELEASE",
            "transitive": [
                "org.springframework.boot:spring-boot",
                "org.springframework.boot:spring-boot-autoconfigure",
                "org.springframework.boot:spring-boot-starter",
                "org.springframework.boot:spring-boot-starter-logging"
            ]
        },
        "org.springframework.boot:spring-boot-starter": {
            "locked": "2.3.1.RELEASE"
        },
        "org.springframework.boot:spring-boot-starter-logging": {
            "locked": "2.3.1.RELEASE",
            "transitive": [
                "org.springframework.boot:spring-boot-starter"
            ]
        },
        "org.springframework:spring-aop": {
            "locked": "5.2.7.RELEASE",
            "transitive": [
                "org.springframework:spring-context"
            ]
        },
        "org.springframework:spring-beans": {
            "locked": "5.2.7.RELEASE",
            "transitive": [
                "org.springframework:spring-aop",
                "org.springframework:spring-context"
            ]
        },
        "org.springframework:spring-context": {
            "locked": "5.2.7.RELEASE",
            "transitive": [
                "org.springframework.boot:spring-boot"
            ]
        },
        "org.springframework:spring-core": {
            "locked": "5.2.7.RELEASE",
            "transitive": [
                "org.springframework.boot:spring-boot",
                "org.springframework.boot:spring-boot-starter",
                "org.springframework:spring-aop",
                "org.springframework:spring-beans",
                "org.springframework:spring-context",
                "org.springframework:spring-expression"
            ]
        },
        "org.springframework:spring-expression": {
            "locked": "5.2.7.RELEASE",
            "transitive": [
                "org.springframework:spring-context"
            ]
        },
        "org.springframework:spring-jcl": {
            "locked": "5.2.7.RELEASE",
            "transitive": [
                "org.springframework:spring-core"
            ]
        },
        "org.yaml:snakeyaml": {
            "locked": "1.26",
            "transitive": [
                "org.springframework.boot:spring-boot-starter"
>>>>>>> 9a3b9f4d
            ]
        }
    },
    "runtimeClasspath": {
<<<<<<< HEAD
        "aopalliance:aopalliance": {
            "locked": "1.0",
            "transitive": [
                "com.google.inject:guice"
            ]
        },
        "com.amazonaws:aws-java-sdk-core": {
            "locked": "1.11.86",
            "transitive": [
                "com.amazonaws:aws-java-sdk-kms",
                "com.amazonaws:aws-java-sdk-s3"
            ]
        },
        "com.amazonaws:aws-java-sdk-kms": {
            "locked": "1.11.86",
            "transitive": [
                "com.amazonaws:aws-java-sdk-s3"
            ]
        },
        "com.amazonaws:aws-java-sdk-s3": {
            "locked": "1.11.86",
            "transitive": [
                "com.netflix.conductor:conductor-core"
            ]
        },
        "com.amazonaws:jmespath-java": {
            "locked": "1.11.86",
            "transitive": [
                "com.amazonaws:aws-java-sdk-kms",
                "com.amazonaws:aws-java-sdk-s3"
            ]
        },
        "com.fasterxml.jackson.core:jackson-annotations": {
            "locked": "2.10.0",
            "transitive": [
                "com.fasterxml.jackson.core:jackson-databind"
            ]
        },
        "com.fasterxml.jackson.core:jackson-core": {
            "locked": "2.10.0",
            "transitive": [
                "com.fasterxml.jackson.core:jackson-databind",
                "com.fasterxml.jackson.dataformat:jackson-dataformat-cbor",
=======
        "com.fasterxml.jackson.core:jackson-annotations": {
            "locked": "2.11.0",
            "transitive": [
                "com.fasterxml.jackson.core:jackson-databind",
                "com.netflix.conductor:conductor-core"
            ]
        },
        "com.fasterxml.jackson.core:jackson-core": {
            "locked": "2.11.0",
            "transitive": [
                "com.fasterxml.jackson.core:jackson-databind",
>>>>>>> 9a3b9f4d
                "com.netflix.conductor:conductor-common",
                "com.netflix.conductor:conductor-core"
            ]
        },
        "com.fasterxml.jackson.core:jackson-databind": {
<<<<<<< HEAD
            "locked": "2.10.0",
            "transitive": [
                "com.amazonaws:aws-java-sdk-core",
                "com.amazonaws:jmespath-java",
                "com.netflix.conductor:conductor-common",
                "com.netflix.conductor:conductor-core"
            ]
        },
        "com.fasterxml.jackson.dataformat:jackson-dataformat-cbor": {
            "locked": "2.6.6",
            "transitive": [
                "com.amazonaws:aws-java-sdk-core"
            ]
=======
            "locked": "2.11.0",
            "transitive": [
                "com.netflix.conductor:conductor-common",
                "com.netflix.conductor:conductor-core"
            ]
>>>>>>> 9a3b9f4d
        },
        "com.github.rholder:guava-retrying": {
            "locked": "2.0.0",
            "transitive": [
                "com.netflix.conductor:conductor-common"
            ]
        },
        "com.github.vmg.protogen:protogen-annotations": {
            "locked": "1.0.0",
            "transitive": [
                "com.netflix.conductor:conductor-common"
            ]
        },
        "com.google.code.findbugs:jsr305": {
            "locked": "2.0.2",
            "transitive": [
                "com.github.rholder:guava-retrying"
            ]
        },
        "com.google.guava:guava": {
            "locked": "19.0",
            "transitive": [
                "com.github.rholder:guava-retrying",
<<<<<<< HEAD
                "com.google.inject:guice",
=======
>>>>>>> 9a3b9f4d
                "com.netflix.servo:servo-core",
                "org.apache.curator:curator-client",
                "org.apache.curator:curator-framework",
                "org.apache.curator:curator-recipes"
            ]
<<<<<<< HEAD
        },
        "com.google.inject.extensions:guice-multibindings": {
            "locked": "4.1.0",
            "transitive": [
                "com.netflix.conductor:conductor-core"
            ]
        },
        "com.google.inject:guice": {
            "locked": "4.1.0",
            "transitive": [
                "com.google.inject.extensions:guice-multibindings",
                "com.netflix.conductor:conductor-core"
            ]
        },
        "com.google.protobuf:protobuf-java": {
            "locked": "3.5.1",
            "transitive": [
                "com.netflix.conductor:conductor-common"
            ]
        },
        "com.jayway.jsonpath:json-path": {
            "locked": "2.2.0",
            "transitive": [
                "com.netflix.conductor:conductor-core"
            ]
        },
        "com.netflix.conductor:conductor-common": {
            "project": true,
            "transitive": [
                "com.netflix.conductor:conductor-core"
            ]
        },
        "com.netflix.conductor:conductor-core": {
            "project": true
        },
        "com.netflix.servo:servo-core": {
            "locked": "0.12.17",
            "transitive": [
                "com.netflix.conductor:conductor-core"
            ]
        },
        "com.netflix.spectator:spectator-api": {
            "locked": "0.68.0",
            "transitive": [
                "com.netflix.conductor:conductor-core"
            ]
        },
        "com.spotify:completable-futures": {
            "locked": "0.3.1",
            "transitive": [
                "com.netflix.conductor:conductor-core"
            ]
        },
        "commons-codec:commons-codec": {
            "locked": "1.9",
            "transitive": [
                "org.apache.httpcomponents:httpclient"
            ]
        },
        "commons-logging:commons-logging": {
            "locked": "1.2",
            "transitive": [
                "com.amazonaws:aws-java-sdk-core",
                "org.apache.httpcomponents:httpclient"
            ]
        },
        "io.reactivex:rxjava": {
            "locked": "1.2.2",
            "transitive": [
                "com.netflix.conductor:conductor-core"
            ]
        },
        "javax.inject:javax.inject": {
            "locked": "1",
            "transitive": [
                "com.google.inject:guice",
                "com.netflix.conductor:conductor-common"
            ]
        },
        "javax.validation:validation-api": {
            "locked": "2.0.1.Final",
            "transitive": [
                "com.netflix.conductor:conductor-common",
                "com.netflix.conductor:conductor-core"
            ]
        },
        "jline:jline": {
            "locked": "0.9.94",
            "transitive": [
                "org.apache.zookeeper:zookeeper"
            ]
        },
        "joda-time:joda-time": {
            "locked": "2.8.1",
            "transitive": [
                "com.amazonaws:aws-java-sdk-core"
            ]
        },
        "log4j:log4j": {
            "locked": "1.2.16",
            "transitive": [
                "org.apache.zookeeper:zookeeper",
                "org.slf4j:slf4j-log4j12"
            ]
        },
        "net.minidev:accessors-smart": {
            "locked": "1.1",
            "transitive": [
                "net.minidev:json-smart"
            ]
        },
        "net.minidev:json-smart": {
            "locked": "2.2.1",
            "transitive": [
                "com.jayway.jsonpath:json-path"
            ]
        },
        "org.apache.bval:bval-jsr": {
            "locked": "2.0.3",
            "transitive": [
                "com.netflix.conductor:conductor-common",
                "com.netflix.conductor:conductor-core"
            ]
        },
        "org.apache.commons:commons-lang3": {
            "locked": "3.0",
            "transitive": [
                "com.netflix.conductor:conductor-common",
                "com.netflix.conductor:conductor-core"
            ]
        },
        "org.apache.curator:curator-client": {
            "locked": "2.4.0",
            "transitive": [
                "org.apache.curator:curator-framework"
            ]
        },
        "org.apache.curator:curator-framework": {
            "locked": "2.4.0",
            "transitive": [
                "org.apache.curator:curator-recipes"
            ]
        },
        "org.apache.curator:curator-recipes": {
            "locked": "2.4.0",
            "requested": "2.4.0"
        },
        "org.apache.httpcomponents:httpclient": {
            "locked": "4.5.2",
            "transitive": [
                "com.amazonaws:aws-java-sdk-core"
            ]
        },
        "org.apache.httpcomponents:httpcore": {
            "locked": "4.4.4",
            "transitive": [
                "org.apache.httpcomponents:httpclient"
            ]
        },
        "org.apache.zookeeper:zookeeper": {
            "locked": "3.4.5",
            "transitive": [
                "org.apache.curator:curator-client",
                "org.apache.curator:curator-framework",
                "org.apache.curator:curator-recipes"
            ]
        },
        "org.glassfish:javax.el": {
            "locked": "3.0.0",
            "transitive": [
                "com.netflix.conductor:conductor-common",
                "com.netflix.conductor:conductor-core"
            ]
        },
        "org.jboss.netty:netty": {
            "locked": "3.2.2.Final",
            "transitive": [
                "org.apache.zookeeper:zookeeper"
            ]
        },
        "org.ow2.asm:asm": {
            "locked": "5.0.3",
            "transitive": [
                "net.minidev:accessors-smart"
            ]
        },
        "org.slf4j:slf4j-api": {
            "locked": "1.7.25",
            "transitive": [
                "com.jayway.jsonpath:json-path",
                "com.netflix.conductor:conductor-common",
                "com.netflix.servo:servo-core",
                "com.netflix.spectator:spectator-api",
                "org.apache.curator:curator-client",
                "org.apache.zookeeper:zookeeper",
                "org.slf4j:slf4j-log4j12"
            ]
        },
        "org.slf4j:slf4j-log4j12": {
            "locked": "1.6.1",
            "transitive": [
                "org.apache.zookeeper:zookeeper"
            ]
        },
        "software.amazon.ion:ion-java": {
            "locked": "1.0.1",
            "transitive": [
                "com.amazonaws:aws-java-sdk-core"
            ]
        }
    },
    "testCompile": {
        "aopalliance:aopalliance": {
            "locked": "1.0",
            "transitive": [
                "com.google.inject:guice"
            ]
        },
        "com.amazonaws:aws-java-sdk-core": {
            "locked": "1.11.86",
            "transitive": [
                "com.amazonaws:aws-java-sdk-kms",
                "com.amazonaws:aws-java-sdk-s3"
            ]
        },
        "com.amazonaws:aws-java-sdk-kms": {
            "locked": "1.11.86",
            "transitive": [
                "com.amazonaws:aws-java-sdk-s3"
            ]
        },
        "com.amazonaws:aws-java-sdk-s3": {
            "locked": "1.11.86",
            "transitive": [
                "com.netflix.conductor:conductor-core"
            ]
        },
        "com.amazonaws:jmespath-java": {
            "locked": "1.11.86",
            "transitive": [
                "com.amazonaws:aws-java-sdk-kms",
                "com.amazonaws:aws-java-sdk-s3"
            ]
        },
        "com.fasterxml.jackson.core:jackson-annotations": {
            "locked": "2.10.0",
            "transitive": [
                "com.fasterxml.jackson.core:jackson-databind"
            ]
        },
        "com.fasterxml.jackson.core:jackson-core": {
            "locked": "2.10.0",
            "transitive": [
                "com.fasterxml.jackson.core:jackson-databind",
                "com.fasterxml.jackson.dataformat:jackson-dataformat-cbor",
                "com.netflix.conductor:conductor-common",
                "com.netflix.conductor:conductor-core"
            ]
        },
        "com.fasterxml.jackson.core:jackson-databind": {
            "locked": "2.10.0",
            "transitive": [
                "com.amazonaws:aws-java-sdk-core",
                "com.amazonaws:jmespath-java",
                "com.netflix.conductor:conductor-common",
                "com.netflix.conductor:conductor-core"
            ]
        },
        "com.fasterxml.jackson.dataformat:jackson-dataformat-cbor": {
            "locked": "2.6.6",
            "transitive": [
                "com.amazonaws:aws-java-sdk-core"
            ]
        },
        "com.github.rholder:guava-retrying": {
            "locked": "2.0.0",
            "transitive": [
                "com.netflix.conductor:conductor-common"
            ]
        },
        "com.github.vmg.protogen:protogen-annotations": {
            "locked": "1.0.0",
            "transitive": [
                "com.netflix.conductor:conductor-common"
            ]
        },
        "com.google.code.findbugs:jsr305": {
            "locked": "2.0.2",
            "transitive": [
                "com.github.rholder:guava-retrying"
            ]
        },
        "com.google.guava:guava": {
            "locked": "19.0",
            "transitive": [
                "com.github.rholder:guava-retrying",
                "com.google.inject:guice",
                "com.netflix.servo:servo-core",
                "org.apache.curator:curator-client",
                "org.apache.curator:curator-framework",
                "org.apache.curator:curator-recipes",
                "org.apache.curator:curator-test"
            ]
        },
        "com.google.inject.extensions:guice-multibindings": {
            "locked": "4.1.0",
            "transitive": [
                "com.netflix.conductor:conductor-core"
            ]
        },
        "com.google.inject:guice": {
            "locked": "4.1.0",
            "transitive": [
                "com.google.inject.extensions:guice-multibindings",
                "com.netflix.conductor:conductor-core"
            ]
        },
        "com.google.protobuf:protobuf-java": {
            "locked": "3.5.1",
            "transitive": [
                "com.netflix.conductor:conductor-common"
            ]
        },
        "com.jayway.jsonpath:json-path": {
            "locked": "2.2.0",
=======
        },
        "com.google.protobuf:protobuf-java": {
            "locked": "3.13.0",
            "transitive": [
                "com.netflix.conductor:conductor-common",
                "com.netflix.conductor:conductor-core"
            ]
        },
        "com.jayway.jsonpath:json-path": {
            "locked": "2.4.0",
>>>>>>> 9a3b9f4d
            "transitive": [
                "com.netflix.conductor:conductor-core"
            ]
        },
        "com.netflix.conductor:conductor-common": {
            "project": true,
            "transitive": [
                "com.netflix.conductor:conductor-core"
            ]
        },
        "com.netflix.conductor:conductor-core": {
            "project": true
        },
        "com.netflix.servo:servo-core": {
<<<<<<< HEAD
            "locked": "0.12.17",
=======
            "locked": "0.13.0",
>>>>>>> 9a3b9f4d
            "transitive": [
                "com.netflix.conductor:conductor-core"
            ]
        },
        "com.netflix.spectator:spectator-api": {
<<<<<<< HEAD
            "locked": "0.68.0",
            "transitive": [
                "com.netflix.conductor:conductor-core"
            ]
        },
        "com.spotify:completable-futures": {
            "locked": "0.3.1",
            "transitive": [
                "com.netflix.conductor:conductor-core"
            ]
        },
        "commons-codec:commons-codec": {
            "locked": "1.9",
            "transitive": [
                "org.apache.httpcomponents:httpclient"
            ]
        },
        "commons-logging:commons-logging": {
            "locked": "1.2",
            "transitive": [
                "com.amazonaws:aws-java-sdk-core",
                "org.apache.httpcomponents:httpclient"
            ]
        },
        "io.reactivex:rxjava": {
            "locked": "1.2.2",
            "transitive": [
                "com.netflix.conductor:conductor-core"
            ]
        },
        "javax.inject:javax.inject": {
            "locked": "1",
            "transitive": [
                "com.google.inject:guice",
                "com.netflix.conductor:conductor-common"
            ]
        },
        "javax.validation:validation-api": {
            "locked": "2.0.1.Final",
            "transitive": [
                "com.netflix.conductor:conductor-common",
                "com.netflix.conductor:conductor-core"
            ]
        },
        "jline:jline": {
            "locked": "0.9.94",
            "transitive": [
                "org.apache.zookeeper:zookeeper"
            ]
        },
        "joda-time:joda-time": {
            "locked": "2.8.1",
            "transitive": [
                "com.amazonaws:aws-java-sdk-core"
            ]
=======
            "locked": "0.122.0",
            "transitive": [
                "com.netflix.conductor:conductor-core",
                "com.netflix.servo:servo-core"
            ]
        },
        "com.spotify:completable-futures": {
            "locked": "0.3.3",
            "transitive": [
                "com.netflix.conductor:conductor-core"
            ]
        },
        "com.sun.activation:jakarta.activation": {
            "locked": "1.2.2",
            "transitive": [
                "org.glassfish.jaxb:jaxb-runtime"
            ]
        },
        "com.sun.istack:istack-commons-runtime": {
            "locked": "3.0.11",
            "transitive": [
                "org.glassfish.jaxb:jaxb-runtime"
            ]
        },
        "commons-io:commons-io": {
            "locked": "2.7",
            "transitive": [
                "com.netflix.conductor:conductor-core"
            ]
>>>>>>> 9a3b9f4d
        },
        "io.reactivex:rxjava": {
            "locked": "1.3.8",
            "transitive": [
                "com.netflix.conductor:conductor-core"
            ]
        },
        "jakarta.xml.bind:jakarta.xml.bind-api": {
            "locked": "2.3.3",
            "transitive": [
                "org.glassfish.jaxb:jaxb-runtime"
            ]
        },
        "javax.activation:activation": {
            "locked": "1.1.1",
            "transitive": [
                "com.netflix.conductor:conductor-core",
                "javax.mail:mail"
            ]
        },
        "javax.activation:javax.activation-api": {
            "locked": "1.2.0",
            "transitive": [
                "javax.xml.bind:jaxb-api"
            ]
        },
        "javax.mail:mail": {
            "locked": "1.4",
            "transitive": [
                "log4j:log4j"
            ]
        },
        "javax.xml.bind:jaxb-api": {
            "locked": "2.3.1",
            "transitive": [
                "com.netflix.conductor:conductor-core"
            ]
        },
        "jline:jline": {
            "locked": "0.9.94",
            "transitive": [
                "org.apache.zookeeper:zookeeper"
            ]
        },
        "log4j:log4j": {
            "locked": "1.2.15",
            "transitive": [
                "org.apache.zookeeper:zookeeper"
            ]
        },
        "net.minidev:accessors-smart": {
            "locked": "1.2",
            "transitive": [
                "net.minidev:json-smart"
            ]
        },
        "net.minidev:json-smart": {
            "locked": "2.3",
            "transitive": [
                "com.jayway.jsonpath:json-path"
            ]
        },
        "log4j:log4j": {
            "locked": "1.2.17",
            "transitive": [
                "org.apache.zookeeper:zookeeper",
                "org.slf4j:slf4j-log4j12"
            ]
        },
        "net.bytebuddy:byte-buddy": {
            "locked": "1.9.10",
            "transitive": [
                "org.mockito:mockito-core"
            ]
        },
        "net.bytebuddy:byte-buddy-agent": {
            "locked": "1.9.10",
            "transitive": [
                "org.mockito:mockito-core"
            ]
        },
        "net.minidev:accessors-smart": {
            "locked": "1.1",
            "transitive": [
                "net.minidev:json-smart"
            ]
        },
        "net.minidev:json-smart": {
            "locked": "2.2.1",
            "transitive": [
                "com.jayway.jsonpath:json-path"
            ]
        },
        "org.apache.bval:bval-jsr": {
<<<<<<< HEAD
            "locked": "2.0.3",
=======
            "locked": "2.0.5",
>>>>>>> 9a3b9f4d
            "transitive": [
                "com.netflix.conductor:conductor-common",
                "com.netflix.conductor:conductor-core"
            ]
        },
        "org.apache.commons:commons-lang3": {
<<<<<<< HEAD
            "locked": "3.0",
=======
            "locked": "3.10",
>>>>>>> 9a3b9f4d
            "transitive": [
                "com.netflix.conductor:conductor-common",
                "com.netflix.conductor:conductor-core"
            ]
<<<<<<< HEAD
        },
        "org.apache.commons:commons-math": {
            "locked": "2.2",
            "transitive": [
                "org.apache.curator:curator-test"
            ]
        },
        "org.apache.curator:curator-client": {
            "locked": "2.4.0",
            "transitive": [
                "org.apache.curator:curator-framework"
            ]
        },
        "org.apache.curator:curator-framework": {
            "locked": "2.4.0",
            "transitive": [
                "org.apache.curator:curator-recipes"
            ]
=======
>>>>>>> 9a3b9f4d
        },
        "org.apache.curator:curator-client": {
            "locked": "2.4.0",
            "transitive": [
                "org.apache.curator:curator-framework"
            ]
        },
        "org.apache.curator:curator-framework": {
            "locked": "2.4.0",
            "transitive": [
                "org.apache.curator:curator-recipes"
            ]
        },
<<<<<<< HEAD
        "org.apache.httpcomponents:httpclient": {
            "locked": "4.5.2",
            "transitive": [
                "com.amazonaws:aws-java-sdk-core"
            ]
        },
        "org.apache.httpcomponents:httpcore": {
            "locked": "4.4.4",
            "transitive": [
                "org.apache.httpcomponents:httpclient"
            ]
=======
        "org.apache.curator:curator-recipes": {
            "locked": "2.4.0"
>>>>>>> 9a3b9f4d
        },
        "org.apache.zookeeper:zookeeper": {
            "locked": "3.4.5",
            "transitive": [
                "org.apache.curator:curator-client",
                "org.apache.curator:curator-framework",
<<<<<<< HEAD
                "org.apache.curator:curator-recipes",
                "org.apache.curator:curator-test"
            ]
        },
        "org.glassfish:javax.el": {
            "locked": "3.0.0",
            "transitive": [
                "com.netflix.conductor:conductor-common",
                "com.netflix.conductor:conductor-core"
            ]
        },
        "org.hamcrest:hamcrest-core": {
            "locked": "1.3",
            "transitive": [
                "junit:junit"
            ]
        },
        "org.javassist:javassist": {
            "locked": "3.15.0-GA",
            "transitive": [
                "org.apache.curator:curator-test"
=======
                "org.apache.curator:curator-recipes"
            ]
        },
        "org.glassfish.jaxb:jaxb-runtime": {
            "locked": "2.3.3",
            "transitive": [
                "com.netflix.conductor:conductor-core"
            ]
        },
        "org.glassfish.jaxb:txw2": {
            "locked": "2.3.3",
            "transitive": [
                "org.glassfish.jaxb:jaxb-runtime"
>>>>>>> 9a3b9f4d
            ]
        },
        "org.jboss.netty:netty": {
            "locked": "3.2.2.Final",
            "transitive": [
                "org.apache.zookeeper:zookeeper"
            ]
        },
<<<<<<< HEAD
        "org.mockito:mockito-core": {
            "locked": "3.1.0",
            "requested": "3.1.0"
=======
        "org.ow2.asm:asm": {
            "locked": "5.0.4",
            "transitive": [
                "net.minidev:accessors-smart"
            ]
>>>>>>> 9a3b9f4d
        },
        "org.objenesis:objenesis": {
            "locked": "2.6",
            "transitive": [
                "org.mockito:mockito-core"
            ]
        },
        "org.ow2.asm:asm": {
            "locked": "5.0.3",
            "transitive": [
                "net.minidev:accessors-smart"
            ]
        },
        "org.slf4j:slf4j-api": {
<<<<<<< HEAD
            "locked": "1.8.0-alpha1",
            "transitive": [
                "com.jayway.jsonpath:json-path",
                "com.netflix.conductor:conductor-common",
                "com.netflix.servo:servo-core",
                "com.netflix.spectator:spectator-api",
                "org.apache.curator:curator-client",
                "org.apache.zookeeper:zookeeper",
                "org.slf4j:slf4j-log4j12"
            ]
        },
        "org.slf4j:slf4j-log4j12": {
            "locked": "1.8.0-alpha1",
            "requested": "1.8.0-alpha1",
            "transitive": [
                "org.apache.zookeeper:zookeeper"
            ]
        },
        "software.amazon.ion:ion-java": {
            "locked": "1.0.1",
            "transitive": [
                "com.amazonaws:aws-java-sdk-core"
            ]
        }
    },
    "testCompileClasspath": {
        "aopalliance:aopalliance": {
            "locked": "1.0",
            "transitive": [
                "com.google.inject:guice"
            ]
        },
        "com.amazonaws:aws-java-sdk-core": {
            "locked": "1.11.86",
            "transitive": [
                "com.amazonaws:aws-java-sdk-kms",
                "com.amazonaws:aws-java-sdk-s3"
            ]
        },
        "com.amazonaws:aws-java-sdk-kms": {
            "locked": "1.11.86",
            "transitive": [
                "com.amazonaws:aws-java-sdk-s3"
            ]
        },
        "com.amazonaws:aws-java-sdk-s3": {
            "locked": "1.11.86",
            "transitive": [
                "com.netflix.conductor:conductor-core"
            ]
        },
        "com.amazonaws:jmespath-java": {
            "locked": "1.11.86",
            "transitive": [
                "com.amazonaws:aws-java-sdk-kms",
                "com.amazonaws:aws-java-sdk-s3"
            ]
        },
        "com.fasterxml.jackson.core:jackson-annotations": {
            "locked": "2.10.0",
            "transitive": [
                "com.fasterxml.jackson.core:jackson-databind"
            ]
        },
        "com.fasterxml.jackson.core:jackson-core": {
            "locked": "2.10.0",
            "transitive": [
                "com.fasterxml.jackson.core:jackson-databind",
                "com.fasterxml.jackson.dataformat:jackson-dataformat-cbor",
                "com.netflix.conductor:conductor-common",
                "com.netflix.conductor:conductor-core"
            ]
        },
        "com.fasterxml.jackson.core:jackson-databind": {
            "locked": "2.10.0",
            "transitive": [
                "com.amazonaws:aws-java-sdk-core",
                "com.amazonaws:jmespath-java",
                "com.netflix.conductor:conductor-common",
                "com.netflix.conductor:conductor-core"
            ]
        },
        "com.fasterxml.jackson.dataformat:jackson-dataformat-cbor": {
            "locked": "2.6.6",
            "transitive": [
                "com.amazonaws:aws-java-sdk-core"
            ]
        },
        "com.github.rholder:guava-retrying": {
            "locked": "2.0.0",
            "transitive": [
                "com.netflix.conductor:conductor-common"
            ]
        },
        "com.github.vmg.protogen:protogen-annotations": {
            "locked": "1.0.0",
            "transitive": [
                "com.netflix.conductor:conductor-common"
            ]
        },
        "com.google.code.findbugs:jsr305": {
            "locked": "2.0.2",
            "transitive": [
                "com.github.rholder:guava-retrying"
            ]
        },
        "com.google.guava:guava": {
            "locked": "19.0",
            "transitive": [
                "com.github.rholder:guava-retrying",
                "com.google.inject:guice",
                "com.netflix.servo:servo-core",
=======
            "locked": "1.7.30",
            "transitive": [
                "com.jayway.jsonpath:json-path",
                "com.netflix.servo:servo-core",
                "com.netflix.spectator:spectator-api",
                "org.apache.curator:curator-client",
                "org.apache.zookeeper:zookeeper"
            ]
        }
    },
    "testCompileClasspath": {
        "com.google.guava:guava": {
            "locked": "14.0.1",
            "transitive": [
>>>>>>> 9a3b9f4d
                "org.apache.curator:curator-client",
                "org.apache.curator:curator-framework",
                "org.apache.curator:curator-recipes",
                "org.apache.curator:curator-test"
            ]
<<<<<<< HEAD
        },
        "com.google.inject.extensions:guice-multibindings": {
            "locked": "4.1.0",
            "transitive": [
                "com.netflix.conductor:conductor-core"
            ]
        },
        "com.google.inject:guice": {
            "locked": "4.1.0",
            "transitive": [
                "com.google.inject.extensions:guice-multibindings",
                "com.netflix.conductor:conductor-core"
            ]
        },
        "com.google.protobuf:protobuf-java": {
            "locked": "3.5.1",
            "transitive": [
                "com.netflix.conductor:conductor-common"
            ]
        },
        "com.jayway.jsonpath:json-path": {
            "locked": "2.2.0",
            "transitive": [
                "com.netflix.conductor:conductor-core"
            ]
        },
        "com.netflix.conductor:conductor-common": {
            "project": true,
            "transitive": [
                "com.netflix.conductor:conductor-core"
            ]
=======
        },
        "com.jayway.jsonpath:json-path": {
            "locked": "2.4.0",
            "transitive": [
                "org.springframework.boot:spring-boot-starter-test"
            ]
        },
        "com.netflix.conductor:conductor-common": {
            "project": true
>>>>>>> 9a3b9f4d
        },
        "com.netflix.conductor:conductor-core": {
            "project": true
        },
<<<<<<< HEAD
        "com.netflix.servo:servo-core": {
            "locked": "0.12.17",
            "transitive": [
                "com.netflix.conductor:conductor-core"
            ]
        },
        "com.netflix.spectator:spectator-api": {
            "locked": "0.68.0",
            "transitive": [
                "com.netflix.conductor:conductor-core"
            ]
        },
        "com.spotify:completable-futures": {
            "locked": "0.3.1",
            "transitive": [
                "com.netflix.conductor:conductor-core"
            ]
        },
        "commons-codec:commons-codec": {
            "locked": "1.9",
            "transitive": [
                "org.apache.httpcomponents:httpclient"
            ]
        },
        "commons-logging:commons-logging": {
            "locked": "1.2",
            "transitive": [
                "com.amazonaws:aws-java-sdk-core",
                "org.apache.httpcomponents:httpclient"
            ]
        },
        "io.reactivex:rxjava": {
            "locked": "1.2.2",
            "transitive": [
                "com.netflix.conductor:conductor-core"
            ]
        },
        "javax.inject:javax.inject": {
            "locked": "1",
            "transitive": [
                "com.google.inject:guice",
                "com.netflix.conductor:conductor-common"
            ]
        },
        "javax.validation:validation-api": {
            "locked": "2.0.1.Final",
            "transitive": [
                "com.netflix.conductor:conductor-common",
                "com.netflix.conductor:conductor-core"
=======
        "com.vaadin.external.google:android-json": {
            "locked": "0.0.20131108.vaadin1",
            "transitive": [
                "org.skyscreamer:jsonassert"
            ]
        },
        "jakarta.activation:jakarta.activation-api": {
            "locked": "1.2.2",
            "transitive": [
                "jakarta.xml.bind:jakarta.xml.bind-api"
            ]
        },
        "jakarta.annotation:jakarta.annotation-api": {
            "locked": "1.3.5",
            "transitive": [
                "org.springframework.boot:spring-boot-starter"
            ]
        },
        "jakarta.xml.bind:jakarta.xml.bind-api": {
            "locked": "2.3.3",
            "transitive": [
                "org.springframework.boot:spring-boot-starter-test"
            ]
        },
        "javax.activation:activation": {
            "locked": "1.1",
            "transitive": [
                "javax.mail:mail"
            ]
        },
        "javax.mail:mail": {
            "locked": "1.4",
            "transitive": [
                "log4j:log4j"
>>>>>>> 9a3b9f4d
            ]
        },
        "jline:jline": {
            "locked": "0.9.94",
            "transitive": [
                "org.apache.zookeeper:zookeeper"
            ]
<<<<<<< HEAD
        },
        "joda-time:joda-time": {
            "locked": "2.8.1",
            "transitive": [
                "com.amazonaws:aws-java-sdk-core"
            ]
        },
        "junit:junit": {
            "locked": "4.12",
            "requested": "4.12"
        },
        "log4j:log4j": {
            "locked": "1.2.17",
            "transitive": [
                "org.apache.zookeeper:zookeeper",
                "org.slf4j:slf4j-log4j12"
            ]
        },
        "net.bytebuddy:byte-buddy": {
            "locked": "1.9.10",
=======
        },
        "junit:junit": {
            "locked": "4.13",
            "transitive": [
                "org.junit.vintage:junit-vintage-engine"
            ]
        },
        "log4j:log4j": {
            "locked": "1.2.15",
            "transitive": [
                "org.apache.zookeeper:zookeeper"
            ]
        },
        "net.bytebuddy:byte-buddy": {
            "locked": "1.10.11",
>>>>>>> 9a3b9f4d
            "transitive": [
                "org.mockito:mockito-core"
            ]
        },
        "net.bytebuddy:byte-buddy-agent": {
<<<<<<< HEAD
            "locked": "1.9.10",
=======
            "locked": "1.10.11",
>>>>>>> 9a3b9f4d
            "transitive": [
                "org.mockito:mockito-core"
            ]
        },
        "net.minidev:accessors-smart": {
<<<<<<< HEAD
            "locked": "1.1",
=======
            "locked": "1.2",
>>>>>>> 9a3b9f4d
            "transitive": [
                "net.minidev:json-smart"
            ]
        },
        "net.minidev:json-smart": {
<<<<<<< HEAD
            "locked": "2.2.1",
            "transitive": [
                "com.jayway.jsonpath:json-path"
            ]
        },
        "org.apache.bval:bval-jsr": {
            "locked": "2.0.3",
            "transitive": [
                "com.netflix.conductor:conductor-common",
                "com.netflix.conductor:conductor-core"
            ]
        },
        "org.apache.commons:commons-lang3": {
            "locked": "3.0",
            "transitive": [
                "com.netflix.conductor:conductor-common",
                "com.netflix.conductor:conductor-core"
            ]
        },
        "org.apache.commons:commons-math": {
            "locked": "2.2",
            "transitive": [
                "org.apache.curator:curator-test"
            ]
        },
        "org.apache.curator:curator-client": {
            "locked": "2.4.0",
            "transitive": [
                "org.apache.curator:curator-framework"
            ]
        },
        "org.apache.curator:curator-framework": {
            "locked": "2.4.0",
            "transitive": [
                "org.apache.curator:curator-recipes"
            ]
=======
            "locked": "2.3",
            "transitive": [
                "com.jayway.jsonpath:json-path"
            ]
        },
        "org.apache.commons:commons-lang3": {
            "locked": "3.10"
>>>>>>> 9a3b9f4d
        },
        "org.apache.commons:commons-math": {
            "locked": "2.2",
            "transitive": [
                "org.apache.curator:curator-test"
            ]
        },
        "org.apache.curator:curator-client": {
            "locked": "2.4.0",
<<<<<<< HEAD
            "requested": "2.4.0"
        },
        "org.apache.httpcomponents:httpclient": {
            "locked": "4.5.2",
            "transitive": [
                "com.amazonaws:aws-java-sdk-core"
            ]
        },
        "org.apache.httpcomponents:httpcore": {
            "locked": "4.4.4",
            "transitive": [
                "org.apache.httpcomponents:httpclient"
            ]
        },
        "org.apache.zookeeper:zookeeper": {
            "locked": "3.4.5",
            "transitive": [
                "org.apache.curator:curator-client",
                "org.apache.curator:curator-framework",
                "org.apache.curator:curator-recipes",
                "org.apache.curator:curator-test"
            ]
        },
        "org.glassfish:javax.el": {
            "locked": "3.0.0",
            "transitive": [
                "com.netflix.conductor:conductor-common",
                "com.netflix.conductor:conductor-core"
            ]
        },
        "org.hamcrest:hamcrest-core": {
            "locked": "1.3",
            "transitive": [
                "junit:junit"
            ]
        },
        "org.javassist:javassist": {
            "locked": "3.15.0-GA",
            "transitive": [
                "org.apache.curator:curator-test"
            ]
        },
        "org.jboss.netty:netty": {
            "locked": "3.2.2.Final",
            "transitive": [
                "org.apache.zookeeper:zookeeper"
            ]
        },
        "org.mockito:mockito-core": {
            "locked": "3.1.0",
            "requested": "3.1.0"
        },
        "org.objenesis:objenesis": {
            "locked": "2.6",
            "transitive": [
                "org.mockito:mockito-core"
            ]
        },
        "org.ow2.asm:asm": {
            "locked": "5.0.3",
            "transitive": [
                "net.minidev:accessors-smart"
            ]
        },
        "org.slf4j:slf4j-api": {
            "locked": "1.8.0-alpha1",
            "transitive": [
                "com.jayway.jsonpath:json-path",
                "com.netflix.conductor:conductor-common",
                "com.netflix.servo:servo-core",
                "com.netflix.spectator:spectator-api",
                "org.apache.curator:curator-client",
                "org.apache.zookeeper:zookeeper",
                "org.slf4j:slf4j-log4j12"
            ]
        },
        "org.slf4j:slf4j-log4j12": {
            "locked": "1.8.0-alpha1",
            "requested": "1.8.0-alpha1",
            "transitive": [
                "org.apache.zookeeper:zookeeper"
            ]
        },
        "software.amazon.ion:ion-java": {
            "locked": "1.0.1",
            "transitive": [
                "com.amazonaws:aws-java-sdk-core"
            ]
        }
    },
    "testRuntime": {
        "aopalliance:aopalliance": {
            "locked": "1.0",
            "transitive": [
                "com.google.inject:guice"
            ]
        },
        "com.amazonaws:aws-java-sdk-core": {
            "locked": "1.11.86",
            "transitive": [
                "com.amazonaws:aws-java-sdk-kms",
                "com.amazonaws:aws-java-sdk-s3"
            ]
        },
        "com.amazonaws:aws-java-sdk-kms": {
            "locked": "1.11.86",
            "transitive": [
                "com.amazonaws:aws-java-sdk-s3"
            ]
        },
        "com.amazonaws:aws-java-sdk-s3": {
            "locked": "1.11.86",
            "transitive": [
                "com.netflix.conductor:conductor-core"
            ]
        },
        "com.amazonaws:jmespath-java": {
            "locked": "1.11.86",
            "transitive": [
                "com.amazonaws:aws-java-sdk-kms",
                "com.amazonaws:aws-java-sdk-s3"
            ]
        },
        "com.fasterxml.jackson.core:jackson-annotations": {
            "locked": "2.10.0",
            "transitive": [
                "com.fasterxml.jackson.core:jackson-databind"
            ]
        },
        "com.fasterxml.jackson.core:jackson-core": {
            "locked": "2.10.0",
            "transitive": [
                "com.fasterxml.jackson.core:jackson-databind",
                "com.fasterxml.jackson.dataformat:jackson-dataformat-cbor",
                "com.netflix.conductor:conductor-common",
                "com.netflix.conductor:conductor-core"
            ]
        },
        "com.fasterxml.jackson.core:jackson-databind": {
            "locked": "2.10.0",
            "transitive": [
                "com.amazonaws:aws-java-sdk-core",
                "com.amazonaws:jmespath-java",
                "com.netflix.conductor:conductor-common",
                "com.netflix.conductor:conductor-core"
            ]
        },
        "com.fasterxml.jackson.dataformat:jackson-dataformat-cbor": {
            "locked": "2.6.6",
            "transitive": [
                "com.amazonaws:aws-java-sdk-core"
            ]
        },
        "com.github.rholder:guava-retrying": {
            "locked": "2.0.0",
            "transitive": [
                "com.netflix.conductor:conductor-common"
            ]
        },
        "com.github.vmg.protogen:protogen-annotations": {
            "locked": "1.0.0",
            "transitive": [
                "com.netflix.conductor:conductor-common"
            ]
        },
        "com.google.code.findbugs:jsr305": {
            "locked": "2.0.2",
            "transitive": [
                "com.github.rholder:guava-retrying"
            ]
        },
        "com.google.guava:guava": {
            "locked": "19.0",
            "transitive": [
                "com.github.rholder:guava-retrying",
                "com.google.inject:guice",
                "com.netflix.servo:servo-core",
                "org.apache.curator:curator-client",
                "org.apache.curator:curator-framework",
                "org.apache.curator:curator-recipes",
                "org.apache.curator:curator-test"
            ]
        },
        "com.google.inject.extensions:guice-multibindings": {
            "locked": "4.1.0",
            "transitive": [
                "com.netflix.conductor:conductor-core"
            ]
        },
        "com.google.inject:guice": {
            "locked": "4.1.0",
            "transitive": [
                "com.google.inject.extensions:guice-multibindings",
                "com.netflix.conductor:conductor-core"
            ]
        },
        "com.google.protobuf:protobuf-java": {
            "locked": "3.5.1",
            "transitive": [
                "com.netflix.conductor:conductor-common"
            ]
        },
        "com.jayway.jsonpath:json-path": {
            "locked": "2.2.0",
            "transitive": [
                "com.netflix.conductor:conductor-core"
            ]
        },
        "com.netflix.conductor:conductor-common": {
            "project": true,
            "transitive": [
                "com.netflix.conductor:conductor-core"
            ]
        },
        "com.netflix.conductor:conductor-core": {
            "project": true
        },
        "com.netflix.servo:servo-core": {
            "locked": "0.12.17",
            "transitive": [
                "com.netflix.conductor:conductor-core"
            ]
        },
        "com.netflix.spectator:spectator-api": {
            "locked": "0.68.0",
            "transitive": [
                "com.netflix.conductor:conductor-core"
            ]
        },
        "com.spotify:completable-futures": {
            "locked": "0.3.1",
            "transitive": [
                "com.netflix.conductor:conductor-core"
            ]
        },
        "commons-codec:commons-codec": {
            "locked": "1.9",
            "transitive": [
                "org.apache.httpcomponents:httpclient"
            ]
        },
        "commons-logging:commons-logging": {
            "locked": "1.2",
            "transitive": [
                "com.amazonaws:aws-java-sdk-core",
                "org.apache.httpcomponents:httpclient"
            ]
        },
        "io.reactivex:rxjava": {
            "locked": "1.2.2",
            "transitive": [
                "com.netflix.conductor:conductor-core"
            ]
        },
        "javax.inject:javax.inject": {
            "locked": "1",
            "transitive": [
                "com.google.inject:guice",
                "com.netflix.conductor:conductor-common"
            ]
        },
        "javax.validation:validation-api": {
            "locked": "2.0.1.Final",
            "transitive": [
                "com.netflix.conductor:conductor-common",
                "com.netflix.conductor:conductor-core"
            ]
        },
        "jline:jline": {
            "locked": "0.9.94",
            "transitive": [
                "org.apache.zookeeper:zookeeper"
            ]
        },
        "joda-time:joda-time": {
            "locked": "2.8.1",
            "transitive": [
                "com.amazonaws:aws-java-sdk-core"
            ]
        },
        "junit:junit": {
            "locked": "4.12",
            "requested": "4.12"
        },
        "log4j:log4j": {
            "locked": "1.2.17",
            "transitive": [
                "org.apache.zookeeper:zookeeper",
                "org.slf4j:slf4j-log4j12"
            ]
        },
        "net.bytebuddy:byte-buddy": {
            "locked": "1.9.10",
            "transitive": [
                "org.mockito:mockito-core"
            ]
        },
        "net.bytebuddy:byte-buddy-agent": {
            "locked": "1.9.10",
            "transitive": [
                "org.mockito:mockito-core"
            ]
        },
        "net.minidev:accessors-smart": {
            "locked": "1.1",
            "transitive": [
                "net.minidev:json-smart"
            ]
        },
        "net.minidev:json-smart": {
            "locked": "2.2.1",
            "transitive": [
                "com.jayway.jsonpath:json-path"
            ]
        },
        "org.apache.bval:bval-jsr": {
            "locked": "2.0.3",
            "transitive": [
                "com.netflix.conductor:conductor-common",
                "com.netflix.conductor:conductor-core"
            ]
        },
        "org.apache.commons:commons-lang3": {
            "locked": "3.0",
            "transitive": [
                "com.netflix.conductor:conductor-common",
                "com.netflix.conductor:conductor-core"
            ]
        },
        "org.apache.commons:commons-math": {
            "locked": "2.2",
            "transitive": [
                "org.apache.curator:curator-test"
            ]
        },
        "org.apache.curator:curator-client": {
            "locked": "2.4.0",
            "transitive": [
                "org.apache.curator:curator-framework"
            ]
        },
=======
            "transitive": [
                "org.apache.curator:curator-framework"
            ]
        },
>>>>>>> 9a3b9f4d
        "org.apache.curator:curator-framework": {
            "locked": "2.4.0",
            "transitive": [
                "org.apache.curator:curator-recipes"
            ]
        },
        "org.apache.curator:curator-recipes": {
            "locked": "2.4.0"
        },
        "org.apache.curator:curator-test": {
<<<<<<< HEAD
            "locked": "2.4.0",
            "requested": "2.4.0"
        },
        "org.apache.httpcomponents:httpclient": {
            "locked": "4.5.2",
            "transitive": [
                "com.amazonaws:aws-java-sdk-core"
            ]
        },
        "org.apache.httpcomponents:httpcore": {
            "locked": "4.4.4",
            "transitive": [
                "org.apache.httpcomponents:httpclient"
=======
            "locked": "2.4.0"
        },
        "org.apache.logging.log4j:log4j-api": {
            "locked": "2.13.3",
            "transitive": [
                "org.apache.logging.log4j:log4j-core",
                "org.apache.logging.log4j:log4j-jul"
            ]
        },
        "org.apache.logging.log4j:log4j-core": {
            "locked": "2.13.3",
            "transitive": [
                "org.springframework.boot:spring-boot-starter-log4j2"
            ]
        },
        "org.apache.logging.log4j:log4j-jul": {
            "locked": "2.13.3",
            "transitive": [
                "org.springframework.boot:spring-boot-starter-log4j2"
            ]
        },
        "org.apache.logging.log4j:log4j-slf4j-impl": {
            "locked": "2.13.3",
            "transitive": [
                "org.springframework.boot:spring-boot-starter-log4j2"
>>>>>>> 9a3b9f4d
            ]
        },
        "org.apache.zookeeper:zookeeper": {
            "locked": "3.4.5",
            "transitive": [
                "org.apache.curator:curator-client",
                "org.apache.curator:curator-framework",
                "org.apache.curator:curator-recipes",
                "org.apache.curator:curator-test"
            ]
        },
<<<<<<< HEAD
        "org.glassfish:javax.el": {
            "locked": "3.0.0",
            "transitive": [
                "com.netflix.conductor:conductor-common",
                "com.netflix.conductor:conductor-core"
            ]
        },
        "org.hamcrest:hamcrest-core": {
            "locked": "1.3",
            "transitive": [
                "junit:junit"
=======
        "org.apiguardian:apiguardian-api": {
            "locked": "1.1.0",
            "transitive": [
                "org.junit.jupiter:junit-jupiter-api",
                "org.junit.jupiter:junit-jupiter-params",
                "org.junit.platform:junit-platform-commons",
                "org.junit.platform:junit-platform-engine",
                "org.junit.vintage:junit-vintage-engine"
            ]
        },
        "org.assertj:assertj-core": {
            "locked": "3.16.1",
            "transitive": [
                "org.springframework.boot:spring-boot-starter-test"
            ]
        },
        "org.hamcrest:hamcrest": {
            "locked": "2.2",
            "transitive": [
                "org.springframework.boot:spring-boot-starter-test"
>>>>>>> 9a3b9f4d
            ]
        },
        "org.javassist:javassist": {
            "locked": "3.15.0-GA",
            "transitive": [
                "org.apache.curator:curator-test"
            ]
        },
        "org.jboss.netty:netty": {
            "locked": "3.2.2.Final",
            "transitive": [
                "org.apache.zookeeper:zookeeper"
            ]
<<<<<<< HEAD
=======
        },
        "org.junit.jupiter:junit-jupiter": {
            "locked": "5.6.2",
            "transitive": [
                "org.springframework.boot:spring-boot-starter-test"
            ]
        },
        "org.junit.jupiter:junit-jupiter-api": {
            "locked": "5.6.2",
            "transitive": [
                "org.junit.jupiter:junit-jupiter",
                "org.junit.jupiter:junit-jupiter-params"
            ]
        },
        "org.junit.jupiter:junit-jupiter-params": {
            "locked": "5.6.2",
            "transitive": [
                "org.junit.jupiter:junit-jupiter"
            ]
        },
        "org.junit.platform:junit-platform-commons": {
            "locked": "1.6.2",
            "transitive": [
                "org.junit.jupiter:junit-jupiter-api",
                "org.junit.platform:junit-platform-engine"
            ]
        },
        "org.junit.platform:junit-platform-engine": {
            "locked": "1.6.2",
            "transitive": [
                "org.junit.vintage:junit-vintage-engine"
            ]
        },
        "org.junit.vintage:junit-vintage-engine": {
            "locked": "5.6.2",
            "transitive": [
                "org.springframework.boot:spring-boot-starter-test"
            ]
        },
        "org.junit:junit-bom": {
            "locked": "5.6.2",
            "transitive": [
                "org.junit.jupiter:junit-jupiter",
                "org.junit.jupiter:junit-jupiter-api",
                "org.junit.jupiter:junit-jupiter-params",
                "org.junit.platform:junit-platform-commons",
                "org.junit.platform:junit-platform-engine",
                "org.junit.vintage:junit-vintage-engine"
            ]
>>>>>>> 9a3b9f4d
        },
        "org.mockito:mockito-core": {
            "locked": "3.3.3",
            "transitive": [
                "org.mockito:mockito-junit-jupiter",
                "org.springframework.boot:spring-boot-starter-test"
            ]
        },
        "org.mockito:mockito-junit-jupiter": {
            "locked": "3.3.3",
            "transitive": [
                "org.springframework.boot:spring-boot-starter-test"
            ]
        },
        "org.objenesis:objenesis": {
            "locked": "2.6",
            "transitive": [
                "org.mockito:mockito-core"
            ]
        },
        "org.opentest4j:opentest4j": {
            "locked": "1.2.0",
            "transitive": [
                "org.junit.jupiter:junit-jupiter-api",
                "org.junit.platform:junit-platform-engine"
            ]
        },
        "org.ow2.asm:asm": {
            "locked": "5.0.4",
            "transitive": [
                "net.minidev:accessors-smart"
            ]
        },
        "org.skyscreamer:jsonassert": {
            "locked": "1.5.0",
            "transitive": [
                "org.springframework.boot:spring-boot-starter-test"
            ]
        },
        "org.slf4j:jul-to-slf4j": {
            "locked": "1.7.30",
            "transitive": [
                "org.springframework.boot:spring-boot-starter-log4j2",
                "org.springframework.boot:spring-boot-starter-logging"
            ]
        },
        "org.objenesis:objenesis": {
            "locked": "2.6",
            "transitive": [
                "org.mockito:mockito-core"
            ]
        },
        "org.ow2.asm:asm": {
            "locked": "5.0.3",
            "transitive": [
                "net.minidev:accessors-smart"
            ]
        },
        "org.slf4j:slf4j-api": {
<<<<<<< HEAD
            "locked": "1.8.0-alpha1",
            "transitive": [
                "com.jayway.jsonpath:json-path",
                "com.netflix.conductor:conductor-common",
                "com.netflix.servo:servo-core",
                "com.netflix.spectator:spectator-api",
                "org.apache.curator:curator-client",
                "org.apache.zookeeper:zookeeper",
                "org.slf4j:slf4j-log4j12"
            ]
        },
        "org.slf4j:slf4j-log4j12": {
            "locked": "1.8.0-alpha1",
            "requested": "1.8.0-alpha1",
            "transitive": [
                "org.apache.zookeeper:zookeeper"
            ]
        },
        "software.amazon.ion:ion-java": {
            "locked": "1.0.1",
            "transitive": [
                "com.amazonaws:aws-java-sdk-core"
=======
            "locked": "1.7.30",
            "transitive": [
                "com.jayway.jsonpath:json-path",
                "org.apache.curator:curator-client",
                "org.apache.logging.log4j:log4j-slf4j-impl",
                "org.apache.zookeeper:zookeeper",
                "org.slf4j:jul-to-slf4j"
            ]
        },
        "org.springframework.boot:spring-boot": {
            "locked": "2.3.1.RELEASE",
            "transitive": [
                "org.springframework.boot:spring-boot-autoconfigure",
                "org.springframework.boot:spring-boot-starter",
                "org.springframework.boot:spring-boot-test",
                "org.springframework.boot:spring-boot-test-autoconfigure"
            ]
        },
        "org.springframework.boot:spring-boot-autoconfigure": {
            "locked": "2.3.1.RELEASE",
            "transitive": [
                "org.springframework.boot:spring-boot-starter",
                "org.springframework.boot:spring-boot-test-autoconfigure"
            ]
        },
        "org.springframework.boot:spring-boot-dependencies": {
            "locked": "2.3.1.RELEASE",
            "transitive": [
                "org.springframework.boot:spring-boot",
                "org.springframework.boot:spring-boot-autoconfigure",
                "org.springframework.boot:spring-boot-starter",
                "org.springframework.boot:spring-boot-starter-log4j2",
                "org.springframework.boot:spring-boot-starter-logging",
                "org.springframework.boot:spring-boot-starter-test",
                "org.springframework.boot:spring-boot-test",
                "org.springframework.boot:spring-boot-test-autoconfigure"
            ]
        },
        "org.springframework.boot:spring-boot-starter": {
            "locked": "2.3.1.RELEASE",
            "transitive": [
                "org.springframework.boot:spring-boot-starter-test"
            ]
        },
        "org.springframework.boot:spring-boot-starter-log4j2": {
            "locked": "2.3.1.RELEASE"
        },
        "org.springframework.boot:spring-boot-starter-logging": {
            "locked": "2.3.1.RELEASE",
            "transitive": [
                "org.springframework.boot:spring-boot-starter"
            ]
        },
        "org.springframework.boot:spring-boot-starter-test": {
            "locked": "2.3.1.RELEASE"
        },
        "org.springframework.boot:spring-boot-test": {
            "locked": "2.3.1.RELEASE",
            "transitive": [
                "org.springframework.boot:spring-boot-starter-test",
                "org.springframework.boot:spring-boot-test-autoconfigure"
            ]
        },
        "org.springframework.boot:spring-boot-test-autoconfigure": {
            "locked": "2.3.1.RELEASE",
            "transitive": [
                "org.springframework.boot:spring-boot-starter-test"
            ]
        },
        "org.springframework:spring-aop": {
            "locked": "5.2.7.RELEASE",
            "transitive": [
                "org.springframework:spring-context"
            ]
        },
        "org.springframework:spring-beans": {
            "locked": "5.2.7.RELEASE",
            "transitive": [
                "org.springframework:spring-aop",
                "org.springframework:spring-context"
            ]
        },
        "org.springframework:spring-context": {
            "locked": "5.2.7.RELEASE",
            "transitive": [
                "org.springframework.boot:spring-boot"
            ]
        },
        "org.springframework:spring-core": {
            "locked": "5.2.7.RELEASE",
            "transitive": [
                "org.springframework.boot:spring-boot",
                "org.springframework.boot:spring-boot-starter",
                "org.springframework.boot:spring-boot-starter-test",
                "org.springframework:spring-aop",
                "org.springframework:spring-beans",
                "org.springframework:spring-context",
                "org.springframework:spring-expression",
                "org.springframework:spring-test"
            ]
        },
        "org.springframework:spring-expression": {
            "locked": "5.2.7.RELEASE",
            "transitive": [
                "org.springframework:spring-context"
            ]
        },
        "org.springframework:spring-jcl": {
            "locked": "5.2.7.RELEASE",
            "transitive": [
                "org.springframework:spring-core"
            ]
        },
        "org.springframework:spring-test": {
            "locked": "5.2.7.RELEASE",
            "transitive": [
                "org.springframework.boot:spring-boot-starter-test"
            ]
        },
        "org.xmlunit:xmlunit-core": {
            "locked": "2.7.0",
            "transitive": [
                "org.springframework.boot:spring-boot-starter-test"
            ]
        },
        "org.yaml:snakeyaml": {
            "locked": "1.26",
            "transitive": [
                "org.springframework.boot:spring-boot-starter"
>>>>>>> 9a3b9f4d
            ]
        }
    },
    "testRuntimeClasspath": {
<<<<<<< HEAD
        "aopalliance:aopalliance": {
            "locked": "1.0",
            "transitive": [
                "com.google.inject:guice"
            ]
        },
        "com.amazonaws:aws-java-sdk-core": {
            "locked": "1.11.86",
            "transitive": [
                "com.amazonaws:aws-java-sdk-kms",
                "com.amazonaws:aws-java-sdk-s3"
            ]
        },
        "com.amazonaws:aws-java-sdk-kms": {
            "locked": "1.11.86",
            "transitive": [
                "com.amazonaws:aws-java-sdk-s3"
            ]
        },
        "com.amazonaws:aws-java-sdk-s3": {
            "locked": "1.11.86",
            "transitive": [
                "com.netflix.conductor:conductor-core"
            ]
        },
        "com.amazonaws:jmespath-java": {
            "locked": "1.11.86",
            "transitive": [
                "com.amazonaws:aws-java-sdk-kms",
                "com.amazonaws:aws-java-sdk-s3"
            ]
        },
        "com.fasterxml.jackson.core:jackson-annotations": {
            "locked": "2.10.0",
            "transitive": [
                "com.fasterxml.jackson.core:jackson-databind"
            ]
        },
        "com.fasterxml.jackson.core:jackson-core": {
            "locked": "2.10.0",
            "transitive": [
                "com.fasterxml.jackson.core:jackson-databind",
                "com.fasterxml.jackson.dataformat:jackson-dataformat-cbor",
=======
        "com.fasterxml.jackson.core:jackson-annotations": {
            "locked": "2.11.0",
            "transitive": [
                "com.fasterxml.jackson.core:jackson-databind",
                "com.netflix.conductor:conductor-core"
            ]
        },
        "com.fasterxml.jackson.core:jackson-core": {
            "locked": "2.11.0",
            "transitive": [
                "com.fasterxml.jackson.core:jackson-databind",
>>>>>>> 9a3b9f4d
                "com.netflix.conductor:conductor-common",
                "com.netflix.conductor:conductor-core"
            ]
        },
        "com.fasterxml.jackson.core:jackson-databind": {
<<<<<<< HEAD
            "locked": "2.10.0",
            "transitive": [
                "com.amazonaws:aws-java-sdk-core",
                "com.amazonaws:jmespath-java",
                "com.netflix.conductor:conductor-common",
                "com.netflix.conductor:conductor-core"
            ]
        },
        "com.fasterxml.jackson.dataformat:jackson-dataformat-cbor": {
            "locked": "2.6.6",
            "transitive": [
                "com.amazonaws:aws-java-sdk-core"
            ]
=======
            "locked": "2.11.0",
            "transitive": [
                "com.netflix.conductor:conductor-common",
                "com.netflix.conductor:conductor-core"
            ]
>>>>>>> 9a3b9f4d
        },
        "com.github.rholder:guava-retrying": {
            "locked": "2.0.0",
            "transitive": [
                "com.netflix.conductor:conductor-common"
            ]
        },
        "com.github.vmg.protogen:protogen-annotations": {
            "locked": "1.0.0",
            "transitive": [
                "com.netflix.conductor:conductor-common"
            ]
        },
        "com.google.code.findbugs:jsr305": {
            "locked": "2.0.2",
            "transitive": [
                "com.github.rholder:guava-retrying"
            ]
        },
        "com.google.guava:guava": {
            "locked": "19.0",
            "transitive": [
                "com.github.rholder:guava-retrying",
<<<<<<< HEAD
                "com.google.inject:guice",
=======
>>>>>>> 9a3b9f4d
                "com.netflix.servo:servo-core",
                "org.apache.curator:curator-client",
                "org.apache.curator:curator-framework",
                "org.apache.curator:curator-recipes",
                "org.apache.curator:curator-test"
            ]
<<<<<<< HEAD
        },
        "com.google.inject.extensions:guice-multibindings": {
            "locked": "4.1.0",
            "transitive": [
                "com.netflix.conductor:conductor-core"
            ]
        },
        "com.google.inject:guice": {
            "locked": "4.1.0",
            "transitive": [
                "com.google.inject.extensions:guice-multibindings",
                "com.netflix.conductor:conductor-core"
            ]
        },
        "com.google.protobuf:protobuf-java": {
            "locked": "3.5.1",
            "transitive": [
                "com.netflix.conductor:conductor-common"
            ]
        },
        "com.jayway.jsonpath:json-path": {
            "locked": "2.2.0",
            "transitive": [
                "com.netflix.conductor:conductor-core"
=======
        },
        "com.google.protobuf:protobuf-java": {
            "locked": "3.13.0",
            "transitive": [
                "com.netflix.conductor:conductor-common",
                "com.netflix.conductor:conductor-core"
            ]
        },
        "com.jayway.jsonpath:json-path": {
            "locked": "2.4.0",
            "transitive": [
                "com.netflix.conductor:conductor-core",
                "org.springframework.boot:spring-boot-starter-test"
>>>>>>> 9a3b9f4d
            ]
        },
        "com.netflix.conductor:conductor-common": {
            "project": true,
            "transitive": [
                "com.netflix.conductor:conductor-core"
            ]
        },
        "com.netflix.conductor:conductor-core": {
            "project": true
        },
        "com.netflix.servo:servo-core": {
<<<<<<< HEAD
            "locked": "0.12.17",
=======
            "locked": "0.13.0",
>>>>>>> 9a3b9f4d
            "transitive": [
                "com.netflix.conductor:conductor-core"
            ]
        },
        "com.netflix.spectator:spectator-api": {
<<<<<<< HEAD
            "locked": "0.68.0",
            "transitive": [
                "com.netflix.conductor:conductor-core"
            ]
        },
        "com.spotify:completable-futures": {
            "locked": "0.3.1",
            "transitive": [
                "com.netflix.conductor:conductor-core"
            ]
        },
        "commons-codec:commons-codec": {
            "locked": "1.9",
            "transitive": [
                "org.apache.httpcomponents:httpclient"
            ]
        },
        "commons-logging:commons-logging": {
            "locked": "1.2",
            "transitive": [
                "com.amazonaws:aws-java-sdk-core",
                "org.apache.httpcomponents:httpclient"
            ]
        },
        "io.reactivex:rxjava": {
            "locked": "1.2.2",
            "transitive": [
                "com.netflix.conductor:conductor-core"
            ]
        },
        "javax.inject:javax.inject": {
            "locked": "1",
            "transitive": [
                "com.google.inject:guice",
                "com.netflix.conductor:conductor-common"
            ]
        },
        "javax.validation:validation-api": {
            "locked": "2.0.1.Final",
            "transitive": [
                "com.netflix.conductor:conductor-common",
                "com.netflix.conductor:conductor-core"
            ]
        },
        "jline:jline": {
            "locked": "0.9.94",
            "transitive": [
                "org.apache.zookeeper:zookeeper"
            ]
        },
        "joda-time:joda-time": {
            "locked": "2.8.1",
            "transitive": [
                "com.amazonaws:aws-java-sdk-core"
=======
            "locked": "0.122.0",
            "transitive": [
                "com.netflix.conductor:conductor-core",
                "com.netflix.servo:servo-core"
            ]
        },
        "com.spotify:completable-futures": {
            "locked": "0.3.3",
            "transitive": [
                "com.netflix.conductor:conductor-core"
            ]
        },
        "com.sun.activation:jakarta.activation": {
            "locked": "1.2.2",
            "transitive": [
                "org.glassfish.jaxb:jaxb-runtime"
            ]
        },
        "com.sun.istack:istack-commons-runtime": {
            "locked": "3.0.11",
            "transitive": [
                "org.glassfish.jaxb:jaxb-runtime"
            ]
        },
        "com.vaadin.external.google:android-json": {
            "locked": "0.0.20131108.vaadin1",
            "transitive": [
                "org.skyscreamer:jsonassert"
            ]
        },
        "commons-io:commons-io": {
            "locked": "2.7",
            "transitive": [
                "com.netflix.conductor:conductor-core"
            ]
        },
        "io.reactivex:rxjava": {
            "locked": "1.3.8",
            "transitive": [
                "com.netflix.conductor:conductor-core"
            ]
        },
        "jakarta.activation:jakarta.activation-api": {
            "locked": "1.2.2",
            "transitive": [
                "jakarta.xml.bind:jakarta.xml.bind-api"
            ]
        },
        "jakarta.annotation:jakarta.annotation-api": {
            "locked": "1.3.5",
            "transitive": [
                "org.springframework.boot:spring-boot-starter"
            ]
        },
        "jakarta.xml.bind:jakarta.xml.bind-api": {
            "locked": "2.3.3",
            "transitive": [
                "org.glassfish.jaxb:jaxb-runtime",
                "org.springframework.boot:spring-boot-starter-test"
            ]
        },
        "javax.activation:activation": {
            "locked": "1.1.1",
            "transitive": [
                "com.netflix.conductor:conductor-core",
                "javax.mail:mail"
            ]
        },
        "javax.activation:javax.activation-api": {
            "locked": "1.2.0",
            "transitive": [
                "javax.xml.bind:jaxb-api"
            ]
        },
        "javax.mail:mail": {
            "locked": "1.4",
            "transitive": [
                "log4j:log4j"
            ]
        },
        "javax.xml.bind:jaxb-api": {
            "locked": "2.3.1",
            "transitive": [
                "com.netflix.conductor:conductor-core"
            ]
        },
        "jline:jline": {
            "locked": "0.9.94",
            "transitive": [
                "org.apache.zookeeper:zookeeper"
>>>>>>> 9a3b9f4d
            ]
        },
        "junit:junit": {
            "locked": "4.13",
            "transitive": [
                "org.junit.vintage:junit-vintage-engine"
            ]
        },
        "log4j:log4j": {
            "locked": "1.2.15",
            "transitive": [
                "org.apache.zookeeper:zookeeper"
            ]
        },
        "net.bytebuddy:byte-buddy": {
            "locked": "1.10.11",
            "transitive": [
                "org.mockito:mockito-core"
            ]
        },
        "net.bytebuddy:byte-buddy-agent": {
            "locked": "1.10.11",
            "transitive": [
                "org.mockito:mockito-core"
            ]
        },
        "net.minidev:accessors-smart": {
            "locked": "1.2",
            "transitive": [
                "net.minidev:json-smart"
            ]
        },
        "net.minidev:json-smart": {
            "locked": "2.3",
            "transitive": [
                "com.jayway.jsonpath:json-path"
            ]
        },
        "log4j:log4j": {
            "locked": "1.2.17",
            "transitive": [
                "org.apache.zookeeper:zookeeper",
                "org.slf4j:slf4j-log4j12"
            ]
        },
        "net.bytebuddy:byte-buddy": {
            "locked": "1.9.10",
            "transitive": [
                "org.mockito:mockito-core"
            ]
        },
        "net.bytebuddy:byte-buddy-agent": {
            "locked": "1.9.10",
            "transitive": [
                "org.mockito:mockito-core"
            ]
        },
        "net.minidev:accessors-smart": {
            "locked": "1.1",
            "transitive": [
                "net.minidev:json-smart"
            ]
        },
        "net.minidev:json-smart": {
            "locked": "2.2.1",
            "transitive": [
                "com.jayway.jsonpath:json-path"
            ]
        },
        "org.apache.bval:bval-jsr": {
<<<<<<< HEAD
            "locked": "2.0.3",
=======
            "locked": "2.0.5",
>>>>>>> 9a3b9f4d
            "transitive": [
                "com.netflix.conductor:conductor-common",
                "com.netflix.conductor:conductor-core"
            ]
        },
        "org.apache.commons:commons-lang3": {
<<<<<<< HEAD
            "locked": "3.0",
=======
            "locked": "3.10",
>>>>>>> 9a3b9f4d
            "transitive": [
                "com.netflix.conductor:conductor-common",
                "com.netflix.conductor:conductor-core"
            ]
<<<<<<< HEAD
        },
        "org.apache.commons:commons-math": {
            "locked": "2.2",
            "transitive": [
                "org.apache.curator:curator-test"
            ]
        },
        "org.apache.curator:curator-client": {
            "locked": "2.4.0",
            "transitive": [
                "org.apache.curator:curator-framework"
            ]
        },
        "org.apache.curator:curator-framework": {
            "locked": "2.4.0",
            "transitive": [
                "org.apache.curator:curator-recipes"
            ]
=======
>>>>>>> 9a3b9f4d
        },
        "org.apache.commons:commons-math": {
            "locked": "2.2",
            "transitive": [
                "org.apache.curator:curator-test"
            ]
        },
        "org.apache.curator:curator-client": {
            "locked": "2.4.0",
            "transitive": [
                "org.apache.curator:curator-framework"
            ]
        },
        "org.apache.curator:curator-framework": {
            "locked": "2.4.0",
            "transitive": [
                "org.apache.curator:curator-recipes"
            ]
        },
<<<<<<< HEAD
        "org.apache.httpcomponents:httpclient": {
            "locked": "4.5.2",
            "transitive": [
                "com.amazonaws:aws-java-sdk-core"
            ]
        },
        "org.apache.httpcomponents:httpcore": {
            "locked": "4.4.4",
            "transitive": [
                "org.apache.httpcomponents:httpclient"
=======
        "org.apache.curator:curator-recipes": {
            "locked": "2.4.0"
        },
        "org.apache.curator:curator-test": {
            "locked": "2.4.0"
        },
        "org.apache.logging.log4j:log4j-api": {
            "locked": "2.13.3",
            "transitive": [
                "org.apache.logging.log4j:log4j-core",
                "org.apache.logging.log4j:log4j-jul"
            ]
        },
        "org.apache.logging.log4j:log4j-core": {
            "locked": "2.13.3",
            "transitive": [
                "org.apache.logging.log4j:log4j-slf4j-impl",
                "org.springframework.boot:spring-boot-starter-log4j2"
            ]
        },
        "org.apache.logging.log4j:log4j-jul": {
            "locked": "2.13.3",
            "transitive": [
                "org.springframework.boot:spring-boot-starter-log4j2"
            ]
        },
        "org.apache.logging.log4j:log4j-slf4j-impl": {
            "locked": "2.13.3",
            "transitive": [
                "org.springframework.boot:spring-boot-starter-log4j2"
>>>>>>> 9a3b9f4d
            ]
        },
        "org.apache.zookeeper:zookeeper": {
            "locked": "3.4.5",
            "transitive": [
                "org.apache.curator:curator-client",
                "org.apache.curator:curator-framework",
                "org.apache.curator:curator-recipes",
                "org.apache.curator:curator-test"
            ]
        },
<<<<<<< HEAD
        "org.glassfish:javax.el": {
            "locked": "3.0.0",
            "transitive": [
                "com.netflix.conductor:conductor-common",
                "com.netflix.conductor:conductor-core"
            ]
        },
        "org.hamcrest:hamcrest-core": {
            "locked": "1.3",
            "transitive": [
                "junit:junit"
=======
        "org.apiguardian:apiguardian-api": {
            "locked": "1.1.0",
            "transitive": [
                "org.junit.jupiter:junit-jupiter-api",
                "org.junit.jupiter:junit-jupiter-engine",
                "org.junit.jupiter:junit-jupiter-params",
                "org.junit.platform:junit-platform-commons",
                "org.junit.platform:junit-platform-engine",
                "org.junit.vintage:junit-vintage-engine"
            ]
        },
        "org.assertj:assertj-core": {
            "locked": "3.16.1",
            "transitive": [
                "org.springframework.boot:spring-boot-starter-test"
            ]
        },
        "org.glassfish.jaxb:jaxb-runtime": {
            "locked": "2.3.3",
            "transitive": [
                "com.netflix.conductor:conductor-core"
            ]
        },
        "org.glassfish.jaxb:txw2": {
            "locked": "2.3.3",
            "transitive": [
                "org.glassfish.jaxb:jaxb-runtime"
            ]
        },
        "org.hamcrest:hamcrest": {
            "locked": "2.2",
            "transitive": [
                "org.springframework.boot:spring-boot-starter-test"
>>>>>>> 9a3b9f4d
            ]
        },
        "org.javassist:javassist": {
            "locked": "3.15.0-GA",
            "transitive": [
                "org.apache.curator:curator-test"
            ]
        },
        "org.jboss.netty:netty": {
            "locked": "3.2.2.Final",
            "transitive": [
                "org.apache.zookeeper:zookeeper"
            ]
<<<<<<< HEAD
=======
        },
        "org.junit.jupiter:junit-jupiter": {
            "locked": "5.6.2",
            "transitive": [
                "org.springframework.boot:spring-boot-starter-test"
            ]
        },
        "org.junit.jupiter:junit-jupiter-api": {
            "locked": "5.6.2",
            "transitive": [
                "org.junit.jupiter:junit-jupiter-engine",
                "org.junit.jupiter:junit-jupiter-params",
                "org.mockito:mockito-junit-jupiter"
            ]
        },
        "org.junit.jupiter:junit-jupiter-engine": {
            "locked": "5.6.2",
            "transitive": [
                "org.junit.jupiter:junit-jupiter"
            ]
        },
        "org.junit.jupiter:junit-jupiter-params": {
            "locked": "5.6.2",
            "transitive": [
                "org.junit.jupiter:junit-jupiter"
            ]
        },
        "org.junit.platform:junit-platform-commons": {
            "locked": "1.6.2",
            "transitive": [
                "org.junit.jupiter:junit-jupiter-api",
                "org.junit.platform:junit-platform-engine"
            ]
        },
        "org.junit.platform:junit-platform-engine": {
            "locked": "1.6.2",
            "transitive": [
                "org.junit.jupiter:junit-jupiter-engine",
                "org.junit.vintage:junit-vintage-engine"
            ]
        },
        "org.junit.vintage:junit-vintage-engine": {
            "locked": "5.6.2",
            "transitive": [
                "org.springframework.boot:spring-boot-starter-test"
            ]
        },
        "org.junit:junit-bom": {
            "locked": "5.6.2",
            "transitive": [
                "org.junit.jupiter:junit-jupiter",
                "org.junit.jupiter:junit-jupiter-api",
                "org.junit.jupiter:junit-jupiter-engine",
                "org.junit.jupiter:junit-jupiter-params",
                "org.junit.platform:junit-platform-commons",
                "org.junit.platform:junit-platform-engine",
                "org.junit.vintage:junit-vintage-engine"
            ]
>>>>>>> 9a3b9f4d
        },
        "org.mockito:mockito-core": {
            "locked": "3.3.3",
            "transitive": [
                "org.mockito:mockito-junit-jupiter",
                "org.springframework.boot:spring-boot-starter-test"
            ]
        },
        "org.mockito:mockito-junit-jupiter": {
            "locked": "3.3.3",
            "transitive": [
                "org.springframework.boot:spring-boot-starter-test"
            ]
        },
        "org.objenesis:objenesis": {
            "locked": "2.6",
            "transitive": [
                "org.mockito:mockito-core"
            ]
        },
        "org.opentest4j:opentest4j": {
            "locked": "1.2.0",
            "transitive": [
                "org.junit.jupiter:junit-jupiter-api",
                "org.junit.platform:junit-platform-engine"
            ]
        },
        "org.ow2.asm:asm": {
            "locked": "5.0.4",
            "transitive": [
                "net.minidev:accessors-smart"
            ]
        },
        "org.skyscreamer:jsonassert": {
            "locked": "1.5.0",
            "transitive": [
                "org.springframework.boot:spring-boot-starter-test"
            ]
        },
        "org.slf4j:jul-to-slf4j": {
            "locked": "1.7.30",
            "transitive": [
                "org.springframework.boot:spring-boot-starter-log4j2",
                "org.springframework.boot:spring-boot-starter-logging"
            ]
        },
        "org.objenesis:objenesis": {
            "locked": "2.6",
            "transitive": [
                "org.mockito:mockito-core"
            ]
        },
        "org.ow2.asm:asm": {
            "locked": "5.0.3",
            "transitive": [
                "net.minidev:accessors-smart"
            ]
        },
        "org.slf4j:slf4j-api": {
<<<<<<< HEAD
            "locked": "1.8.0-alpha1",
            "transitive": [
                "com.jayway.jsonpath:json-path",
                "com.netflix.conductor:conductor-common",
                "com.netflix.servo:servo-core",
                "com.netflix.spectator:spectator-api",
                "org.apache.curator:curator-client",
                "org.apache.zookeeper:zookeeper",
                "org.slf4j:slf4j-log4j12"
            ]
        },
        "org.slf4j:slf4j-log4j12": {
            "locked": "1.8.0-alpha1",
            "requested": "1.8.0-alpha1",
            "transitive": [
                "org.apache.zookeeper:zookeeper"
            ]
        },
        "software.amazon.ion:ion-java": {
            "locked": "1.0.1",
            "transitive": [
                "com.amazonaws:aws-java-sdk-core"
=======
            "locked": "1.7.30",
            "transitive": [
                "com.jayway.jsonpath:json-path",
                "com.netflix.servo:servo-core",
                "com.netflix.spectator:spectator-api",
                "org.apache.curator:curator-client",
                "org.apache.logging.log4j:log4j-slf4j-impl",
                "org.apache.zookeeper:zookeeper",
                "org.slf4j:jul-to-slf4j"
            ]
        },
        "org.springframework.boot:spring-boot": {
            "locked": "2.3.1.RELEASE",
            "transitive": [
                "org.springframework.boot:spring-boot-autoconfigure",
                "org.springframework.boot:spring-boot-starter",
                "org.springframework.boot:spring-boot-test",
                "org.springframework.boot:spring-boot-test-autoconfigure"
            ]
        },
        "org.springframework.boot:spring-boot-autoconfigure": {
            "locked": "2.3.1.RELEASE",
            "transitive": [
                "org.springframework.boot:spring-boot-starter",
                "org.springframework.boot:spring-boot-test-autoconfigure"
            ]
        },
        "org.springframework.boot:spring-boot-dependencies": {
            "locked": "2.3.1.RELEASE",
            "transitive": [
                "org.springframework.boot:spring-boot",
                "org.springframework.boot:spring-boot-autoconfigure",
                "org.springframework.boot:spring-boot-starter",
                "org.springframework.boot:spring-boot-starter-log4j2",
                "org.springframework.boot:spring-boot-starter-logging",
                "org.springframework.boot:spring-boot-starter-test",
                "org.springframework.boot:spring-boot-test",
                "org.springframework.boot:spring-boot-test-autoconfigure"
            ]
        },
        "org.springframework.boot:spring-boot-starter": {
            "locked": "2.3.1.RELEASE",
            "transitive": [
                "org.springframework.boot:spring-boot-starter-test"
            ]
        },
        "org.springframework.boot:spring-boot-starter-log4j2": {
            "locked": "2.3.1.RELEASE"
        },
        "org.springframework.boot:spring-boot-starter-logging": {
            "locked": "2.3.1.RELEASE",
            "transitive": [
                "org.springframework.boot:spring-boot-starter"
            ]
        },
        "org.springframework.boot:spring-boot-starter-test": {
            "locked": "2.3.1.RELEASE"
        },
        "org.springframework.boot:spring-boot-test": {
            "locked": "2.3.1.RELEASE",
            "transitive": [
                "org.springframework.boot:spring-boot-starter-test",
                "org.springframework.boot:spring-boot-test-autoconfigure"
            ]
        },
        "org.springframework.boot:spring-boot-test-autoconfigure": {
            "locked": "2.3.1.RELEASE",
            "transitive": [
                "org.springframework.boot:spring-boot-starter-test"
            ]
        },
        "org.springframework:spring-aop": {
            "locked": "5.2.7.RELEASE",
            "transitive": [
                "org.springframework:spring-context"
            ]
        },
        "org.springframework:spring-beans": {
            "locked": "5.2.7.RELEASE",
            "transitive": [
                "org.springframework:spring-aop",
                "org.springframework:spring-context"
            ]
        },
        "org.springframework:spring-context": {
            "locked": "5.2.7.RELEASE",
            "transitive": [
                "org.springframework.boot:spring-boot"
            ]
        },
        "org.springframework:spring-core": {
            "locked": "5.2.7.RELEASE",
            "transitive": [
                "org.springframework.boot:spring-boot",
                "org.springframework.boot:spring-boot-starter",
                "org.springframework.boot:spring-boot-starter-test",
                "org.springframework:spring-aop",
                "org.springframework:spring-beans",
                "org.springframework:spring-context",
                "org.springframework:spring-expression",
                "org.springframework:spring-test"
            ]
        },
        "org.springframework:spring-expression": {
            "locked": "5.2.7.RELEASE",
            "transitive": [
                "org.springframework:spring-context"
            ]
        },
        "org.springframework:spring-jcl": {
            "locked": "5.2.7.RELEASE",
            "transitive": [
                "org.springframework:spring-core"
            ]
        },
        "org.springframework:spring-test": {
            "locked": "5.2.7.RELEASE",
            "transitive": [
                "org.springframework.boot:spring-boot-starter-test"
            ]
        },
        "org.xmlunit:xmlunit-core": {
            "locked": "2.7.0",
            "transitive": [
                "org.springframework.boot:spring-boot-starter-test"
            ]
        },
        "org.yaml:snakeyaml": {
            "locked": "1.26",
            "transitive": [
                "org.springframework.boot:spring-boot-starter"
>>>>>>> 9a3b9f4d
            ]
        }
    }
}<|MERGE_RESOLUTION|>--- conflicted
+++ resolved
@@ -1,395 +1,4 @@
 {
-<<<<<<< HEAD
-    "compile": {
-        "aopalliance:aopalliance": {
-            "locked": "1.0",
-            "transitive": [
-                "com.google.inject:guice"
-            ]
-        },
-        "com.amazonaws:aws-java-sdk-core": {
-            "locked": "1.11.86",
-            "transitive": [
-                "com.amazonaws:aws-java-sdk-kms",
-                "com.amazonaws:aws-java-sdk-s3"
-            ]
-        },
-        "com.amazonaws:aws-java-sdk-kms": {
-            "locked": "1.11.86",
-            "transitive": [
-                "com.amazonaws:aws-java-sdk-s3"
-            ]
-        },
-        "com.amazonaws:aws-java-sdk-s3": {
-            "locked": "1.11.86",
-            "transitive": [
-                "com.netflix.conductor:conductor-core"
-            ]
-        },
-        "com.amazonaws:jmespath-java": {
-            "locked": "1.11.86",
-            "transitive": [
-                "com.amazonaws:aws-java-sdk-kms",
-                "com.amazonaws:aws-java-sdk-s3"
-            ]
-        },
-        "com.fasterxml.jackson.core:jackson-annotations": {
-            "locked": "2.10.0",
-            "transitive": [
-                "com.fasterxml.jackson.core:jackson-databind"
-            ]
-        },
-        "com.fasterxml.jackson.core:jackson-core": {
-            "locked": "2.10.0",
-            "transitive": [
-                "com.fasterxml.jackson.core:jackson-databind",
-                "com.fasterxml.jackson.dataformat:jackson-dataformat-cbor",
-                "com.netflix.conductor:conductor-common",
-                "com.netflix.conductor:conductor-core"
-            ]
-        },
-        "com.fasterxml.jackson.core:jackson-databind": {
-            "locked": "2.10.0",
-            "transitive": [
-                "com.amazonaws:aws-java-sdk-core",
-                "com.amazonaws:jmespath-java",
-                "com.netflix.conductor:conductor-common",
-                "com.netflix.conductor:conductor-core"
-            ]
-        },
-        "com.fasterxml.jackson.dataformat:jackson-dataformat-cbor": {
-            "locked": "2.6.6",
-            "transitive": [
-                "com.amazonaws:aws-java-sdk-core"
-            ]
-        },
-        "com.github.rholder:guava-retrying": {
-            "locked": "2.0.0",
-            "transitive": [
-                "com.netflix.conductor:conductor-common"
-            ]
-        },
-        "com.github.vmg.protogen:protogen-annotations": {
-            "locked": "1.0.0",
-            "transitive": [
-                "com.netflix.conductor:conductor-common"
-            ]
-        },
-        "com.google.code.findbugs:jsr305": {
-            "locked": "2.0.2",
-            "transitive": [
-                "com.github.rholder:guava-retrying"
-            ]
-        },
-        "com.google.guava:guava": {
-            "locked": "19.0",
-            "transitive": [
-                "com.github.rholder:guava-retrying",
-                "com.google.inject:guice",
-                "com.netflix.servo:servo-core",
-                "org.apache.curator:curator-client",
-                "org.apache.curator:curator-framework",
-                "org.apache.curator:curator-recipes"
-            ]
-        },
-        "com.google.inject.extensions:guice-multibindings": {
-            "locked": "4.1.0",
-            "transitive": [
-                "com.netflix.conductor:conductor-core"
-            ]
-        },
-        "com.google.inject:guice": {
-            "locked": "4.1.0",
-            "transitive": [
-                "com.google.inject.extensions:guice-multibindings",
-                "com.netflix.conductor:conductor-core"
-            ]
-        },
-        "com.google.protobuf:protobuf-java": {
-            "locked": "3.5.1",
-            "transitive": [
-                "com.netflix.conductor:conductor-common"
-            ]
-        },
-        "com.jayway.jsonpath:json-path": {
-            "locked": "2.2.0",
-            "transitive": [
-                "com.netflix.conductor:conductor-core"
-            ]
-        },
-        "com.netflix.conductor:conductor-common": {
-            "project": true,
-            "transitive": [
-                "com.netflix.conductor:conductor-core"
-            ]
-        },
-        "com.netflix.conductor:conductor-core": {
-            "project": true
-        },
-        "com.netflix.servo:servo-core": {
-            "locked": "0.12.17",
-            "transitive": [
-                "com.netflix.conductor:conductor-core"
-            ]
-        },
-        "com.netflix.spectator:spectator-api": {
-            "locked": "0.68.0",
-            "transitive": [
-                "com.netflix.conductor:conductor-core"
-            ]
-        },
-        "com.spotify:completable-futures": {
-            "locked": "0.3.1",
-            "transitive": [
-                "com.netflix.conductor:conductor-core"
-            ]
-        },
-        "commons-codec:commons-codec": {
-            "locked": "1.9",
-            "transitive": [
-                "org.apache.httpcomponents:httpclient"
-            ]
-        },
-        "commons-logging:commons-logging": {
-            "locked": "1.2",
-            "transitive": [
-                "com.amazonaws:aws-java-sdk-core",
-                "org.apache.httpcomponents:httpclient"
-            ]
-        },
-        "io.reactivex:rxjava": {
-            "locked": "1.2.2",
-            "transitive": [
-                "com.netflix.conductor:conductor-core"
-            ]
-        },
-        "javax.inject:javax.inject": {
-            "locked": "1",
-            "transitive": [
-                "com.google.inject:guice",
-                "com.netflix.conductor:conductor-common"
-            ]
-        },
-        "javax.validation:validation-api": {
-            "locked": "2.0.1.Final",
-            "transitive": [
-                "com.netflix.conductor:conductor-common",
-                "com.netflix.conductor:conductor-core"
-            ]
-        },
-        "jline:jline": {
-            "locked": "0.9.94",
-            "transitive": [
-                "org.apache.zookeeper:zookeeper"
-            ]
-        },
-        "joda-time:joda-time": {
-            "locked": "2.8.1",
-            "transitive": [
-                "com.amazonaws:aws-java-sdk-core"
-            ]
-        },
-        "log4j:log4j": {
-            "locked": "1.2.16",
-            "transitive": [
-                "org.apache.zookeeper:zookeeper",
-                "org.slf4j:slf4j-log4j12"
-            ]
-        },
-        "net.minidev:accessors-smart": {
-            "locked": "1.1",
-            "transitive": [
-                "net.minidev:json-smart"
-            ]
-        },
-        "net.minidev:json-smart": {
-            "locked": "2.2.1",
-            "transitive": [
-                "com.jayway.jsonpath:json-path"
-            ]
-        },
-        "org.apache.bval:bval-jsr": {
-            "locked": "2.0.3",
-            "transitive": [
-                "com.netflix.conductor:conductor-common",
-                "com.netflix.conductor:conductor-core"
-            ]
-        },
-        "org.apache.commons:commons-lang3": {
-            "locked": "3.0",
-            "transitive": [
-                "com.netflix.conductor:conductor-common",
-                "com.netflix.conductor:conductor-core"
-            ]
-        },
-        "org.apache.curator:curator-client": {
-            "locked": "2.4.0",
-            "transitive": [
-                "org.apache.curator:curator-framework"
-            ]
-        },
-        "org.apache.curator:curator-framework": {
-            "locked": "2.4.0",
-            "transitive": [
-                "org.apache.curator:curator-recipes"
-            ]
-        },
-        "org.apache.curator:curator-recipes": {
-            "locked": "2.4.0",
-            "requested": "2.4.0"
-        },
-        "org.apache.httpcomponents:httpclient": {
-            "locked": "4.5.2",
-            "transitive": [
-                "com.amazonaws:aws-java-sdk-core"
-            ]
-        },
-        "org.apache.httpcomponents:httpcore": {
-            "locked": "4.4.4",
-            "transitive": [
-                "org.apache.httpcomponents:httpclient"
-            ]
-        },
-        "org.apache.zookeeper:zookeeper": {
-            "locked": "3.4.5",
-            "transitive": [
-                "org.apache.curator:curator-client",
-                "org.apache.curator:curator-framework",
-                "org.apache.curator:curator-recipes"
-            ]
-        },
-        "org.glassfish:javax.el": {
-            "locked": "3.0.0",
-            "transitive": [
-                "com.netflix.conductor:conductor-common",
-                "com.netflix.conductor:conductor-core"
-            ]
-        },
-        "org.jboss.netty:netty": {
-            "locked": "3.2.2.Final",
-            "transitive": [
-                "org.apache.zookeeper:zookeeper"
-            ]
-        },
-        "org.ow2.asm:asm": {
-            "locked": "5.0.3",
-            "transitive": [
-                "net.minidev:accessors-smart"
-            ]
-        },
-        "org.slf4j:slf4j-api": {
-            "locked": "1.7.25",
-            "transitive": [
-                "com.jayway.jsonpath:json-path",
-                "com.netflix.conductor:conductor-common",
-                "com.netflix.servo:servo-core",
-                "com.netflix.spectator:spectator-api",
-                "org.apache.curator:curator-client",
-                "org.apache.zookeeper:zookeeper",
-                "org.slf4j:slf4j-log4j12"
-            ]
-        },
-        "org.slf4j:slf4j-log4j12": {
-            "locked": "1.6.1",
-            "transitive": [
-                "org.apache.zookeeper:zookeeper"
-            ]
-        },
-        "software.amazon.ion:ion-java": {
-            "locked": "1.0.1",
-            "transitive": [
-                "com.amazonaws:aws-java-sdk-core"
-            ]
-        }
-    },
-    "compileClasspath": {
-        "aopalliance:aopalliance": {
-            "locked": "1.0",
-            "transitive": [
-                "com.google.inject:guice"
-            ]
-        },
-        "com.amazonaws:aws-java-sdk-core": {
-            "locked": "1.11.86",
-            "transitive": [
-                "com.amazonaws:aws-java-sdk-kms",
-                "com.amazonaws:aws-java-sdk-s3"
-            ]
-        },
-        "com.amazonaws:aws-java-sdk-kms": {
-            "locked": "1.11.86",
-            "transitive": [
-                "com.amazonaws:aws-java-sdk-s3"
-            ]
-        },
-        "com.amazonaws:aws-java-sdk-s3": {
-            "locked": "1.11.86",
-            "transitive": [
-                "com.netflix.conductor:conductor-core"
-            ]
-        },
-        "com.amazonaws:jmespath-java": {
-            "locked": "1.11.86",
-            "transitive": [
-                "com.amazonaws:aws-java-sdk-kms",
-                "com.amazonaws:aws-java-sdk-s3"
-            ]
-        },
-        "com.fasterxml.jackson.core:jackson-annotations": {
-            "locked": "2.10.0",
-            "transitive": [
-                "com.fasterxml.jackson.core:jackson-databind"
-            ]
-        },
-        "com.fasterxml.jackson.core:jackson-core": {
-            "locked": "2.10.0",
-            "transitive": [
-                "com.fasterxml.jackson.core:jackson-databind",
-                "com.fasterxml.jackson.dataformat:jackson-dataformat-cbor",
-                "com.netflix.conductor:conductor-common",
-                "com.netflix.conductor:conductor-core"
-            ]
-        },
-        "com.fasterxml.jackson.core:jackson-databind": {
-            "locked": "2.10.0",
-            "transitive": [
-                "com.amazonaws:aws-java-sdk-core",
-                "com.amazonaws:jmespath-java",
-                "com.netflix.conductor:conductor-common",
-                "com.netflix.conductor:conductor-core"
-            ]
-        },
-        "com.fasterxml.jackson.dataformat:jackson-dataformat-cbor": {
-            "locked": "2.6.6",
-            "transitive": [
-                "com.amazonaws:aws-java-sdk-core"
-            ]
-        },
-        "com.github.rholder:guava-retrying": {
-            "locked": "2.0.0",
-            "transitive": [
-                "com.netflix.conductor:conductor-common"
-            ]
-        },
-        "com.github.vmg.protogen:protogen-annotations": {
-            "locked": "1.0.0",
-            "transitive": [
-                "com.netflix.conductor:conductor-common"
-            ]
-        },
-        "com.google.code.findbugs:jsr305": {
-            "locked": "2.0.2",
-            "transitive": [
-                "com.github.rholder:guava-retrying"
-            ]
-        },
-        "com.google.guava:guava": {
-            "locked": "19.0",
-            "transitive": [
-                "com.github.rholder:guava-retrying",
-                "com.google.inject:guice",
-                "com.netflix.servo:servo-core",
-=======
     "annotationProcessor": {
         "org.springframework.boot:spring-boot-configuration-processor": {
             "locked": "2.3.1.RELEASE"
@@ -399,103 +8,17 @@
         "com.google.guava:guava": {
             "locked": "14.0.1",
             "transitive": [
->>>>>>> 9a3b9f4d
                 "org.apache.curator:curator-client",
                 "org.apache.curator:curator-framework",
                 "org.apache.curator:curator-recipes"
             ]
-<<<<<<< HEAD
-        },
-        "com.google.inject.extensions:guice-multibindings": {
-            "locked": "4.1.0",
-            "transitive": [
-                "com.netflix.conductor:conductor-core"
-            ]
-        },
-        "com.google.inject:guice": {
-            "locked": "4.1.0",
-            "transitive": [
-                "com.google.inject.extensions:guice-multibindings",
-                "com.netflix.conductor:conductor-core"
-            ]
-        },
-        "com.google.protobuf:protobuf-java": {
-            "locked": "3.5.1",
-            "transitive": [
-                "com.netflix.conductor:conductor-common"
-            ]
-        },
-        "com.jayway.jsonpath:json-path": {
-            "locked": "2.2.0",
-            "transitive": [
-                "com.netflix.conductor:conductor-core"
-            ]
-        },
-        "com.netflix.conductor:conductor-common": {
-            "project": true,
-            "transitive": [
-                "com.netflix.conductor:conductor-core"
-            ]
-=======
         },
         "com.netflix.conductor:conductor-common": {
             "project": true
->>>>>>> 9a3b9f4d
         },
         "com.netflix.conductor:conductor-core": {
             "project": true
         },
-<<<<<<< HEAD
-        "com.netflix.servo:servo-core": {
-            "locked": "0.12.17",
-            "transitive": [
-                "com.netflix.conductor:conductor-core"
-            ]
-        },
-        "com.netflix.spectator:spectator-api": {
-            "locked": "0.68.0",
-            "transitive": [
-                "com.netflix.conductor:conductor-core"
-            ]
-        },
-        "com.spotify:completable-futures": {
-            "locked": "0.3.1",
-            "transitive": [
-                "com.netflix.conductor:conductor-core"
-            ]
-        },
-        "commons-codec:commons-codec": {
-            "locked": "1.9",
-            "transitive": [
-                "org.apache.httpcomponents:httpclient"
-            ]
-        },
-        "commons-logging:commons-logging": {
-            "locked": "1.2",
-            "transitive": [
-                "com.amazonaws:aws-java-sdk-core",
-                "org.apache.httpcomponents:httpclient"
-            ]
-        },
-        "io.reactivex:rxjava": {
-            "locked": "1.2.2",
-            "transitive": [
-                "com.netflix.conductor:conductor-core"
-            ]
-        },
-        "javax.inject:javax.inject": {
-            "locked": "1",
-            "transitive": [
-                "com.google.inject:guice",
-                "com.netflix.conductor:conductor-common"
-            ]
-        },
-        "javax.validation:validation-api": {
-            "locked": "2.0.1.Final",
-            "transitive": [
-                "com.netflix.conductor:conductor-common",
-                "com.netflix.conductor:conductor-core"
-=======
         "jakarta.annotation:jakarta.annotation-api": {
             "locked": "1.3.5",
             "transitive": [
@@ -512,7 +35,6 @@
             "locked": "1.4",
             "transitive": [
                 "log4j:log4j"
->>>>>>> 9a3b9f4d
             ]
         },
         "jline:jline": {
@@ -521,45 +43,14 @@
                 "org.apache.zookeeper:zookeeper"
             ]
         },
-<<<<<<< HEAD
-        "joda-time:joda-time": {
-            "locked": "2.8.1",
-            "transitive": [
-                "com.amazonaws:aws-java-sdk-core"
-            ]
-        },
         "log4j:log4j": {
-            "locked": "1.2.16",
-            "transitive": [
-                "org.apache.zookeeper:zookeeper",
-                "org.slf4j:slf4j-log4j12"
-            ]
-        },
-        "net.minidev:accessors-smart": {
-            "locked": "1.1",
-            "transitive": [
-                "net.minidev:json-smart"
-            ]
-        },
-        "net.minidev:json-smart": {
-            "locked": "2.2.1",
-            "transitive": [
-                "com.jayway.jsonpath:json-path"
-            ]
-        },
-        "org.apache.bval:bval-jsr": {
-            "locked": "2.0.3",
-            "transitive": [
-                "com.netflix.conductor:conductor-common",
-                "com.netflix.conductor:conductor-core"
+            "locked": "1.2.15",
+            "transitive": [
+                "org.apache.zookeeper:zookeeper"
             ]
         },
         "org.apache.commons:commons-lang3": {
-            "locked": "3.0",
-            "transitive": [
-                "com.netflix.conductor:conductor-common",
-                "com.netflix.conductor:conductor-core"
-            ]
+            "locked": "3.10"
         },
         "org.apache.curator:curator-client": {
             "locked": "2.4.0",
@@ -572,33 +63,9 @@
             "transitive": [
                 "org.apache.curator:curator-recipes"
             ]
-=======
-        "log4j:log4j": {
-            "locked": "1.2.15",
-            "transitive": [
-                "org.apache.zookeeper:zookeeper"
-            ]
-        },
-        "org.apache.commons:commons-lang3": {
-            "locked": "3.10"
->>>>>>> 9a3b9f4d
-        },
-        "org.apache.curator:curator-client": {
-            "locked": "2.4.0",
-<<<<<<< HEAD
-            "requested": "2.4.0"
-        },
-        "org.apache.httpcomponents:httpclient": {
-            "locked": "4.5.2",
-            "transitive": [
-                "com.amazonaws:aws-java-sdk-core"
-            ]
-        },
-        "org.apache.httpcomponents:httpcore": {
-            "locked": "4.4.4",
-            "transitive": [
-                "org.apache.httpcomponents:httpclient"
-            ]
+        },
+        "org.apache.curator:curator-recipes": {
+            "locked": "2.4.0"
         },
         "org.apache.zookeeper:zookeeper": {
             "locked": "3.4.5",
@@ -608,731 +75,12 @@
                 "org.apache.curator:curator-recipes"
             ]
         },
-        "org.glassfish:javax.el": {
-            "locked": "3.0.0",
-            "transitive": [
-                "com.netflix.conductor:conductor-common",
-                "com.netflix.conductor:conductor-core"
-            ]
-        },
         "org.jboss.netty:netty": {
             "locked": "3.2.2.Final",
             "transitive": [
                 "org.apache.zookeeper:zookeeper"
             ]
         },
-        "org.ow2.asm:asm": {
-            "locked": "5.0.3",
-            "transitive": [
-                "net.minidev:accessors-smart"
-            ]
-        },
-        "org.slf4j:slf4j-api": {
-            "locked": "1.7.25",
-            "transitive": [
-                "com.jayway.jsonpath:json-path",
-                "com.netflix.conductor:conductor-common",
-                "com.netflix.servo:servo-core",
-                "com.netflix.spectator:spectator-api",
-                "org.apache.curator:curator-client",
-                "org.apache.zookeeper:zookeeper",
-                "org.slf4j:slf4j-log4j12"
-            ]
-        },
-        "org.slf4j:slf4j-log4j12": {
-            "locked": "1.6.1",
-            "transitive": [
-                "org.apache.zookeeper:zookeeper"
-            ]
-        },
-        "software.amazon.ion:ion-java": {
-            "locked": "1.0.1",
-            "transitive": [
-                "com.amazonaws:aws-java-sdk-core"
-            ]
-        }
-    },
-    "default": {
-        "aopalliance:aopalliance": {
-            "locked": "1.0",
-            "transitive": [
-                "com.google.inject:guice"
-            ]
-        },
-        "com.amazonaws:aws-java-sdk-core": {
-            "locked": "1.11.86",
-            "transitive": [
-                "com.amazonaws:aws-java-sdk-kms",
-                "com.amazonaws:aws-java-sdk-s3"
-            ]
-        },
-        "com.amazonaws:aws-java-sdk-kms": {
-            "locked": "1.11.86",
-            "transitive": [
-                "com.amazonaws:aws-java-sdk-s3"
-            ]
-        },
-        "com.amazonaws:aws-java-sdk-s3": {
-            "locked": "1.11.86",
-            "transitive": [
-                "com.netflix.conductor:conductor-core"
-            ]
-        },
-        "com.amazonaws:jmespath-java": {
-            "locked": "1.11.86",
-            "transitive": [
-                "com.amazonaws:aws-java-sdk-kms",
-                "com.amazonaws:aws-java-sdk-s3"
-            ]
-        },
-        "com.fasterxml.jackson.core:jackson-annotations": {
-            "locked": "2.10.0",
-            "transitive": [
-                "com.fasterxml.jackson.core:jackson-databind"
-            ]
-        },
-        "com.fasterxml.jackson.core:jackson-core": {
-            "locked": "2.10.0",
-            "transitive": [
-                "com.fasterxml.jackson.core:jackson-databind",
-                "com.fasterxml.jackson.dataformat:jackson-dataformat-cbor",
-                "com.netflix.conductor:conductor-common",
-                "com.netflix.conductor:conductor-core"
-            ]
-        },
-        "com.fasterxml.jackson.core:jackson-databind": {
-            "locked": "2.10.0",
-            "transitive": [
-                "com.amazonaws:aws-java-sdk-core",
-                "com.amazonaws:jmespath-java",
-                "com.netflix.conductor:conductor-common",
-                "com.netflix.conductor:conductor-core"
-            ]
-        },
-        "com.fasterxml.jackson.dataformat:jackson-dataformat-cbor": {
-            "locked": "2.6.6",
-            "transitive": [
-                "com.amazonaws:aws-java-sdk-core"
-            ]
-        },
-        "com.github.rholder:guava-retrying": {
-            "locked": "2.0.0",
-            "transitive": [
-                "com.netflix.conductor:conductor-common"
-            ]
-        },
-        "com.github.vmg.protogen:protogen-annotations": {
-            "locked": "1.0.0",
-            "transitive": [
-                "com.netflix.conductor:conductor-common"
-            ]
-        },
-        "com.google.code.findbugs:jsr305": {
-            "locked": "2.0.2",
-            "transitive": [
-                "com.github.rholder:guava-retrying"
-            ]
-        },
-        "com.google.guava:guava": {
-            "locked": "19.0",
-            "transitive": [
-                "com.github.rholder:guava-retrying",
-                "com.google.inject:guice",
-                "com.netflix.servo:servo-core",
-                "org.apache.curator:curator-client",
-                "org.apache.curator:curator-framework",
-                "org.apache.curator:curator-recipes"
-            ]
-        },
-        "com.google.inject.extensions:guice-multibindings": {
-            "locked": "4.1.0",
-            "transitive": [
-                "com.netflix.conductor:conductor-core"
-            ]
-        },
-        "com.google.inject:guice": {
-            "locked": "4.1.0",
-            "transitive": [
-                "com.google.inject.extensions:guice-multibindings",
-                "com.netflix.conductor:conductor-core"
-            ]
-        },
-        "com.google.protobuf:protobuf-java": {
-            "locked": "3.5.1",
-            "transitive": [
-                "com.netflix.conductor:conductor-common"
-            ]
-        },
-        "com.jayway.jsonpath:json-path": {
-            "locked": "2.2.0",
-            "transitive": [
-                "com.netflix.conductor:conductor-core"
-            ]
-        },
-        "com.netflix.conductor:conductor-common": {
-            "project": true,
-            "transitive": [
-                "com.netflix.conductor:conductor-core"
-            ]
-        },
-        "com.netflix.conductor:conductor-core": {
-            "project": true
-        },
-        "com.netflix.servo:servo-core": {
-            "locked": "0.12.17",
-            "transitive": [
-                "com.netflix.conductor:conductor-core"
-            ]
-        },
-        "com.netflix.spectator:spectator-api": {
-            "locked": "0.68.0",
-            "transitive": [
-                "com.netflix.conductor:conductor-core"
-            ]
-        },
-        "com.spotify:completable-futures": {
-            "locked": "0.3.1",
-            "transitive": [
-                "com.netflix.conductor:conductor-core"
-            ]
-        },
-        "commons-codec:commons-codec": {
-            "locked": "1.9",
-            "transitive": [
-                "org.apache.httpcomponents:httpclient"
-            ]
-        },
-        "commons-logging:commons-logging": {
-            "locked": "1.2",
-            "transitive": [
-                "com.amazonaws:aws-java-sdk-core",
-                "org.apache.httpcomponents:httpclient"
-            ]
-        },
-        "io.reactivex:rxjava": {
-            "locked": "1.2.2",
-            "transitive": [
-                "com.netflix.conductor:conductor-core"
-            ]
-        },
-        "javax.inject:javax.inject": {
-            "locked": "1",
-            "transitive": [
-                "com.google.inject:guice",
-                "com.netflix.conductor:conductor-common"
-            ]
-        },
-        "javax.validation:validation-api": {
-            "locked": "2.0.1.Final",
-            "transitive": [
-                "com.netflix.conductor:conductor-common",
-                "com.netflix.conductor:conductor-core"
-            ]
-        },
-        "jline:jline": {
-            "locked": "0.9.94",
-            "transitive": [
-                "org.apache.zookeeper:zookeeper"
-            ]
-        },
-        "joda-time:joda-time": {
-            "locked": "2.8.1",
-            "transitive": [
-                "com.amazonaws:aws-java-sdk-core"
-            ]
-        },
-        "log4j:log4j": {
-            "locked": "1.2.16",
-            "transitive": [
-                "org.apache.zookeeper:zookeeper",
-                "org.slf4j:slf4j-log4j12"
-            ]
-        },
-        "net.minidev:accessors-smart": {
-            "locked": "1.1",
-            "transitive": [
-                "net.minidev:json-smart"
-            ]
-        },
-        "net.minidev:json-smart": {
-            "locked": "2.2.1",
-            "transitive": [
-                "com.jayway.jsonpath:json-path"
-            ]
-        },
-        "org.apache.bval:bval-jsr": {
-            "locked": "2.0.3",
-            "transitive": [
-                "com.netflix.conductor:conductor-common",
-                "com.netflix.conductor:conductor-core"
-            ]
-        },
-        "org.apache.commons:commons-lang3": {
-            "locked": "3.0",
-            "transitive": [
-                "com.netflix.conductor:conductor-common",
-                "com.netflix.conductor:conductor-core"
-            ]
-        },
-        "org.apache.curator:curator-client": {
-            "locked": "2.4.0",
-            "transitive": [
-                "org.apache.curator:curator-framework"
-            ]
-        },
-        "org.apache.curator:curator-framework": {
-            "locked": "2.4.0",
-            "transitive": [
-                "org.apache.curator:curator-recipes"
-            ]
-        },
-        "org.apache.curator:curator-recipes": {
-            "locked": "2.4.0",
-            "requested": "2.4.0"
-        },
-        "org.apache.httpcomponents:httpclient": {
-            "locked": "4.5.2",
-            "transitive": [
-                "com.amazonaws:aws-java-sdk-core"
-            ]
-        },
-        "org.apache.httpcomponents:httpcore": {
-            "locked": "4.4.4",
-            "transitive": [
-                "org.apache.httpcomponents:httpclient"
-            ]
-        },
-        "org.apache.zookeeper:zookeeper": {
-            "locked": "3.4.5",
-            "transitive": [
-                "org.apache.curator:curator-client",
-                "org.apache.curator:curator-framework",
-                "org.apache.curator:curator-recipes"
-            ]
-        },
-        "org.glassfish:javax.el": {
-            "locked": "3.0.0",
-            "transitive": [
-                "com.netflix.conductor:conductor-common",
-                "com.netflix.conductor:conductor-core"
-            ]
-        },
-        "org.jboss.netty:netty": {
-            "locked": "3.2.2.Final",
-            "transitive": [
-                "org.apache.zookeeper:zookeeper"
-            ]
-        },
-        "org.ow2.asm:asm": {
-            "locked": "5.0.3",
-            "transitive": [
-                "net.minidev:accessors-smart"
-            ]
-        },
-        "org.slf4j:slf4j-api": {
-            "locked": "1.7.25",
-            "transitive": [
-                "com.jayway.jsonpath:json-path",
-                "com.netflix.conductor:conductor-common",
-                "com.netflix.servo:servo-core",
-                "com.netflix.spectator:spectator-api",
-                "org.apache.curator:curator-client",
-                "org.apache.zookeeper:zookeeper",
-                "org.slf4j:slf4j-log4j12"
-            ]
-        },
-        "org.slf4j:slf4j-log4j12": {
-            "locked": "1.6.1",
-            "transitive": [
-                "org.apache.zookeeper:zookeeper"
-            ]
-        },
-        "software.amazon.ion:ion-java": {
-            "locked": "1.0.1",
-            "transitive": [
-                "com.amazonaws:aws-java-sdk-core"
-            ]
-        }
-    },
-    "jacocoAgent": {
-        "org.jacoco:org.jacoco.agent": {
-            "locked": "0.8.1"
-        }
-    },
-    "jacocoAnt": {
-        "org.jacoco:org.jacoco.agent": {
-            "locked": "0.8.1",
-            "transitive": [
-                "org.jacoco:org.jacoco.ant"
-            ]
-        },
-        "org.jacoco:org.jacoco.ant": {
-            "locked": "0.8.1"
-        },
-        "org.jacoco:org.jacoco.core": {
-            "locked": "0.8.1",
-            "transitive": [
-                "org.jacoco:org.jacoco.ant",
-                "org.jacoco:org.jacoco.report"
-            ]
-        },
-        "org.jacoco:org.jacoco.report": {
-            "locked": "0.8.1",
-            "transitive": [
-                "org.jacoco:org.jacoco.ant"
-            ]
-        },
-        "org.ow2.asm:asm": {
-            "locked": "6.0",
-            "transitive": [
-                "org.jacoco:org.jacoco.core",
-                "org.ow2.asm:asm-tree"
-            ]
-        },
-        "org.ow2.asm:asm-analysis": {
-            "locked": "6.0",
-            "transitive": [
-                "org.jacoco:org.jacoco.core"
-            ]
-        },
-        "org.ow2.asm:asm-commons": {
-            "locked": "6.0",
-            "transitive": [
-                "org.jacoco:org.jacoco.core"
-            ]
-        },
-        "org.ow2.asm:asm-tree": {
-            "locked": "6.0",
-            "transitive": [
-                "org.jacoco:org.jacoco.core",
-                "org.ow2.asm:asm-analysis",
-                "org.ow2.asm:asm-commons",
-                "org.ow2.asm:asm-util"
-            ]
-        },
-        "org.ow2.asm:asm-util": {
-            "locked": "6.0",
-            "transitive": [
-                "org.jacoco:org.jacoco.core"
-            ]
-        }
-    },
-    "runtime": {
-        "aopalliance:aopalliance": {
-            "locked": "1.0",
-            "transitive": [
-                "com.google.inject:guice"
-            ]
-        },
-        "com.amazonaws:aws-java-sdk-core": {
-            "locked": "1.11.86",
-            "transitive": [
-                "com.amazonaws:aws-java-sdk-kms",
-                "com.amazonaws:aws-java-sdk-s3"
-            ]
-        },
-        "com.amazonaws:aws-java-sdk-kms": {
-            "locked": "1.11.86",
-            "transitive": [
-                "com.amazonaws:aws-java-sdk-s3"
-            ]
-        },
-        "com.amazonaws:aws-java-sdk-s3": {
-            "locked": "1.11.86",
-            "transitive": [
-                "com.netflix.conductor:conductor-core"
-            ]
-        },
-        "com.amazonaws:jmespath-java": {
-            "locked": "1.11.86",
-            "transitive": [
-                "com.amazonaws:aws-java-sdk-kms",
-                "com.amazonaws:aws-java-sdk-s3"
-            ]
-        },
-        "com.fasterxml.jackson.core:jackson-annotations": {
-            "locked": "2.10.0",
-            "transitive": [
-                "com.fasterxml.jackson.core:jackson-databind"
-            ]
-        },
-        "com.fasterxml.jackson.core:jackson-core": {
-            "locked": "2.10.0",
-            "transitive": [
-                "com.fasterxml.jackson.core:jackson-databind",
-                "com.fasterxml.jackson.dataformat:jackson-dataformat-cbor",
-                "com.netflix.conductor:conductor-common",
-                "com.netflix.conductor:conductor-core"
-            ]
-        },
-        "com.fasterxml.jackson.core:jackson-databind": {
-            "locked": "2.10.0",
-            "transitive": [
-                "com.amazonaws:aws-java-sdk-core",
-                "com.amazonaws:jmespath-java",
-                "com.netflix.conductor:conductor-common",
-                "com.netflix.conductor:conductor-core"
-            ]
-        },
-        "com.fasterxml.jackson.dataformat:jackson-dataformat-cbor": {
-            "locked": "2.6.6",
-            "transitive": [
-                "com.amazonaws:aws-java-sdk-core"
-            ]
-        },
-        "com.github.rholder:guava-retrying": {
-            "locked": "2.0.0",
-            "transitive": [
-                "com.netflix.conductor:conductor-common"
-            ]
-        },
-        "com.github.vmg.protogen:protogen-annotations": {
-            "locked": "1.0.0",
-            "transitive": [
-                "com.netflix.conductor:conductor-common"
-            ]
-        },
-        "com.google.code.findbugs:jsr305": {
-            "locked": "2.0.2",
-            "transitive": [
-                "com.github.rholder:guava-retrying"
-            ]
-        },
-        "com.google.guava:guava": {
-            "locked": "19.0",
-            "transitive": [
-                "com.github.rholder:guava-retrying",
-                "com.google.inject:guice",
-                "com.netflix.servo:servo-core",
-                "org.apache.curator:curator-client",
-                "org.apache.curator:curator-framework",
-                "org.apache.curator:curator-recipes"
-            ]
-        },
-        "com.google.inject.extensions:guice-multibindings": {
-            "locked": "4.1.0",
-            "transitive": [
-                "com.netflix.conductor:conductor-core"
-            ]
-        },
-        "com.google.inject:guice": {
-            "locked": "4.1.0",
-            "transitive": [
-                "com.google.inject.extensions:guice-multibindings",
-                "com.netflix.conductor:conductor-core"
-            ]
-        },
-        "com.google.protobuf:protobuf-java": {
-            "locked": "3.5.1",
-            "transitive": [
-                "com.netflix.conductor:conductor-common"
-            ]
-        },
-        "com.jayway.jsonpath:json-path": {
-            "locked": "2.2.0",
-            "transitive": [
-                "com.netflix.conductor:conductor-core"
-            ]
-        },
-        "com.netflix.conductor:conductor-common": {
-            "project": true,
-            "transitive": [
-                "com.netflix.conductor:conductor-core"
-            ]
-        },
-        "com.netflix.conductor:conductor-core": {
-            "project": true
-        },
-        "com.netflix.servo:servo-core": {
-            "locked": "0.12.17",
-            "transitive": [
-                "com.netflix.conductor:conductor-core"
-            ]
-        },
-        "com.netflix.spectator:spectator-api": {
-            "locked": "0.68.0",
-            "transitive": [
-                "com.netflix.conductor:conductor-core"
-            ]
-        },
-        "com.spotify:completable-futures": {
-            "locked": "0.3.1",
-            "transitive": [
-                "com.netflix.conductor:conductor-core"
-            ]
-        },
-        "commons-codec:commons-codec": {
-            "locked": "1.9",
-            "transitive": [
-                "org.apache.httpcomponents:httpclient"
-            ]
-        },
-        "commons-logging:commons-logging": {
-            "locked": "1.2",
-            "transitive": [
-                "com.amazonaws:aws-java-sdk-core",
-                "org.apache.httpcomponents:httpclient"
-            ]
-        },
-        "io.reactivex:rxjava": {
-            "locked": "1.2.2",
-            "transitive": [
-                "com.netflix.conductor:conductor-core"
-            ]
-        },
-        "javax.inject:javax.inject": {
-            "locked": "1",
-            "transitive": [
-                "com.google.inject:guice",
-                "com.netflix.conductor:conductor-common"
-            ]
-        },
-        "javax.validation:validation-api": {
-            "locked": "2.0.1.Final",
-            "transitive": [
-                "com.netflix.conductor:conductor-common",
-                "com.netflix.conductor:conductor-core"
-            ]
-        },
-        "jline:jline": {
-            "locked": "0.9.94",
-            "transitive": [
-                "org.apache.zookeeper:zookeeper"
-            ]
-        },
-        "joda-time:joda-time": {
-            "locked": "2.8.1",
-            "transitive": [
-                "com.amazonaws:aws-java-sdk-core"
-            ]
-        },
-        "log4j:log4j": {
-            "locked": "1.2.16",
-            "transitive": [
-                "org.apache.zookeeper:zookeeper",
-                "org.slf4j:slf4j-log4j12"
-            ]
-        },
-        "net.minidev:accessors-smart": {
-            "locked": "1.1",
-            "transitive": [
-                "net.minidev:json-smart"
-            ]
-        },
-        "net.minidev:json-smart": {
-            "locked": "2.2.1",
-            "transitive": [
-                "com.jayway.jsonpath:json-path"
-            ]
-        },
-        "org.apache.bval:bval-jsr": {
-            "locked": "2.0.3",
-            "transitive": [
-                "com.netflix.conductor:conductor-common",
-                "com.netflix.conductor:conductor-core"
-            ]
-        },
-        "org.apache.commons:commons-lang3": {
-            "locked": "3.0",
-            "transitive": [
-                "com.netflix.conductor:conductor-common",
-                "com.netflix.conductor:conductor-core"
-            ]
-        },
-        "org.apache.curator:curator-client": {
-            "locked": "2.4.0",
-            "transitive": [
-                "org.apache.curator:curator-framework"
-            ]
-        },
-        "org.apache.curator:curator-framework": {
-            "locked": "2.4.0",
-=======
-            "transitive": [
-                "org.apache.curator:curator-framework"
-            ]
-        },
-        "org.apache.curator:curator-framework": {
-            "locked": "2.4.0",
->>>>>>> 9a3b9f4d
-            "transitive": [
-                "org.apache.curator:curator-recipes"
-            ]
-        },
-        "org.apache.curator:curator-recipes": {
-<<<<<<< HEAD
-            "locked": "2.4.0",
-            "requested": "2.4.0"
-        },
-        "org.apache.httpcomponents:httpclient": {
-            "locked": "4.5.2",
-            "transitive": [
-                "com.amazonaws:aws-java-sdk-core"
-            ]
-        },
-        "org.apache.httpcomponents:httpcore": {
-            "locked": "4.4.4",
-            "transitive": [
-                "org.apache.httpcomponents:httpclient"
-            ]
-=======
-            "locked": "2.4.0"
->>>>>>> 9a3b9f4d
-        },
-        "org.apache.zookeeper:zookeeper": {
-            "locked": "3.4.5",
-            "transitive": [
-                "org.apache.curator:curator-client",
-                "org.apache.curator:curator-framework",
-                "org.apache.curator:curator-recipes"
-            ]
-        },
-<<<<<<< HEAD
-        "org.glassfish:javax.el": {
-            "locked": "3.0.0",
-            "transitive": [
-                "com.netflix.conductor:conductor-common",
-                "com.netflix.conductor:conductor-core"
-            ]
-        },
-=======
->>>>>>> 9a3b9f4d
-        "org.jboss.netty:netty": {
-            "locked": "3.2.2.Final",
-            "transitive": [
-                "org.apache.zookeeper:zookeeper"
-            ]
-        },
-<<<<<<< HEAD
-        "org.ow2.asm:asm": {
-            "locked": "5.0.3",
-            "transitive": [
-                "net.minidev:accessors-smart"
-            ]
-        },
-        "org.slf4j:slf4j-api": {
-            "locked": "1.7.25",
-            "transitive": [
-                "com.jayway.jsonpath:json-path",
-                "com.netflix.conductor:conductor-common",
-                "com.netflix.servo:servo-core",
-                "com.netflix.spectator:spectator-api",
-                "org.apache.curator:curator-client",
-                "org.apache.zookeeper:zookeeper",
-                "org.slf4j:slf4j-log4j12"
-            ]
-        },
-        "org.slf4j:slf4j-log4j12": {
-            "locked": "1.6.1",
-            "transitive": [
-                "org.apache.zookeeper:zookeeper"
-            ]
-        },
-        "software.amazon.ion:ion-java": {
-            "locked": "1.0.1",
-            "transitive": [
-                "com.amazonaws:aws-java-sdk-core"
-=======
         "org.slf4j:jul-to-slf4j": {
             "locked": "1.7.30",
             "transitive": [
@@ -1424,56 +172,10 @@
             "locked": "1.26",
             "transitive": [
                 "org.springframework.boot:spring-boot-starter"
->>>>>>> 9a3b9f4d
             ]
         }
     },
     "runtimeClasspath": {
-<<<<<<< HEAD
-        "aopalliance:aopalliance": {
-            "locked": "1.0",
-            "transitive": [
-                "com.google.inject:guice"
-            ]
-        },
-        "com.amazonaws:aws-java-sdk-core": {
-            "locked": "1.11.86",
-            "transitive": [
-                "com.amazonaws:aws-java-sdk-kms",
-                "com.amazonaws:aws-java-sdk-s3"
-            ]
-        },
-        "com.amazonaws:aws-java-sdk-kms": {
-            "locked": "1.11.86",
-            "transitive": [
-                "com.amazonaws:aws-java-sdk-s3"
-            ]
-        },
-        "com.amazonaws:aws-java-sdk-s3": {
-            "locked": "1.11.86",
-            "transitive": [
-                "com.netflix.conductor:conductor-core"
-            ]
-        },
-        "com.amazonaws:jmespath-java": {
-            "locked": "1.11.86",
-            "transitive": [
-                "com.amazonaws:aws-java-sdk-kms",
-                "com.amazonaws:aws-java-sdk-s3"
-            ]
-        },
-        "com.fasterxml.jackson.core:jackson-annotations": {
-            "locked": "2.10.0",
-            "transitive": [
-                "com.fasterxml.jackson.core:jackson-databind"
-            ]
-        },
-        "com.fasterxml.jackson.core:jackson-core": {
-            "locked": "2.10.0",
-            "transitive": [
-                "com.fasterxml.jackson.core:jackson-databind",
-                "com.fasterxml.jackson.dataformat:jackson-dataformat-cbor",
-=======
         "com.fasterxml.jackson.core:jackson-annotations": {
             "locked": "2.11.0",
             "transitive": [
@@ -1485,33 +187,16 @@
             "locked": "2.11.0",
             "transitive": [
                 "com.fasterxml.jackson.core:jackson-databind",
->>>>>>> 9a3b9f4d
                 "com.netflix.conductor:conductor-common",
                 "com.netflix.conductor:conductor-core"
             ]
         },
         "com.fasterxml.jackson.core:jackson-databind": {
-<<<<<<< HEAD
-            "locked": "2.10.0",
-            "transitive": [
-                "com.amazonaws:aws-java-sdk-core",
-                "com.amazonaws:jmespath-java",
+            "locked": "2.11.0",
+            "transitive": [
                 "com.netflix.conductor:conductor-common",
                 "com.netflix.conductor:conductor-core"
             ]
-        },
-        "com.fasterxml.jackson.dataformat:jackson-dataformat-cbor": {
-            "locked": "2.6.6",
-            "transitive": [
-                "com.amazonaws:aws-java-sdk-core"
-            ]
-=======
-            "locked": "2.11.0",
-            "transitive": [
-                "com.netflix.conductor:conductor-common",
-                "com.netflix.conductor:conductor-core"
-            ]
->>>>>>> 9a3b9f4d
         },
         "com.github.rholder:guava-retrying": {
             "locked": "2.0.0",
@@ -1535,38 +220,21 @@
             "locked": "19.0",
             "transitive": [
                 "com.github.rholder:guava-retrying",
-<<<<<<< HEAD
-                "com.google.inject:guice",
-=======
->>>>>>> 9a3b9f4d
                 "com.netflix.servo:servo-core",
                 "org.apache.curator:curator-client",
                 "org.apache.curator:curator-framework",
                 "org.apache.curator:curator-recipes"
             ]
-<<<<<<< HEAD
-        },
-        "com.google.inject.extensions:guice-multibindings": {
-            "locked": "4.1.0",
-            "transitive": [
-                "com.netflix.conductor:conductor-core"
-            ]
-        },
-        "com.google.inject:guice": {
-            "locked": "4.1.0",
-            "transitive": [
-                "com.google.inject.extensions:guice-multibindings",
-                "com.netflix.conductor:conductor-core"
-            ]
         },
         "com.google.protobuf:protobuf-java": {
-            "locked": "3.5.1",
-            "transitive": [
-                "com.netflix.conductor:conductor-common"
+            "locked": "3.13.0",
+            "transitive": [
+                "com.netflix.conductor:conductor-common",
+                "com.netflix.conductor:conductor-core"
             ]
         },
         "com.jayway.jsonpath:json-path": {
-            "locked": "2.2.0",
+            "locked": "2.4.0",
             "transitive": [
                 "com.netflix.conductor:conductor-core"
             ]
@@ -1581,53 +249,76 @@
             "project": true
         },
         "com.netflix.servo:servo-core": {
-            "locked": "0.12.17",
+            "locked": "0.13.0",
             "transitive": [
                 "com.netflix.conductor:conductor-core"
             ]
         },
         "com.netflix.spectator:spectator-api": {
-            "locked": "0.68.0",
-            "transitive": [
-                "com.netflix.conductor:conductor-core"
+            "locked": "0.122.0",
+            "transitive": [
+                "com.netflix.conductor:conductor-core",
+                "com.netflix.servo:servo-core"
             ]
         },
         "com.spotify:completable-futures": {
-            "locked": "0.3.1",
-            "transitive": [
-                "com.netflix.conductor:conductor-core"
-            ]
-        },
-        "commons-codec:commons-codec": {
-            "locked": "1.9",
-            "transitive": [
-                "org.apache.httpcomponents:httpclient"
-            ]
-        },
-        "commons-logging:commons-logging": {
-            "locked": "1.2",
-            "transitive": [
-                "com.amazonaws:aws-java-sdk-core",
-                "org.apache.httpcomponents:httpclient"
+            "locked": "0.3.3",
+            "transitive": [
+                "com.netflix.conductor:conductor-core"
+            ]
+        },
+        "com.sun.activation:jakarta.activation": {
+            "locked": "1.2.2",
+            "transitive": [
+                "org.glassfish.jaxb:jaxb-runtime"
+            ]
+        },
+        "com.sun.istack:istack-commons-runtime": {
+            "locked": "3.0.11",
+            "transitive": [
+                "org.glassfish.jaxb:jaxb-runtime"
+            ]
+        },
+        "commons-io:commons-io": {
+            "locked": "2.7",
+            "transitive": [
+                "com.netflix.conductor:conductor-core"
             ]
         },
         "io.reactivex:rxjava": {
-            "locked": "1.2.2",
-            "transitive": [
-                "com.netflix.conductor:conductor-core"
-            ]
-        },
-        "javax.inject:javax.inject": {
-            "locked": "1",
-            "transitive": [
-                "com.google.inject:guice",
-                "com.netflix.conductor:conductor-common"
-            ]
-        },
-        "javax.validation:validation-api": {
-            "locked": "2.0.1.Final",
-            "transitive": [
-                "com.netflix.conductor:conductor-common",
+            "locked": "1.3.8",
+            "transitive": [
+                "com.netflix.conductor:conductor-core"
+            ]
+        },
+        "jakarta.xml.bind:jakarta.xml.bind-api": {
+            "locked": "2.3.3",
+            "transitive": [
+                "org.glassfish.jaxb:jaxb-runtime"
+            ]
+        },
+        "javax.activation:activation": {
+            "locked": "1.1.1",
+            "transitive": [
+                "com.netflix.conductor:conductor-core",
+                "javax.mail:mail"
+            ]
+        },
+        "javax.activation:javax.activation-api": {
+            "locked": "1.2.0",
+            "transitive": [
+                "javax.xml.bind:jaxb-api"
+            ]
+        },
+        "javax.mail:mail": {
+            "locked": "1.4",
+            "transitive": [
+                "log4j:log4j"
+            ]
+        },
+        "javax.xml.bind:jaxb-api": {
+            "locked": "2.3.1",
+            "transitive": [
                 "com.netflix.conductor:conductor-core"
             ]
         },
@@ -1637,40 +328,33 @@
                 "org.apache.zookeeper:zookeeper"
             ]
         },
-        "joda-time:joda-time": {
-            "locked": "2.8.1",
-            "transitive": [
-                "com.amazonaws:aws-java-sdk-core"
-            ]
-        },
         "log4j:log4j": {
-            "locked": "1.2.16",
-            "transitive": [
-                "org.apache.zookeeper:zookeeper",
-                "org.slf4j:slf4j-log4j12"
+            "locked": "1.2.15",
+            "transitive": [
+                "org.apache.zookeeper:zookeeper"
             ]
         },
         "net.minidev:accessors-smart": {
-            "locked": "1.1",
+            "locked": "1.2",
             "transitive": [
                 "net.minidev:json-smart"
             ]
         },
         "net.minidev:json-smart": {
-            "locked": "2.2.1",
+            "locked": "2.3",
             "transitive": [
                 "com.jayway.jsonpath:json-path"
             ]
         },
         "org.apache.bval:bval-jsr": {
-            "locked": "2.0.3",
+            "locked": "2.0.5",
             "transitive": [
                 "com.netflix.conductor:conductor-common",
                 "com.netflix.conductor:conductor-core"
             ]
         },
         "org.apache.commons:commons-lang3": {
-            "locked": "3.0",
+            "locked": "3.10",
             "transitive": [
                 "com.netflix.conductor:conductor-common",
                 "com.netflix.conductor:conductor-core"
@@ -1689,20 +373,7 @@
             ]
         },
         "org.apache.curator:curator-recipes": {
-            "locked": "2.4.0",
-            "requested": "2.4.0"
-        },
-        "org.apache.httpcomponents:httpclient": {
-            "locked": "4.5.2",
-            "transitive": [
-                "com.amazonaws:aws-java-sdk-core"
-            ]
-        },
-        "org.apache.httpcomponents:httpcore": {
-            "locked": "4.4.4",
-            "transitive": [
-                "org.apache.httpcomponents:httpclient"
-            ]
+            "locked": "2.4.0"
         },
         "org.apache.zookeeper:zookeeper": {
             "locked": "3.4.5",
@@ -1712,11 +383,16 @@
                 "org.apache.curator:curator-recipes"
             ]
         },
-        "org.glassfish:javax.el": {
-            "locked": "3.0.0",
-            "transitive": [
-                "com.netflix.conductor:conductor-common",
-                "com.netflix.conductor:conductor-core"
+        "org.glassfish.jaxb:jaxb-runtime": {
+            "locked": "2.3.3",
+            "transitive": [
+                "com.netflix.conductor:conductor-core"
+            ]
+        },
+        "org.glassfish.jaxb:txw2": {
+            "locked": "2.3.3",
+            "transitive": [
+                "org.glassfish.jaxb:jaxb-runtime"
             ]
         },
         "org.jboss.netty:netty": {
@@ -1726,627 +402,12 @@
             ]
         },
         "org.ow2.asm:asm": {
-            "locked": "5.0.3",
+            "locked": "5.0.4",
             "transitive": [
                 "net.minidev:accessors-smart"
             ]
         },
         "org.slf4j:slf4j-api": {
-            "locked": "1.7.25",
-            "transitive": [
-                "com.jayway.jsonpath:json-path",
-                "com.netflix.conductor:conductor-common",
-                "com.netflix.servo:servo-core",
-                "com.netflix.spectator:spectator-api",
-                "org.apache.curator:curator-client",
-                "org.apache.zookeeper:zookeeper",
-                "org.slf4j:slf4j-log4j12"
-            ]
-        },
-        "org.slf4j:slf4j-log4j12": {
-            "locked": "1.6.1",
-            "transitive": [
-                "org.apache.zookeeper:zookeeper"
-            ]
-        },
-        "software.amazon.ion:ion-java": {
-            "locked": "1.0.1",
-            "transitive": [
-                "com.amazonaws:aws-java-sdk-core"
-            ]
-        }
-    },
-    "testCompile": {
-        "aopalliance:aopalliance": {
-            "locked": "1.0",
-            "transitive": [
-                "com.google.inject:guice"
-            ]
-        },
-        "com.amazonaws:aws-java-sdk-core": {
-            "locked": "1.11.86",
-            "transitive": [
-                "com.amazonaws:aws-java-sdk-kms",
-                "com.amazonaws:aws-java-sdk-s3"
-            ]
-        },
-        "com.amazonaws:aws-java-sdk-kms": {
-            "locked": "1.11.86",
-            "transitive": [
-                "com.amazonaws:aws-java-sdk-s3"
-            ]
-        },
-        "com.amazonaws:aws-java-sdk-s3": {
-            "locked": "1.11.86",
-            "transitive": [
-                "com.netflix.conductor:conductor-core"
-            ]
-        },
-        "com.amazonaws:jmespath-java": {
-            "locked": "1.11.86",
-            "transitive": [
-                "com.amazonaws:aws-java-sdk-kms",
-                "com.amazonaws:aws-java-sdk-s3"
-            ]
-        },
-        "com.fasterxml.jackson.core:jackson-annotations": {
-            "locked": "2.10.0",
-            "transitive": [
-                "com.fasterxml.jackson.core:jackson-databind"
-            ]
-        },
-        "com.fasterxml.jackson.core:jackson-core": {
-            "locked": "2.10.0",
-            "transitive": [
-                "com.fasterxml.jackson.core:jackson-databind",
-                "com.fasterxml.jackson.dataformat:jackson-dataformat-cbor",
-                "com.netflix.conductor:conductor-common",
-                "com.netflix.conductor:conductor-core"
-            ]
-        },
-        "com.fasterxml.jackson.core:jackson-databind": {
-            "locked": "2.10.0",
-            "transitive": [
-                "com.amazonaws:aws-java-sdk-core",
-                "com.amazonaws:jmespath-java",
-                "com.netflix.conductor:conductor-common",
-                "com.netflix.conductor:conductor-core"
-            ]
-        },
-        "com.fasterxml.jackson.dataformat:jackson-dataformat-cbor": {
-            "locked": "2.6.6",
-            "transitive": [
-                "com.amazonaws:aws-java-sdk-core"
-            ]
-        },
-        "com.github.rholder:guava-retrying": {
-            "locked": "2.0.0",
-            "transitive": [
-                "com.netflix.conductor:conductor-common"
-            ]
-        },
-        "com.github.vmg.protogen:protogen-annotations": {
-            "locked": "1.0.0",
-            "transitive": [
-                "com.netflix.conductor:conductor-common"
-            ]
-        },
-        "com.google.code.findbugs:jsr305": {
-            "locked": "2.0.2",
-            "transitive": [
-                "com.github.rholder:guava-retrying"
-            ]
-        },
-        "com.google.guava:guava": {
-            "locked": "19.0",
-            "transitive": [
-                "com.github.rholder:guava-retrying",
-                "com.google.inject:guice",
-                "com.netflix.servo:servo-core",
-                "org.apache.curator:curator-client",
-                "org.apache.curator:curator-framework",
-                "org.apache.curator:curator-recipes",
-                "org.apache.curator:curator-test"
-            ]
-        },
-        "com.google.inject.extensions:guice-multibindings": {
-            "locked": "4.1.0",
-            "transitive": [
-                "com.netflix.conductor:conductor-core"
-            ]
-        },
-        "com.google.inject:guice": {
-            "locked": "4.1.0",
-            "transitive": [
-                "com.google.inject.extensions:guice-multibindings",
-                "com.netflix.conductor:conductor-core"
-            ]
-        },
-        "com.google.protobuf:protobuf-java": {
-            "locked": "3.5.1",
-            "transitive": [
-                "com.netflix.conductor:conductor-common"
-            ]
-        },
-        "com.jayway.jsonpath:json-path": {
-            "locked": "2.2.0",
-=======
-        },
-        "com.google.protobuf:protobuf-java": {
-            "locked": "3.13.0",
-            "transitive": [
-                "com.netflix.conductor:conductor-common",
-                "com.netflix.conductor:conductor-core"
-            ]
-        },
-        "com.jayway.jsonpath:json-path": {
-            "locked": "2.4.0",
->>>>>>> 9a3b9f4d
-            "transitive": [
-                "com.netflix.conductor:conductor-core"
-            ]
-        },
-        "com.netflix.conductor:conductor-common": {
-            "project": true,
-            "transitive": [
-                "com.netflix.conductor:conductor-core"
-            ]
-        },
-        "com.netflix.conductor:conductor-core": {
-            "project": true
-        },
-        "com.netflix.servo:servo-core": {
-<<<<<<< HEAD
-            "locked": "0.12.17",
-=======
-            "locked": "0.13.0",
->>>>>>> 9a3b9f4d
-            "transitive": [
-                "com.netflix.conductor:conductor-core"
-            ]
-        },
-        "com.netflix.spectator:spectator-api": {
-<<<<<<< HEAD
-            "locked": "0.68.0",
-            "transitive": [
-                "com.netflix.conductor:conductor-core"
-            ]
-        },
-        "com.spotify:completable-futures": {
-            "locked": "0.3.1",
-            "transitive": [
-                "com.netflix.conductor:conductor-core"
-            ]
-        },
-        "commons-codec:commons-codec": {
-            "locked": "1.9",
-            "transitive": [
-                "org.apache.httpcomponents:httpclient"
-            ]
-        },
-        "commons-logging:commons-logging": {
-            "locked": "1.2",
-            "transitive": [
-                "com.amazonaws:aws-java-sdk-core",
-                "org.apache.httpcomponents:httpclient"
-            ]
-        },
-        "io.reactivex:rxjava": {
-            "locked": "1.2.2",
-            "transitive": [
-                "com.netflix.conductor:conductor-core"
-            ]
-        },
-        "javax.inject:javax.inject": {
-            "locked": "1",
-            "transitive": [
-                "com.google.inject:guice",
-                "com.netflix.conductor:conductor-common"
-            ]
-        },
-        "javax.validation:validation-api": {
-            "locked": "2.0.1.Final",
-            "transitive": [
-                "com.netflix.conductor:conductor-common",
-                "com.netflix.conductor:conductor-core"
-            ]
-        },
-        "jline:jline": {
-            "locked": "0.9.94",
-            "transitive": [
-                "org.apache.zookeeper:zookeeper"
-            ]
-        },
-        "joda-time:joda-time": {
-            "locked": "2.8.1",
-            "transitive": [
-                "com.amazonaws:aws-java-sdk-core"
-            ]
-=======
-            "locked": "0.122.0",
-            "transitive": [
-                "com.netflix.conductor:conductor-core",
-                "com.netflix.servo:servo-core"
-            ]
-        },
-        "com.spotify:completable-futures": {
-            "locked": "0.3.3",
-            "transitive": [
-                "com.netflix.conductor:conductor-core"
-            ]
-        },
-        "com.sun.activation:jakarta.activation": {
-            "locked": "1.2.2",
-            "transitive": [
-                "org.glassfish.jaxb:jaxb-runtime"
-            ]
-        },
-        "com.sun.istack:istack-commons-runtime": {
-            "locked": "3.0.11",
-            "transitive": [
-                "org.glassfish.jaxb:jaxb-runtime"
-            ]
-        },
-        "commons-io:commons-io": {
-            "locked": "2.7",
-            "transitive": [
-                "com.netflix.conductor:conductor-core"
-            ]
->>>>>>> 9a3b9f4d
-        },
-        "io.reactivex:rxjava": {
-            "locked": "1.3.8",
-            "transitive": [
-                "com.netflix.conductor:conductor-core"
-            ]
-        },
-        "jakarta.xml.bind:jakarta.xml.bind-api": {
-            "locked": "2.3.3",
-            "transitive": [
-                "org.glassfish.jaxb:jaxb-runtime"
-            ]
-        },
-        "javax.activation:activation": {
-            "locked": "1.1.1",
-            "transitive": [
-                "com.netflix.conductor:conductor-core",
-                "javax.mail:mail"
-            ]
-        },
-        "javax.activation:javax.activation-api": {
-            "locked": "1.2.0",
-            "transitive": [
-                "javax.xml.bind:jaxb-api"
-            ]
-        },
-        "javax.mail:mail": {
-            "locked": "1.4",
-            "transitive": [
-                "log4j:log4j"
-            ]
-        },
-        "javax.xml.bind:jaxb-api": {
-            "locked": "2.3.1",
-            "transitive": [
-                "com.netflix.conductor:conductor-core"
-            ]
-        },
-        "jline:jline": {
-            "locked": "0.9.94",
-            "transitive": [
-                "org.apache.zookeeper:zookeeper"
-            ]
-        },
-        "log4j:log4j": {
-            "locked": "1.2.15",
-            "transitive": [
-                "org.apache.zookeeper:zookeeper"
-            ]
-        },
-        "net.minidev:accessors-smart": {
-            "locked": "1.2",
-            "transitive": [
-                "net.minidev:json-smart"
-            ]
-        },
-        "net.minidev:json-smart": {
-            "locked": "2.3",
-            "transitive": [
-                "com.jayway.jsonpath:json-path"
-            ]
-        },
-        "log4j:log4j": {
-            "locked": "1.2.17",
-            "transitive": [
-                "org.apache.zookeeper:zookeeper",
-                "org.slf4j:slf4j-log4j12"
-            ]
-        },
-        "net.bytebuddy:byte-buddy": {
-            "locked": "1.9.10",
-            "transitive": [
-                "org.mockito:mockito-core"
-            ]
-        },
-        "net.bytebuddy:byte-buddy-agent": {
-            "locked": "1.9.10",
-            "transitive": [
-                "org.mockito:mockito-core"
-            ]
-        },
-        "net.minidev:accessors-smart": {
-            "locked": "1.1",
-            "transitive": [
-                "net.minidev:json-smart"
-            ]
-        },
-        "net.minidev:json-smart": {
-            "locked": "2.2.1",
-            "transitive": [
-                "com.jayway.jsonpath:json-path"
-            ]
-        },
-        "org.apache.bval:bval-jsr": {
-<<<<<<< HEAD
-            "locked": "2.0.3",
-=======
-            "locked": "2.0.5",
->>>>>>> 9a3b9f4d
-            "transitive": [
-                "com.netflix.conductor:conductor-common",
-                "com.netflix.conductor:conductor-core"
-            ]
-        },
-        "org.apache.commons:commons-lang3": {
-<<<<<<< HEAD
-            "locked": "3.0",
-=======
-            "locked": "3.10",
->>>>>>> 9a3b9f4d
-            "transitive": [
-                "com.netflix.conductor:conductor-common",
-                "com.netflix.conductor:conductor-core"
-            ]
-<<<<<<< HEAD
-        },
-        "org.apache.commons:commons-math": {
-            "locked": "2.2",
-            "transitive": [
-                "org.apache.curator:curator-test"
-            ]
-        },
-        "org.apache.curator:curator-client": {
-            "locked": "2.4.0",
-            "transitive": [
-                "org.apache.curator:curator-framework"
-            ]
-        },
-        "org.apache.curator:curator-framework": {
-            "locked": "2.4.0",
-            "transitive": [
-                "org.apache.curator:curator-recipes"
-            ]
-=======
->>>>>>> 9a3b9f4d
-        },
-        "org.apache.curator:curator-client": {
-            "locked": "2.4.0",
-            "transitive": [
-                "org.apache.curator:curator-framework"
-            ]
-        },
-        "org.apache.curator:curator-framework": {
-            "locked": "2.4.0",
-            "transitive": [
-                "org.apache.curator:curator-recipes"
-            ]
-        },
-<<<<<<< HEAD
-        "org.apache.httpcomponents:httpclient": {
-            "locked": "4.5.2",
-            "transitive": [
-                "com.amazonaws:aws-java-sdk-core"
-            ]
-        },
-        "org.apache.httpcomponents:httpcore": {
-            "locked": "4.4.4",
-            "transitive": [
-                "org.apache.httpcomponents:httpclient"
-            ]
-=======
-        "org.apache.curator:curator-recipes": {
-            "locked": "2.4.0"
->>>>>>> 9a3b9f4d
-        },
-        "org.apache.zookeeper:zookeeper": {
-            "locked": "3.4.5",
-            "transitive": [
-                "org.apache.curator:curator-client",
-                "org.apache.curator:curator-framework",
-<<<<<<< HEAD
-                "org.apache.curator:curator-recipes",
-                "org.apache.curator:curator-test"
-            ]
-        },
-        "org.glassfish:javax.el": {
-            "locked": "3.0.0",
-            "transitive": [
-                "com.netflix.conductor:conductor-common",
-                "com.netflix.conductor:conductor-core"
-            ]
-        },
-        "org.hamcrest:hamcrest-core": {
-            "locked": "1.3",
-            "transitive": [
-                "junit:junit"
-            ]
-        },
-        "org.javassist:javassist": {
-            "locked": "3.15.0-GA",
-            "transitive": [
-                "org.apache.curator:curator-test"
-=======
-                "org.apache.curator:curator-recipes"
-            ]
-        },
-        "org.glassfish.jaxb:jaxb-runtime": {
-            "locked": "2.3.3",
-            "transitive": [
-                "com.netflix.conductor:conductor-core"
-            ]
-        },
-        "org.glassfish.jaxb:txw2": {
-            "locked": "2.3.3",
-            "transitive": [
-                "org.glassfish.jaxb:jaxb-runtime"
->>>>>>> 9a3b9f4d
-            ]
-        },
-        "org.jboss.netty:netty": {
-            "locked": "3.2.2.Final",
-            "transitive": [
-                "org.apache.zookeeper:zookeeper"
-            ]
-        },
-<<<<<<< HEAD
-        "org.mockito:mockito-core": {
-            "locked": "3.1.0",
-            "requested": "3.1.0"
-=======
-        "org.ow2.asm:asm": {
-            "locked": "5.0.4",
-            "transitive": [
-                "net.minidev:accessors-smart"
-            ]
->>>>>>> 9a3b9f4d
-        },
-        "org.objenesis:objenesis": {
-            "locked": "2.6",
-            "transitive": [
-                "org.mockito:mockito-core"
-            ]
-        },
-        "org.ow2.asm:asm": {
-            "locked": "5.0.3",
-            "transitive": [
-                "net.minidev:accessors-smart"
-            ]
-        },
-        "org.slf4j:slf4j-api": {
-<<<<<<< HEAD
-            "locked": "1.8.0-alpha1",
-            "transitive": [
-                "com.jayway.jsonpath:json-path",
-                "com.netflix.conductor:conductor-common",
-                "com.netflix.servo:servo-core",
-                "com.netflix.spectator:spectator-api",
-                "org.apache.curator:curator-client",
-                "org.apache.zookeeper:zookeeper",
-                "org.slf4j:slf4j-log4j12"
-            ]
-        },
-        "org.slf4j:slf4j-log4j12": {
-            "locked": "1.8.0-alpha1",
-            "requested": "1.8.0-alpha1",
-            "transitive": [
-                "org.apache.zookeeper:zookeeper"
-            ]
-        },
-        "software.amazon.ion:ion-java": {
-            "locked": "1.0.1",
-            "transitive": [
-                "com.amazonaws:aws-java-sdk-core"
-            ]
-        }
-    },
-    "testCompileClasspath": {
-        "aopalliance:aopalliance": {
-            "locked": "1.0",
-            "transitive": [
-                "com.google.inject:guice"
-            ]
-        },
-        "com.amazonaws:aws-java-sdk-core": {
-            "locked": "1.11.86",
-            "transitive": [
-                "com.amazonaws:aws-java-sdk-kms",
-                "com.amazonaws:aws-java-sdk-s3"
-            ]
-        },
-        "com.amazonaws:aws-java-sdk-kms": {
-            "locked": "1.11.86",
-            "transitive": [
-                "com.amazonaws:aws-java-sdk-s3"
-            ]
-        },
-        "com.amazonaws:aws-java-sdk-s3": {
-            "locked": "1.11.86",
-            "transitive": [
-                "com.netflix.conductor:conductor-core"
-            ]
-        },
-        "com.amazonaws:jmespath-java": {
-            "locked": "1.11.86",
-            "transitive": [
-                "com.amazonaws:aws-java-sdk-kms",
-                "com.amazonaws:aws-java-sdk-s3"
-            ]
-        },
-        "com.fasterxml.jackson.core:jackson-annotations": {
-            "locked": "2.10.0",
-            "transitive": [
-                "com.fasterxml.jackson.core:jackson-databind"
-            ]
-        },
-        "com.fasterxml.jackson.core:jackson-core": {
-            "locked": "2.10.0",
-            "transitive": [
-                "com.fasterxml.jackson.core:jackson-databind",
-                "com.fasterxml.jackson.dataformat:jackson-dataformat-cbor",
-                "com.netflix.conductor:conductor-common",
-                "com.netflix.conductor:conductor-core"
-            ]
-        },
-        "com.fasterxml.jackson.core:jackson-databind": {
-            "locked": "2.10.0",
-            "transitive": [
-                "com.amazonaws:aws-java-sdk-core",
-                "com.amazonaws:jmespath-java",
-                "com.netflix.conductor:conductor-common",
-                "com.netflix.conductor:conductor-core"
-            ]
-        },
-        "com.fasterxml.jackson.dataformat:jackson-dataformat-cbor": {
-            "locked": "2.6.6",
-            "transitive": [
-                "com.amazonaws:aws-java-sdk-core"
-            ]
-        },
-        "com.github.rholder:guava-retrying": {
-            "locked": "2.0.0",
-            "transitive": [
-                "com.netflix.conductor:conductor-common"
-            ]
-        },
-        "com.github.vmg.protogen:protogen-annotations": {
-            "locked": "1.0.0",
-            "transitive": [
-                "com.netflix.conductor:conductor-common"
-            ]
-        },
-        "com.google.code.findbugs:jsr305": {
-            "locked": "2.0.2",
-            "transitive": [
-                "com.github.rholder:guava-retrying"
-            ]
-        },
-        "com.google.guava:guava": {
-            "locked": "19.0",
-            "transitive": [
-                "com.github.rholder:guava-retrying",
-                "com.google.inject:guice",
-                "com.netflix.servo:servo-core",
-=======
             "locked": "1.7.30",
             "transitive": [
                 "com.jayway.jsonpath:json-path",
@@ -2361,45 +422,11 @@
         "com.google.guava:guava": {
             "locked": "14.0.1",
             "transitive": [
->>>>>>> 9a3b9f4d
                 "org.apache.curator:curator-client",
                 "org.apache.curator:curator-framework",
                 "org.apache.curator:curator-recipes",
                 "org.apache.curator:curator-test"
             ]
-<<<<<<< HEAD
-        },
-        "com.google.inject.extensions:guice-multibindings": {
-            "locked": "4.1.0",
-            "transitive": [
-                "com.netflix.conductor:conductor-core"
-            ]
-        },
-        "com.google.inject:guice": {
-            "locked": "4.1.0",
-            "transitive": [
-                "com.google.inject.extensions:guice-multibindings",
-                "com.netflix.conductor:conductor-core"
-            ]
-        },
-        "com.google.protobuf:protobuf-java": {
-            "locked": "3.5.1",
-            "transitive": [
-                "com.netflix.conductor:conductor-common"
-            ]
-        },
-        "com.jayway.jsonpath:json-path": {
-            "locked": "2.2.0",
-            "transitive": [
-                "com.netflix.conductor:conductor-core"
-            ]
-        },
-        "com.netflix.conductor:conductor-common": {
-            "project": true,
-            "transitive": [
-                "com.netflix.conductor:conductor-core"
-            ]
-=======
         },
         "com.jayway.jsonpath:json-path": {
             "locked": "2.4.0",
@@ -2409,62 +436,10 @@
         },
         "com.netflix.conductor:conductor-common": {
             "project": true
->>>>>>> 9a3b9f4d
         },
         "com.netflix.conductor:conductor-core": {
             "project": true
         },
-<<<<<<< HEAD
-        "com.netflix.servo:servo-core": {
-            "locked": "0.12.17",
-            "transitive": [
-                "com.netflix.conductor:conductor-core"
-            ]
-        },
-        "com.netflix.spectator:spectator-api": {
-            "locked": "0.68.0",
-            "transitive": [
-                "com.netflix.conductor:conductor-core"
-            ]
-        },
-        "com.spotify:completable-futures": {
-            "locked": "0.3.1",
-            "transitive": [
-                "com.netflix.conductor:conductor-core"
-            ]
-        },
-        "commons-codec:commons-codec": {
-            "locked": "1.9",
-            "transitive": [
-                "org.apache.httpcomponents:httpclient"
-            ]
-        },
-        "commons-logging:commons-logging": {
-            "locked": "1.2",
-            "transitive": [
-                "com.amazonaws:aws-java-sdk-core",
-                "org.apache.httpcomponents:httpclient"
-            ]
-        },
-        "io.reactivex:rxjava": {
-            "locked": "1.2.2",
-            "transitive": [
-                "com.netflix.conductor:conductor-core"
-            ]
-        },
-        "javax.inject:javax.inject": {
-            "locked": "1",
-            "transitive": [
-                "com.google.inject:guice",
-                "com.netflix.conductor:conductor-common"
-            ]
-        },
-        "javax.validation:validation-api": {
-            "locked": "2.0.1.Final",
-            "transitive": [
-                "com.netflix.conductor:conductor-common",
-                "com.netflix.conductor:conductor-core"
-=======
         "com.vaadin.external.google:android-json": {
             "locked": "0.0.20131108.vaadin1",
             "transitive": [
@@ -2499,7 +474,6 @@
             "locked": "1.4",
             "transitive": [
                 "log4j:log4j"
->>>>>>> 9a3b9f4d
             ]
         },
         "jline:jline": {
@@ -2507,28 +481,6 @@
             "transitive": [
                 "org.apache.zookeeper:zookeeper"
             ]
-<<<<<<< HEAD
-        },
-        "joda-time:joda-time": {
-            "locked": "2.8.1",
-            "transitive": [
-                "com.amazonaws:aws-java-sdk-core"
-            ]
-        },
-        "junit:junit": {
-            "locked": "4.12",
-            "requested": "4.12"
-        },
-        "log4j:log4j": {
-            "locked": "1.2.17",
-            "transitive": [
-                "org.apache.zookeeper:zookeeper",
-                "org.slf4j:slf4j-log4j12"
-            ]
-        },
-        "net.bytebuddy:byte-buddy": {
-            "locked": "1.9.10",
-=======
         },
         "junit:junit": {
             "locked": "4.13",
@@ -2544,51 +496,30 @@
         },
         "net.bytebuddy:byte-buddy": {
             "locked": "1.10.11",
->>>>>>> 9a3b9f4d
             "transitive": [
                 "org.mockito:mockito-core"
             ]
         },
         "net.bytebuddy:byte-buddy-agent": {
-<<<<<<< HEAD
-            "locked": "1.9.10",
-=======
             "locked": "1.10.11",
->>>>>>> 9a3b9f4d
             "transitive": [
                 "org.mockito:mockito-core"
             ]
         },
         "net.minidev:accessors-smart": {
-<<<<<<< HEAD
-            "locked": "1.1",
-=======
             "locked": "1.2",
->>>>>>> 9a3b9f4d
             "transitive": [
                 "net.minidev:json-smart"
             ]
         },
         "net.minidev:json-smart": {
-<<<<<<< HEAD
-            "locked": "2.2.1",
+            "locked": "2.3",
             "transitive": [
                 "com.jayway.jsonpath:json-path"
             ]
         },
-        "org.apache.bval:bval-jsr": {
-            "locked": "2.0.3",
-            "transitive": [
-                "com.netflix.conductor:conductor-common",
-                "com.netflix.conductor:conductor-core"
-            ]
-        },
         "org.apache.commons:commons-lang3": {
-            "locked": "3.0",
-            "transitive": [
-                "com.netflix.conductor:conductor-common",
-                "com.netflix.conductor:conductor-core"
-            ]
+            "locked": "3.10"
         },
         "org.apache.commons:commons-math": {
             "locked": "2.2",
@@ -2607,37 +538,36 @@
             "transitive": [
                 "org.apache.curator:curator-recipes"
             ]
-=======
-            "locked": "2.3",
-            "transitive": [
-                "com.jayway.jsonpath:json-path"
-            ]
-        },
-        "org.apache.commons:commons-lang3": {
-            "locked": "3.10"
->>>>>>> 9a3b9f4d
-        },
-        "org.apache.commons:commons-math": {
-            "locked": "2.2",
-            "transitive": [
-                "org.apache.curator:curator-test"
-            ]
-        },
-        "org.apache.curator:curator-client": {
-            "locked": "2.4.0",
-<<<<<<< HEAD
-            "requested": "2.4.0"
-        },
-        "org.apache.httpcomponents:httpclient": {
-            "locked": "4.5.2",
-            "transitive": [
-                "com.amazonaws:aws-java-sdk-core"
-            ]
-        },
-        "org.apache.httpcomponents:httpcore": {
-            "locked": "4.4.4",
-            "transitive": [
-                "org.apache.httpcomponents:httpclient"
+        },
+        "org.apache.curator:curator-recipes": {
+            "locked": "2.4.0"
+        },
+        "org.apache.curator:curator-test": {
+            "locked": "2.4.0"
+        },
+        "org.apache.logging.log4j:log4j-api": {
+            "locked": "2.13.3",
+            "transitive": [
+                "org.apache.logging.log4j:log4j-core",
+                "org.apache.logging.log4j:log4j-jul"
+            ]
+        },
+        "org.apache.logging.log4j:log4j-core": {
+            "locked": "2.13.3",
+            "transitive": [
+                "org.springframework.boot:spring-boot-starter-log4j2"
+            ]
+        },
+        "org.apache.logging.log4j:log4j-jul": {
+            "locked": "2.13.3",
+            "transitive": [
+                "org.springframework.boot:spring-boot-starter-log4j2"
+            ]
+        },
+        "org.apache.logging.log4j:log4j-slf4j-impl": {
+            "locked": "2.13.3",
+            "transitive": [
+                "org.springframework.boot:spring-boot-starter-log4j2"
             ]
         },
         "org.apache.zookeeper:zookeeper": {
@@ -2649,405 +579,6 @@
                 "org.apache.curator:curator-test"
             ]
         },
-        "org.glassfish:javax.el": {
-            "locked": "3.0.0",
-            "transitive": [
-                "com.netflix.conductor:conductor-common",
-                "com.netflix.conductor:conductor-core"
-            ]
-        },
-        "org.hamcrest:hamcrest-core": {
-            "locked": "1.3",
-            "transitive": [
-                "junit:junit"
-            ]
-        },
-        "org.javassist:javassist": {
-            "locked": "3.15.0-GA",
-            "transitive": [
-                "org.apache.curator:curator-test"
-            ]
-        },
-        "org.jboss.netty:netty": {
-            "locked": "3.2.2.Final",
-            "transitive": [
-                "org.apache.zookeeper:zookeeper"
-            ]
-        },
-        "org.mockito:mockito-core": {
-            "locked": "3.1.0",
-            "requested": "3.1.0"
-        },
-        "org.objenesis:objenesis": {
-            "locked": "2.6",
-            "transitive": [
-                "org.mockito:mockito-core"
-            ]
-        },
-        "org.ow2.asm:asm": {
-            "locked": "5.0.3",
-            "transitive": [
-                "net.minidev:accessors-smart"
-            ]
-        },
-        "org.slf4j:slf4j-api": {
-            "locked": "1.8.0-alpha1",
-            "transitive": [
-                "com.jayway.jsonpath:json-path",
-                "com.netflix.conductor:conductor-common",
-                "com.netflix.servo:servo-core",
-                "com.netflix.spectator:spectator-api",
-                "org.apache.curator:curator-client",
-                "org.apache.zookeeper:zookeeper",
-                "org.slf4j:slf4j-log4j12"
-            ]
-        },
-        "org.slf4j:slf4j-log4j12": {
-            "locked": "1.8.0-alpha1",
-            "requested": "1.8.0-alpha1",
-            "transitive": [
-                "org.apache.zookeeper:zookeeper"
-            ]
-        },
-        "software.amazon.ion:ion-java": {
-            "locked": "1.0.1",
-            "transitive": [
-                "com.amazonaws:aws-java-sdk-core"
-            ]
-        }
-    },
-    "testRuntime": {
-        "aopalliance:aopalliance": {
-            "locked": "1.0",
-            "transitive": [
-                "com.google.inject:guice"
-            ]
-        },
-        "com.amazonaws:aws-java-sdk-core": {
-            "locked": "1.11.86",
-            "transitive": [
-                "com.amazonaws:aws-java-sdk-kms",
-                "com.amazonaws:aws-java-sdk-s3"
-            ]
-        },
-        "com.amazonaws:aws-java-sdk-kms": {
-            "locked": "1.11.86",
-            "transitive": [
-                "com.amazonaws:aws-java-sdk-s3"
-            ]
-        },
-        "com.amazonaws:aws-java-sdk-s3": {
-            "locked": "1.11.86",
-            "transitive": [
-                "com.netflix.conductor:conductor-core"
-            ]
-        },
-        "com.amazonaws:jmespath-java": {
-            "locked": "1.11.86",
-            "transitive": [
-                "com.amazonaws:aws-java-sdk-kms",
-                "com.amazonaws:aws-java-sdk-s3"
-            ]
-        },
-        "com.fasterxml.jackson.core:jackson-annotations": {
-            "locked": "2.10.0",
-            "transitive": [
-                "com.fasterxml.jackson.core:jackson-databind"
-            ]
-        },
-        "com.fasterxml.jackson.core:jackson-core": {
-            "locked": "2.10.0",
-            "transitive": [
-                "com.fasterxml.jackson.core:jackson-databind",
-                "com.fasterxml.jackson.dataformat:jackson-dataformat-cbor",
-                "com.netflix.conductor:conductor-common",
-                "com.netflix.conductor:conductor-core"
-            ]
-        },
-        "com.fasterxml.jackson.core:jackson-databind": {
-            "locked": "2.10.0",
-            "transitive": [
-                "com.amazonaws:aws-java-sdk-core",
-                "com.amazonaws:jmespath-java",
-                "com.netflix.conductor:conductor-common",
-                "com.netflix.conductor:conductor-core"
-            ]
-        },
-        "com.fasterxml.jackson.dataformat:jackson-dataformat-cbor": {
-            "locked": "2.6.6",
-            "transitive": [
-                "com.amazonaws:aws-java-sdk-core"
-            ]
-        },
-        "com.github.rholder:guava-retrying": {
-            "locked": "2.0.0",
-            "transitive": [
-                "com.netflix.conductor:conductor-common"
-            ]
-        },
-        "com.github.vmg.protogen:protogen-annotations": {
-            "locked": "1.0.0",
-            "transitive": [
-                "com.netflix.conductor:conductor-common"
-            ]
-        },
-        "com.google.code.findbugs:jsr305": {
-            "locked": "2.0.2",
-            "transitive": [
-                "com.github.rholder:guava-retrying"
-            ]
-        },
-        "com.google.guava:guava": {
-            "locked": "19.0",
-            "transitive": [
-                "com.github.rholder:guava-retrying",
-                "com.google.inject:guice",
-                "com.netflix.servo:servo-core",
-                "org.apache.curator:curator-client",
-                "org.apache.curator:curator-framework",
-                "org.apache.curator:curator-recipes",
-                "org.apache.curator:curator-test"
-            ]
-        },
-        "com.google.inject.extensions:guice-multibindings": {
-            "locked": "4.1.0",
-            "transitive": [
-                "com.netflix.conductor:conductor-core"
-            ]
-        },
-        "com.google.inject:guice": {
-            "locked": "4.1.0",
-            "transitive": [
-                "com.google.inject.extensions:guice-multibindings",
-                "com.netflix.conductor:conductor-core"
-            ]
-        },
-        "com.google.protobuf:protobuf-java": {
-            "locked": "3.5.1",
-            "transitive": [
-                "com.netflix.conductor:conductor-common"
-            ]
-        },
-        "com.jayway.jsonpath:json-path": {
-            "locked": "2.2.0",
-            "transitive": [
-                "com.netflix.conductor:conductor-core"
-            ]
-        },
-        "com.netflix.conductor:conductor-common": {
-            "project": true,
-            "transitive": [
-                "com.netflix.conductor:conductor-core"
-            ]
-        },
-        "com.netflix.conductor:conductor-core": {
-            "project": true
-        },
-        "com.netflix.servo:servo-core": {
-            "locked": "0.12.17",
-            "transitive": [
-                "com.netflix.conductor:conductor-core"
-            ]
-        },
-        "com.netflix.spectator:spectator-api": {
-            "locked": "0.68.0",
-            "transitive": [
-                "com.netflix.conductor:conductor-core"
-            ]
-        },
-        "com.spotify:completable-futures": {
-            "locked": "0.3.1",
-            "transitive": [
-                "com.netflix.conductor:conductor-core"
-            ]
-        },
-        "commons-codec:commons-codec": {
-            "locked": "1.9",
-            "transitive": [
-                "org.apache.httpcomponents:httpclient"
-            ]
-        },
-        "commons-logging:commons-logging": {
-            "locked": "1.2",
-            "transitive": [
-                "com.amazonaws:aws-java-sdk-core",
-                "org.apache.httpcomponents:httpclient"
-            ]
-        },
-        "io.reactivex:rxjava": {
-            "locked": "1.2.2",
-            "transitive": [
-                "com.netflix.conductor:conductor-core"
-            ]
-        },
-        "javax.inject:javax.inject": {
-            "locked": "1",
-            "transitive": [
-                "com.google.inject:guice",
-                "com.netflix.conductor:conductor-common"
-            ]
-        },
-        "javax.validation:validation-api": {
-            "locked": "2.0.1.Final",
-            "transitive": [
-                "com.netflix.conductor:conductor-common",
-                "com.netflix.conductor:conductor-core"
-            ]
-        },
-        "jline:jline": {
-            "locked": "0.9.94",
-            "transitive": [
-                "org.apache.zookeeper:zookeeper"
-            ]
-        },
-        "joda-time:joda-time": {
-            "locked": "2.8.1",
-            "transitive": [
-                "com.amazonaws:aws-java-sdk-core"
-            ]
-        },
-        "junit:junit": {
-            "locked": "4.12",
-            "requested": "4.12"
-        },
-        "log4j:log4j": {
-            "locked": "1.2.17",
-            "transitive": [
-                "org.apache.zookeeper:zookeeper",
-                "org.slf4j:slf4j-log4j12"
-            ]
-        },
-        "net.bytebuddy:byte-buddy": {
-            "locked": "1.9.10",
-            "transitive": [
-                "org.mockito:mockito-core"
-            ]
-        },
-        "net.bytebuddy:byte-buddy-agent": {
-            "locked": "1.9.10",
-            "transitive": [
-                "org.mockito:mockito-core"
-            ]
-        },
-        "net.minidev:accessors-smart": {
-            "locked": "1.1",
-            "transitive": [
-                "net.minidev:json-smart"
-            ]
-        },
-        "net.minidev:json-smart": {
-            "locked": "2.2.1",
-            "transitive": [
-                "com.jayway.jsonpath:json-path"
-            ]
-        },
-        "org.apache.bval:bval-jsr": {
-            "locked": "2.0.3",
-            "transitive": [
-                "com.netflix.conductor:conductor-common",
-                "com.netflix.conductor:conductor-core"
-            ]
-        },
-        "org.apache.commons:commons-lang3": {
-            "locked": "3.0",
-            "transitive": [
-                "com.netflix.conductor:conductor-common",
-                "com.netflix.conductor:conductor-core"
-            ]
-        },
-        "org.apache.commons:commons-math": {
-            "locked": "2.2",
-            "transitive": [
-                "org.apache.curator:curator-test"
-            ]
-        },
-        "org.apache.curator:curator-client": {
-            "locked": "2.4.0",
-            "transitive": [
-                "org.apache.curator:curator-framework"
-            ]
-        },
-=======
-            "transitive": [
-                "org.apache.curator:curator-framework"
-            ]
-        },
->>>>>>> 9a3b9f4d
-        "org.apache.curator:curator-framework": {
-            "locked": "2.4.0",
-            "transitive": [
-                "org.apache.curator:curator-recipes"
-            ]
-        },
-        "org.apache.curator:curator-recipes": {
-            "locked": "2.4.0"
-        },
-        "org.apache.curator:curator-test": {
-<<<<<<< HEAD
-            "locked": "2.4.0",
-            "requested": "2.4.0"
-        },
-        "org.apache.httpcomponents:httpclient": {
-            "locked": "4.5.2",
-            "transitive": [
-                "com.amazonaws:aws-java-sdk-core"
-            ]
-        },
-        "org.apache.httpcomponents:httpcore": {
-            "locked": "4.4.4",
-            "transitive": [
-                "org.apache.httpcomponents:httpclient"
-=======
-            "locked": "2.4.0"
-        },
-        "org.apache.logging.log4j:log4j-api": {
-            "locked": "2.13.3",
-            "transitive": [
-                "org.apache.logging.log4j:log4j-core",
-                "org.apache.logging.log4j:log4j-jul"
-            ]
-        },
-        "org.apache.logging.log4j:log4j-core": {
-            "locked": "2.13.3",
-            "transitive": [
-                "org.springframework.boot:spring-boot-starter-log4j2"
-            ]
-        },
-        "org.apache.logging.log4j:log4j-jul": {
-            "locked": "2.13.3",
-            "transitive": [
-                "org.springframework.boot:spring-boot-starter-log4j2"
-            ]
-        },
-        "org.apache.logging.log4j:log4j-slf4j-impl": {
-            "locked": "2.13.3",
-            "transitive": [
-                "org.springframework.boot:spring-boot-starter-log4j2"
->>>>>>> 9a3b9f4d
-            ]
-        },
-        "org.apache.zookeeper:zookeeper": {
-            "locked": "3.4.5",
-            "transitive": [
-                "org.apache.curator:curator-client",
-                "org.apache.curator:curator-framework",
-                "org.apache.curator:curator-recipes",
-                "org.apache.curator:curator-test"
-            ]
-        },
-<<<<<<< HEAD
-        "org.glassfish:javax.el": {
-            "locked": "3.0.0",
-            "transitive": [
-                "com.netflix.conductor:conductor-common",
-                "com.netflix.conductor:conductor-core"
-            ]
-        },
-        "org.hamcrest:hamcrest-core": {
-            "locked": "1.3",
-            "transitive": [
-                "junit:junit"
-=======
         "org.apiguardian:apiguardian-api": {
             "locked": "1.1.0",
             "transitive": [
@@ -3068,7 +599,6 @@
             "locked": "2.2",
             "transitive": [
                 "org.springframework.boot:spring-boot-starter-test"
->>>>>>> 9a3b9f4d
             ]
         },
         "org.javassist:javassist": {
@@ -3082,8 +612,6 @@
             "transitive": [
                 "org.apache.zookeeper:zookeeper"
             ]
-<<<<<<< HEAD
-=======
         },
         "org.junit.jupiter:junit-jupiter": {
             "locked": "5.6.2",
@@ -3133,7 +661,6 @@
                 "org.junit.platform:junit-platform-engine",
                 "org.junit.vintage:junit-vintage-engine"
             ]
->>>>>>> 9a3b9f4d
         },
         "org.mockito:mockito-core": {
             "locked": "3.3.3",
@@ -3180,43 +707,7 @@
                 "org.springframework.boot:spring-boot-starter-logging"
             ]
         },
-        "org.objenesis:objenesis": {
-            "locked": "2.6",
-            "transitive": [
-                "org.mockito:mockito-core"
-            ]
-        },
-        "org.ow2.asm:asm": {
-            "locked": "5.0.3",
-            "transitive": [
-                "net.minidev:accessors-smart"
-            ]
-        },
         "org.slf4j:slf4j-api": {
-<<<<<<< HEAD
-            "locked": "1.8.0-alpha1",
-            "transitive": [
-                "com.jayway.jsonpath:json-path",
-                "com.netflix.conductor:conductor-common",
-                "com.netflix.servo:servo-core",
-                "com.netflix.spectator:spectator-api",
-                "org.apache.curator:curator-client",
-                "org.apache.zookeeper:zookeeper",
-                "org.slf4j:slf4j-log4j12"
-            ]
-        },
-        "org.slf4j:slf4j-log4j12": {
-            "locked": "1.8.0-alpha1",
-            "requested": "1.8.0-alpha1",
-            "transitive": [
-                "org.apache.zookeeper:zookeeper"
-            ]
-        },
-        "software.amazon.ion:ion-java": {
-            "locked": "1.0.1",
-            "transitive": [
-                "com.amazonaws:aws-java-sdk-core"
-=======
             "locked": "1.7.30",
             "transitive": [
                 "com.jayway.jsonpath:json-path",
@@ -3346,56 +837,10 @@
             "locked": "1.26",
             "transitive": [
                 "org.springframework.boot:spring-boot-starter"
->>>>>>> 9a3b9f4d
             ]
         }
     },
     "testRuntimeClasspath": {
-<<<<<<< HEAD
-        "aopalliance:aopalliance": {
-            "locked": "1.0",
-            "transitive": [
-                "com.google.inject:guice"
-            ]
-        },
-        "com.amazonaws:aws-java-sdk-core": {
-            "locked": "1.11.86",
-            "transitive": [
-                "com.amazonaws:aws-java-sdk-kms",
-                "com.amazonaws:aws-java-sdk-s3"
-            ]
-        },
-        "com.amazonaws:aws-java-sdk-kms": {
-            "locked": "1.11.86",
-            "transitive": [
-                "com.amazonaws:aws-java-sdk-s3"
-            ]
-        },
-        "com.amazonaws:aws-java-sdk-s3": {
-            "locked": "1.11.86",
-            "transitive": [
-                "com.netflix.conductor:conductor-core"
-            ]
-        },
-        "com.amazonaws:jmespath-java": {
-            "locked": "1.11.86",
-            "transitive": [
-                "com.amazonaws:aws-java-sdk-kms",
-                "com.amazonaws:aws-java-sdk-s3"
-            ]
-        },
-        "com.fasterxml.jackson.core:jackson-annotations": {
-            "locked": "2.10.0",
-            "transitive": [
-                "com.fasterxml.jackson.core:jackson-databind"
-            ]
-        },
-        "com.fasterxml.jackson.core:jackson-core": {
-            "locked": "2.10.0",
-            "transitive": [
-                "com.fasterxml.jackson.core:jackson-databind",
-                "com.fasterxml.jackson.dataformat:jackson-dataformat-cbor",
-=======
         "com.fasterxml.jackson.core:jackson-annotations": {
             "locked": "2.11.0",
             "transitive": [
@@ -3407,33 +852,16 @@
             "locked": "2.11.0",
             "transitive": [
                 "com.fasterxml.jackson.core:jackson-databind",
->>>>>>> 9a3b9f4d
                 "com.netflix.conductor:conductor-common",
                 "com.netflix.conductor:conductor-core"
             ]
         },
         "com.fasterxml.jackson.core:jackson-databind": {
-<<<<<<< HEAD
-            "locked": "2.10.0",
-            "transitive": [
-                "com.amazonaws:aws-java-sdk-core",
-                "com.amazonaws:jmespath-java",
+            "locked": "2.11.0",
+            "transitive": [
                 "com.netflix.conductor:conductor-common",
                 "com.netflix.conductor:conductor-core"
             ]
-        },
-        "com.fasterxml.jackson.dataformat:jackson-dataformat-cbor": {
-            "locked": "2.6.6",
-            "transitive": [
-                "com.amazonaws:aws-java-sdk-core"
-            ]
-=======
-            "locked": "2.11.0",
-            "transitive": [
-                "com.netflix.conductor:conductor-common",
-                "com.netflix.conductor:conductor-core"
-            ]
->>>>>>> 9a3b9f4d
         },
         "com.github.rholder:guava-retrying": {
             "locked": "2.0.0",
@@ -3457,42 +885,12 @@
             "locked": "19.0",
             "transitive": [
                 "com.github.rholder:guava-retrying",
-<<<<<<< HEAD
-                "com.google.inject:guice",
-=======
->>>>>>> 9a3b9f4d
                 "com.netflix.servo:servo-core",
                 "org.apache.curator:curator-client",
                 "org.apache.curator:curator-framework",
                 "org.apache.curator:curator-recipes",
                 "org.apache.curator:curator-test"
             ]
-<<<<<<< HEAD
-        },
-        "com.google.inject.extensions:guice-multibindings": {
-            "locked": "4.1.0",
-            "transitive": [
-                "com.netflix.conductor:conductor-core"
-            ]
-        },
-        "com.google.inject:guice": {
-            "locked": "4.1.0",
-            "transitive": [
-                "com.google.inject.extensions:guice-multibindings",
-                "com.netflix.conductor:conductor-core"
-            ]
-        },
-        "com.google.protobuf:protobuf-java": {
-            "locked": "3.5.1",
-            "transitive": [
-                "com.netflix.conductor:conductor-common"
-            ]
-        },
-        "com.jayway.jsonpath:json-path": {
-            "locked": "2.2.0",
-            "transitive": [
-                "com.netflix.conductor:conductor-core"
-=======
         },
         "com.google.protobuf:protobuf-java": {
             "locked": "3.13.0",
@@ -3506,7 +904,6 @@
             "transitive": [
                 "com.netflix.conductor:conductor-core",
                 "org.springframework.boot:spring-boot-starter-test"
->>>>>>> 9a3b9f4d
             ]
         },
         "com.netflix.conductor:conductor-common": {
@@ -3519,58 +916,95 @@
             "project": true
         },
         "com.netflix.servo:servo-core": {
-<<<<<<< HEAD
-            "locked": "0.12.17",
-=======
             "locked": "0.13.0",
->>>>>>> 9a3b9f4d
             "transitive": [
                 "com.netflix.conductor:conductor-core"
             ]
         },
         "com.netflix.spectator:spectator-api": {
-<<<<<<< HEAD
-            "locked": "0.68.0",
-            "transitive": [
-                "com.netflix.conductor:conductor-core"
+            "locked": "0.122.0",
+            "transitive": [
+                "com.netflix.conductor:conductor-core",
+                "com.netflix.servo:servo-core"
             ]
         },
         "com.spotify:completable-futures": {
-            "locked": "0.3.1",
-            "transitive": [
-                "com.netflix.conductor:conductor-core"
-            ]
-        },
-        "commons-codec:commons-codec": {
-            "locked": "1.9",
-            "transitive": [
-                "org.apache.httpcomponents:httpclient"
-            ]
-        },
-        "commons-logging:commons-logging": {
-            "locked": "1.2",
-            "transitive": [
-                "com.amazonaws:aws-java-sdk-core",
-                "org.apache.httpcomponents:httpclient"
+            "locked": "0.3.3",
+            "transitive": [
+                "com.netflix.conductor:conductor-core"
+            ]
+        },
+        "com.sun.activation:jakarta.activation": {
+            "locked": "1.2.2",
+            "transitive": [
+                "org.glassfish.jaxb:jaxb-runtime"
+            ]
+        },
+        "com.sun.istack:istack-commons-runtime": {
+            "locked": "3.0.11",
+            "transitive": [
+                "org.glassfish.jaxb:jaxb-runtime"
+            ]
+        },
+        "com.vaadin.external.google:android-json": {
+            "locked": "0.0.20131108.vaadin1",
+            "transitive": [
+                "org.skyscreamer:jsonassert"
+            ]
+        },
+        "commons-io:commons-io": {
+            "locked": "2.7",
+            "transitive": [
+                "com.netflix.conductor:conductor-core"
             ]
         },
         "io.reactivex:rxjava": {
+            "locked": "1.3.8",
+            "transitive": [
+                "com.netflix.conductor:conductor-core"
+            ]
+        },
+        "jakarta.activation:jakarta.activation-api": {
             "locked": "1.2.2",
             "transitive": [
-                "com.netflix.conductor:conductor-core"
-            ]
-        },
-        "javax.inject:javax.inject": {
-            "locked": "1",
-            "transitive": [
-                "com.google.inject:guice",
-                "com.netflix.conductor:conductor-common"
-            ]
-        },
-        "javax.validation:validation-api": {
-            "locked": "2.0.1.Final",
-            "transitive": [
-                "com.netflix.conductor:conductor-common",
+                "jakarta.xml.bind:jakarta.xml.bind-api"
+            ]
+        },
+        "jakarta.annotation:jakarta.annotation-api": {
+            "locked": "1.3.5",
+            "transitive": [
+                "org.springframework.boot:spring-boot-starter"
+            ]
+        },
+        "jakarta.xml.bind:jakarta.xml.bind-api": {
+            "locked": "2.3.3",
+            "transitive": [
+                "org.glassfish.jaxb:jaxb-runtime",
+                "org.springframework.boot:spring-boot-starter-test"
+            ]
+        },
+        "javax.activation:activation": {
+            "locked": "1.1.1",
+            "transitive": [
+                "com.netflix.conductor:conductor-core",
+                "javax.mail:mail"
+            ]
+        },
+        "javax.activation:javax.activation-api": {
+            "locked": "1.2.0",
+            "transitive": [
+                "javax.xml.bind:jaxb-api"
+            ]
+        },
+        "javax.mail:mail": {
+            "locked": "1.4",
+            "transitive": [
+                "log4j:log4j"
+            ]
+        },
+        "javax.xml.bind:jaxb-api": {
+            "locked": "2.3.1",
+            "transitive": [
                 "com.netflix.conductor:conductor-core"
             ]
         },
@@ -3580,104 +1014,6 @@
                 "org.apache.zookeeper:zookeeper"
             ]
         },
-        "joda-time:joda-time": {
-            "locked": "2.8.1",
-            "transitive": [
-                "com.amazonaws:aws-java-sdk-core"
-=======
-            "locked": "0.122.0",
-            "transitive": [
-                "com.netflix.conductor:conductor-core",
-                "com.netflix.servo:servo-core"
-            ]
-        },
-        "com.spotify:completable-futures": {
-            "locked": "0.3.3",
-            "transitive": [
-                "com.netflix.conductor:conductor-core"
-            ]
-        },
-        "com.sun.activation:jakarta.activation": {
-            "locked": "1.2.2",
-            "transitive": [
-                "org.glassfish.jaxb:jaxb-runtime"
-            ]
-        },
-        "com.sun.istack:istack-commons-runtime": {
-            "locked": "3.0.11",
-            "transitive": [
-                "org.glassfish.jaxb:jaxb-runtime"
-            ]
-        },
-        "com.vaadin.external.google:android-json": {
-            "locked": "0.0.20131108.vaadin1",
-            "transitive": [
-                "org.skyscreamer:jsonassert"
-            ]
-        },
-        "commons-io:commons-io": {
-            "locked": "2.7",
-            "transitive": [
-                "com.netflix.conductor:conductor-core"
-            ]
-        },
-        "io.reactivex:rxjava": {
-            "locked": "1.3.8",
-            "transitive": [
-                "com.netflix.conductor:conductor-core"
-            ]
-        },
-        "jakarta.activation:jakarta.activation-api": {
-            "locked": "1.2.2",
-            "transitive": [
-                "jakarta.xml.bind:jakarta.xml.bind-api"
-            ]
-        },
-        "jakarta.annotation:jakarta.annotation-api": {
-            "locked": "1.3.5",
-            "transitive": [
-                "org.springframework.boot:spring-boot-starter"
-            ]
-        },
-        "jakarta.xml.bind:jakarta.xml.bind-api": {
-            "locked": "2.3.3",
-            "transitive": [
-                "org.glassfish.jaxb:jaxb-runtime",
-                "org.springframework.boot:spring-boot-starter-test"
-            ]
-        },
-        "javax.activation:activation": {
-            "locked": "1.1.1",
-            "transitive": [
-                "com.netflix.conductor:conductor-core",
-                "javax.mail:mail"
-            ]
-        },
-        "javax.activation:javax.activation-api": {
-            "locked": "1.2.0",
-            "transitive": [
-                "javax.xml.bind:jaxb-api"
-            ]
-        },
-        "javax.mail:mail": {
-            "locked": "1.4",
-            "transitive": [
-                "log4j:log4j"
-            ]
-        },
-        "javax.xml.bind:jaxb-api": {
-            "locked": "2.3.1",
-            "transitive": [
-                "com.netflix.conductor:conductor-core"
-            ]
-        },
-        "jline:jline": {
-            "locked": "0.9.94",
-            "transitive": [
-                "org.apache.zookeeper:zookeeper"
->>>>>>> 9a3b9f4d
-            ]
-        },
         "junit:junit": {
             "locked": "4.13",
             "transitive": [
@@ -3714,59 +1050,19 @@
                 "com.jayway.jsonpath:json-path"
             ]
         },
-        "log4j:log4j": {
-            "locked": "1.2.17",
-            "transitive": [
-                "org.apache.zookeeper:zookeeper",
-                "org.slf4j:slf4j-log4j12"
-            ]
-        },
-        "net.bytebuddy:byte-buddy": {
-            "locked": "1.9.10",
-            "transitive": [
-                "org.mockito:mockito-core"
-            ]
-        },
-        "net.bytebuddy:byte-buddy-agent": {
-            "locked": "1.9.10",
-            "transitive": [
-                "org.mockito:mockito-core"
-            ]
-        },
-        "net.minidev:accessors-smart": {
-            "locked": "1.1",
-            "transitive": [
-                "net.minidev:json-smart"
-            ]
-        },
-        "net.minidev:json-smart": {
-            "locked": "2.2.1",
-            "transitive": [
-                "com.jayway.jsonpath:json-path"
-            ]
-        },
         "org.apache.bval:bval-jsr": {
-<<<<<<< HEAD
-            "locked": "2.0.3",
-=======
             "locked": "2.0.5",
->>>>>>> 9a3b9f4d
             "transitive": [
                 "com.netflix.conductor:conductor-common",
                 "com.netflix.conductor:conductor-core"
             ]
         },
         "org.apache.commons:commons-lang3": {
-<<<<<<< HEAD
-            "locked": "3.0",
-=======
             "locked": "3.10",
->>>>>>> 9a3b9f4d
             "transitive": [
                 "com.netflix.conductor:conductor-common",
                 "com.netflix.conductor:conductor-core"
             ]
-<<<<<<< HEAD
         },
         "org.apache.commons:commons-math": {
             "locked": "2.2",
@@ -3785,39 +1081,7 @@
             "transitive": [
                 "org.apache.curator:curator-recipes"
             ]
-=======
->>>>>>> 9a3b9f4d
-        },
-        "org.apache.commons:commons-math": {
-            "locked": "2.2",
-            "transitive": [
-                "org.apache.curator:curator-test"
-            ]
-        },
-        "org.apache.curator:curator-client": {
-            "locked": "2.4.0",
-            "transitive": [
-                "org.apache.curator:curator-framework"
-            ]
-        },
-        "org.apache.curator:curator-framework": {
-            "locked": "2.4.0",
-            "transitive": [
-                "org.apache.curator:curator-recipes"
-            ]
-        },
-<<<<<<< HEAD
-        "org.apache.httpcomponents:httpclient": {
-            "locked": "4.5.2",
-            "transitive": [
-                "com.amazonaws:aws-java-sdk-core"
-            ]
-        },
-        "org.apache.httpcomponents:httpcore": {
-            "locked": "4.4.4",
-            "transitive": [
-                "org.apache.httpcomponents:httpclient"
-=======
+        },
         "org.apache.curator:curator-recipes": {
             "locked": "2.4.0"
         },
@@ -3848,7 +1112,6 @@
             "locked": "2.13.3",
             "transitive": [
                 "org.springframework.boot:spring-boot-starter-log4j2"
->>>>>>> 9a3b9f4d
             ]
         },
         "org.apache.zookeeper:zookeeper": {
@@ -3860,19 +1123,6 @@
                 "org.apache.curator:curator-test"
             ]
         },
-<<<<<<< HEAD
-        "org.glassfish:javax.el": {
-            "locked": "3.0.0",
-            "transitive": [
-                "com.netflix.conductor:conductor-common",
-                "com.netflix.conductor:conductor-core"
-            ]
-        },
-        "org.hamcrest:hamcrest-core": {
-            "locked": "1.3",
-            "transitive": [
-                "junit:junit"
-=======
         "org.apiguardian:apiguardian-api": {
             "locked": "1.1.0",
             "transitive": [
@@ -3906,7 +1156,6 @@
             "locked": "2.2",
             "transitive": [
                 "org.springframework.boot:spring-boot-starter-test"
->>>>>>> 9a3b9f4d
             ]
         },
         "org.javassist:javassist": {
@@ -3920,8 +1169,6 @@
             "transitive": [
                 "org.apache.zookeeper:zookeeper"
             ]
-<<<<<<< HEAD
-=======
         },
         "org.junit.jupiter:junit-jupiter": {
             "locked": "5.6.2",
@@ -3980,7 +1227,6 @@
                 "org.junit.platform:junit-platform-engine",
                 "org.junit.vintage:junit-vintage-engine"
             ]
->>>>>>> 9a3b9f4d
         },
         "org.mockito:mockito-core": {
             "locked": "3.3.3",
@@ -4027,43 +1273,7 @@
                 "org.springframework.boot:spring-boot-starter-logging"
             ]
         },
-        "org.objenesis:objenesis": {
-            "locked": "2.6",
-            "transitive": [
-                "org.mockito:mockito-core"
-            ]
-        },
-        "org.ow2.asm:asm": {
-            "locked": "5.0.3",
-            "transitive": [
-                "net.minidev:accessors-smart"
-            ]
-        },
         "org.slf4j:slf4j-api": {
-<<<<<<< HEAD
-            "locked": "1.8.0-alpha1",
-            "transitive": [
-                "com.jayway.jsonpath:json-path",
-                "com.netflix.conductor:conductor-common",
-                "com.netflix.servo:servo-core",
-                "com.netflix.spectator:spectator-api",
-                "org.apache.curator:curator-client",
-                "org.apache.zookeeper:zookeeper",
-                "org.slf4j:slf4j-log4j12"
-            ]
-        },
-        "org.slf4j:slf4j-log4j12": {
-            "locked": "1.8.0-alpha1",
-            "requested": "1.8.0-alpha1",
-            "transitive": [
-                "org.apache.zookeeper:zookeeper"
-            ]
-        },
-        "software.amazon.ion:ion-java": {
-            "locked": "1.0.1",
-            "transitive": [
-                "com.amazonaws:aws-java-sdk-core"
-=======
             "locked": "1.7.30",
             "transitive": [
                 "com.jayway.jsonpath:json-path",
@@ -4195,7 +1405,6 @@
             "locked": "1.26",
             "transitive": [
                 "org.springframework.boot:spring-boot-starter"
->>>>>>> 9a3b9f4d
             ]
         }
     }
