{
<<<<<<< HEAD
    "compile": {
        "aopalliance:aopalliance": {
            "locked": "1.0",
            "transitive": [
                "com.google.inject:guice"
            ]
        },
        "com.amazonaws:aws-java-sdk-core": {
            "locked": "1.11.86",
            "transitive": [
                "com.amazonaws:aws-java-sdk-kms",
                "com.amazonaws:aws-java-sdk-s3"
            ]
        },
        "com.amazonaws:aws-java-sdk-kms": {
            "locked": "1.11.86",
            "transitive": [
                "com.amazonaws:aws-java-sdk-s3"
            ]
        },
        "com.amazonaws:aws-java-sdk-s3": {
            "locked": "1.11.86",
            "transitive": [
                "com.netflix.conductor:conductor-core"
            ]
        },
        "com.amazonaws:jmespath-java": {
            "locked": "1.11.86",
            "transitive": [
                "com.amazonaws:aws-java-sdk-kms",
                "com.amazonaws:aws-java-sdk-s3"
            ]
        },
        "com.fasterxml.jackson.core:jackson-annotations": {
            "locked": "2.10.0",
            "transitive": [
                "com.fasterxml.jackson.core:jackson-databind"
            ]
        },
        "com.fasterxml.jackson.core:jackson-core": {
            "locked": "2.10.0",
            "transitive": [
                "com.fasterxml.jackson.core:jackson-databind",
                "com.fasterxml.jackson.dataformat:jackson-dataformat-cbor",
                "com.netflix.conductor:conductor-common",
                "com.netflix.conductor:conductor-core"
            ]
        },
        "com.fasterxml.jackson.core:jackson-databind": {
            "locked": "2.10.0",
            "transitive": [
                "com.amazonaws:aws-java-sdk-core",
                "com.amazonaws:jmespath-java",
                "com.netflix.conductor:conductor-common",
                "com.netflix.conductor:conductor-core"
            ]
        },
        "com.fasterxml.jackson.dataformat:jackson-dataformat-cbor": {
            "locked": "2.6.6",
            "transitive": [
                "com.amazonaws:aws-java-sdk-core"
            ]
        },
        "com.github.rholder:guava-retrying": {
            "locked": "2.0.0",
            "transitive": [
                "com.netflix.conductor:conductor-common"
            ]
        },
        "com.github.vmg.protogen:protogen-annotations": {
            "locked": "1.0.0",
            "transitive": [
                "com.netflix.conductor:conductor-common"
            ]
        },
        "com.google.api.grpc:proto-google-common-protos": {
            "locked": "1.0.0",
            "requested": "1.0.0",
            "transitive": [
                "io.grpc:grpc-protobuf"
            ]
        },
        "com.google.code.findbugs:jsr305": {
            "locked": "3.0.0",
            "transitive": [
                "com.github.rholder:guava-retrying",
                "io.grpc:grpc-core"
            ]
        },
        "com.google.code.gson:gson": {
            "locked": "2.7",
            "transitive": [
                "io.grpc:grpc-core"
            ]
        },
        "com.google.errorprone:error_prone_annotations": {
            "locked": "2.1.2",
            "transitive": [
                "io.grpc:grpc-core"
            ]
        },
        "com.google.guava:guava": {
            "locked": "20.0",
            "transitive": [
                "com.github.rholder:guava-retrying",
                "com.google.inject:guice",
                "com.netflix.servo:servo-core",
                "io.grpc:grpc-core",
                "io.grpc:grpc-protobuf",
                "io.grpc:grpc-protobuf-lite"
            ]
        },
        "com.google.inject.extensions:guice-multibindings": {
            "locked": "4.1.0",
            "transitive": [
                "com.netflix.conductor:conductor-core"
            ]
        },
        "com.google.inject:guice": {
            "locked": "4.1.0",
            "transitive": [
                "com.google.inject.extensions:guice-multibindings",
                "com.netflix.conductor:conductor-core"
            ]
        },
        "com.google.protobuf:protobuf-java": {
            "locked": "3.5.1",
            "transitive": [
                "com.google.api.grpc:proto-google-common-protos",
                "com.netflix.conductor:conductor-common",
                "io.grpc:grpc-protobuf"
            ]
        },
        "com.jayway.jsonpath:json-path": {
            "locked": "2.2.0",
            "transitive": [
                "com.netflix.conductor:conductor-core"
            ]
        },
        "com.netflix.conductor:conductor-common": {
            "project": true,
            "transitive": [
                "com.netflix.conductor:conductor-core"
            ]
        },
        "com.netflix.conductor:conductor-core": {
            "project": true
        },
        "com.netflix.runtime:health-api": {
            "locked": "1.1.4",
            "requested": "1.1.+"
        },
        "com.netflix.servo:servo-core": {
            "locked": "0.12.17",
            "transitive": [
                "com.netflix.conductor:conductor-core"
            ]
        },
        "com.netflix.spectator:spectator-api": {
            "locked": "0.68.0",
            "transitive": [
                "com.netflix.conductor:conductor-core"
            ]
        },
        "com.spotify:completable-futures": {
            "locked": "0.3.1",
            "transitive": [
                "com.netflix.conductor:conductor-core"
            ]
        },
        "commons-codec:commons-codec": {
            "locked": "1.9",
            "transitive": [
                "org.apache.httpcomponents:httpclient"
            ]
        },
        "commons-logging:commons-logging": {
            "locked": "1.2",
            "transitive": [
                "com.amazonaws:aws-java-sdk-core",
                "org.apache.httpcomponents:httpclient"
            ]
        },
        "io.grpc:grpc-context": {
            "locked": "1.14.0",
            "transitive": [
                "io.grpc:grpc-core"
            ]
        },
        "io.grpc:grpc-core": {
            "locked": "1.14.0",
            "transitive": [
                "io.grpc:grpc-protobuf",
                "io.grpc:grpc-protobuf-lite",
                "io.grpc:grpc-stub"
            ]
        },
        "io.grpc:grpc-protobuf": {
            "locked": "1.14.0",
            "requested": "1.14.+"
        },
        "io.grpc:grpc-protobuf-lite": {
            "locked": "1.14.0",
            "transitive": [
                "io.grpc:grpc-protobuf"
            ]
        },
        "io.grpc:grpc-stub": {
            "locked": "1.14.0",
            "requested": "1.14.+"
        },
        "io.opencensus:opencensus-api": {
            "locked": "0.12.3",
            "transitive": [
                "io.grpc:grpc-core",
                "io.opencensus:opencensus-contrib-grpc-metrics"
            ]
        },
        "io.opencensus:opencensus-contrib-grpc-metrics": {
            "locked": "0.12.3",
            "transitive": [
                "io.grpc:grpc-core"
            ]
        },
        "io.reactivex:rxjava": {
            "locked": "1.2.2",
            "transitive": [
                "com.netflix.conductor:conductor-core"
            ]
        },
        "javax.inject:javax.inject": {
            "locked": "1",
            "transitive": [
                "com.google.inject:guice",
                "com.netflix.conductor:conductor-common"
            ]
        },
        "javax.validation:validation-api": {
            "locked": "2.0.1.Final",
            "transitive": [
                "com.netflix.conductor:conductor-common",
                "com.netflix.conductor:conductor-core"
            ]
        },
        "joda-time:joda-time": {
            "locked": "2.8.1",
            "transitive": [
                "com.amazonaws:aws-java-sdk-core"
            ]
        },
        "net.minidev:accessors-smart": {
            "locked": "1.1",
            "transitive": [
                "net.minidev:json-smart"
            ]
        },
        "net.minidev:json-smart": {
            "locked": "2.2.1",
            "transitive": [
                "com.jayway.jsonpath:json-path"
            ]
        },
        "org.apache.bval:bval-jsr": {
            "locked": "2.0.3",
            "transitive": [
                "com.netflix.conductor:conductor-common",
                "com.netflix.conductor:conductor-core"
            ]
        },
        "org.apache.commons:commons-lang3": {
            "locked": "3.0",
            "transitive": [
                "com.netflix.conductor:conductor-common",
                "com.netflix.conductor:conductor-core"
            ]
        },
        "org.apache.httpcomponents:httpclient": {
            "locked": "4.5.2",
            "transitive": [
                "com.amazonaws:aws-java-sdk-core"
            ]
        },
        "org.apache.httpcomponents:httpcore": {
            "locked": "4.4.4",
            "transitive": [
                "org.apache.httpcomponents:httpclient"
            ]
        },
        "org.glassfish:javax.el": {
            "locked": "3.0.0",
            "transitive": [
                "com.netflix.conductor:conductor-common",
                "com.netflix.conductor:conductor-core"
            ]
        },
        "org.ow2.asm:asm": {
            "locked": "5.0.3",
            "transitive": [
                "net.minidev:accessors-smart"
            ]
        },
        "org.slf4j:slf4j-api": {
            "locked": "1.7.25",
            "transitive": [
                "com.jayway.jsonpath:json-path",
                "com.netflix.conductor:conductor-common",
                "com.netflix.servo:servo-core",
                "com.netflix.spectator:spectator-api"
            ]
        },
        "software.amazon.ion:ion-java": {
            "locked": "1.0.1",
            "transitive": [
                "com.amazonaws:aws-java-sdk-core"
            ]
        }
    },
    "compileClasspath": {
        "aopalliance:aopalliance": {
            "locked": "1.0",
            "transitive": [
                "com.google.inject:guice"
            ]
        },
        "com.amazonaws:aws-java-sdk-core": {
            "locked": "1.11.86",
            "transitive": [
                "com.amazonaws:aws-java-sdk-kms",
                "com.amazonaws:aws-java-sdk-s3"
            ]
        },
        "com.amazonaws:aws-java-sdk-kms": {
            "locked": "1.11.86",
            "transitive": [
                "com.amazonaws:aws-java-sdk-s3"
            ]
        },
        "com.amazonaws:aws-java-sdk-s3": {
            "locked": "1.11.86",
            "transitive": [
                "com.netflix.conductor:conductor-core"
            ]
        },
        "com.amazonaws:jmespath-java": {
            "locked": "1.11.86",
            "transitive": [
                "com.amazonaws:aws-java-sdk-kms",
                "com.amazonaws:aws-java-sdk-s3"
            ]
        },
        "com.fasterxml.jackson.core:jackson-annotations": {
            "locked": "2.10.0",
            "transitive": [
                "com.fasterxml.jackson.core:jackson-databind"
            ]
        },
        "com.fasterxml.jackson.core:jackson-core": {
            "locked": "2.10.0",
            "transitive": [
                "com.fasterxml.jackson.core:jackson-databind",
                "com.fasterxml.jackson.dataformat:jackson-dataformat-cbor",
                "com.netflix.conductor:conductor-common",
                "com.netflix.conductor:conductor-core"
            ]
        },
        "com.fasterxml.jackson.core:jackson-databind": {
            "locked": "2.10.0",
            "transitive": [
                "com.amazonaws:aws-java-sdk-core",
                "com.amazonaws:jmespath-java",
                "com.netflix.conductor:conductor-common",
                "com.netflix.conductor:conductor-core"
            ]
        },
        "com.fasterxml.jackson.dataformat:jackson-dataformat-cbor": {
            "locked": "2.6.6",
            "transitive": [
                "com.amazonaws:aws-java-sdk-core"
            ]
        },
        "com.github.rholder:guava-retrying": {
            "locked": "2.0.0",
            "transitive": [
                "com.netflix.conductor:conductor-common"
            ]
        },
        "com.github.vmg.protogen:protogen-annotations": {
            "locked": "1.0.0",
            "transitive": [
                "com.netflix.conductor:conductor-common"
            ]
        },
        "com.google.api.grpc:proto-google-common-protos": {
            "locked": "1.0.0",
            "requested": "1.0.0",
=======
    "annotationProcessor": {
        "org.springframework.boot:spring-boot-configuration-processor": {
            "locked": "2.3.1.RELEASE"
        }
    },
    "compileClasspath": {
        "com.google.api.grpc:proto-google-common-protos": {
            "locked": "1.17.0",
>>>>>>> 9a3b9f4d
            "transitive": [
                "io.grpc:grpc-protobuf"
            ]
        },
        "com.google.code.findbugs:jsr305": {
<<<<<<< HEAD
            "locked": "3.0.0",
            "transitive": [
                "com.github.rholder:guava-retrying",
                "io.grpc:grpc-core"
            ]
        },
        "com.google.code.gson:gson": {
            "locked": "2.7",
            "transitive": [
                "io.grpc:grpc-core"
            ]
        },
        "com.google.errorprone:error_prone_annotations": {
            "locked": "2.1.2",
            "transitive": [
                "io.grpc:grpc-core"
            ]
        },
        "com.google.guava:guava": {
            "locked": "20.0",
            "transitive": [
                "com.github.rholder:guava-retrying",
                "com.google.inject:guice",
                "com.netflix.servo:servo-core",
                "io.grpc:grpc-core",
                "io.grpc:grpc-protobuf",
                "io.grpc:grpc-protobuf-lite"
            ]
        },
        "com.google.inject.extensions:guice-multibindings": {
            "locked": "4.1.0",
            "transitive": [
                "com.netflix.conductor:conductor-core"
            ]
        },
        "com.google.inject:guice": {
            "locked": "4.1.0",
            "transitive": [
                "com.google.inject.extensions:guice-multibindings",
                "com.netflix.conductor:conductor-core"
            ]
        },
        "com.google.protobuf:protobuf-java": {
            "locked": "3.5.1",
            "transitive": [
                "com.google.api.grpc:proto-google-common-protos",
                "com.netflix.conductor:conductor-common",
                "io.grpc:grpc-protobuf"
            ]
        },
        "com.jayway.jsonpath:json-path": {
            "locked": "2.2.0",
            "transitive": [
                "com.netflix.conductor:conductor-core"
            ]
        },
        "com.netflix.conductor:conductor-common": {
            "project": true,
            "transitive": [
                "com.netflix.conductor:conductor-core"
            ]
        },
        "com.netflix.conductor:conductor-core": {
=======
            "locked": "3.0.2",
            "transitive": [
                "io.grpc:grpc-api",
                "io.grpc:grpc-protobuf"
            ]
        },
        "com.google.errorprone:error_prone_annotations": {
            "locked": "2.3.4",
            "transitive": [
                "io.grpc:grpc-stub"
            ]
        },
        "com.google.guava:failureaccess": {
            "locked": "1.0.1",
            "transitive": [
                "com.google.guava:guava"
            ]
        },
        "com.google.guava:guava": {
            "locked": "29.0-android",
            "transitive": [
                "io.grpc:grpc-stub"
            ]
        },
        "com.google.guava:listenablefuture": {
            "locked": "9999.0-empty-to-avoid-conflict-with-guava",
            "transitive": [
                "com.google.guava:guava"
            ]
        },
        "com.google.j2objc:j2objc-annotations": {
            "locked": "1.3",
            "transitive": [
                "com.google.guava:guava"
            ]
        },
        "com.google.protobuf:protobuf-java": {
            "locked": "3.13.0",
            "transitive": [
                "io.grpc:grpc-protobuf"
            ]
        },
        "com.netflix.conductor:conductor-common": {
>>>>>>> 9a3b9f4d
            "project": true
        },
        "io.grpc:grpc-api": {
            "locked": "1.33.1",
            "transitive": [
                "io.grpc:grpc-protobuf",
                "io.grpc:grpc-protobuf-lite",
                "io.grpc:grpc-stub"
            ]
        },
<<<<<<< HEAD
        "com.netflix.servo:servo-core": {
            "locked": "0.12.17",
            "transitive": [
                "com.netflix.conductor:conductor-core"
            ]
        },
        "com.netflix.spectator:spectator-api": {
            "locked": "0.68.0",
            "transitive": [
                "com.netflix.conductor:conductor-core"
            ]
        },
        "com.spotify:completable-futures": {
            "locked": "0.3.1",
            "transitive": [
                "com.netflix.conductor:conductor-core"
            ]
        },
        "commons-codec:commons-codec": {
            "locked": "1.9",
            "transitive": [
                "org.apache.httpcomponents:httpclient"
            ]
        },
        "commons-logging:commons-logging": {
            "locked": "1.2",
            "transitive": [
                "com.amazonaws:aws-java-sdk-core",
                "org.apache.httpcomponents:httpclient"
            ]
        },
        "io.grpc:grpc-context": {
            "locked": "1.14.0",
            "transitive": [
                "io.grpc:grpc-core"
            ]
        },
        "io.grpc:grpc-core": {
            "locked": "1.14.0",
            "transitive": [
                "io.grpc:grpc-protobuf",
                "io.grpc:grpc-protobuf-lite",
                "io.grpc:grpc-stub"
            ]
        },
        "io.grpc:grpc-protobuf": {
            "locked": "1.14.0",
            "requested": "1.14.+"
        },
        "io.grpc:grpc-protobuf-lite": {
            "locked": "1.14.0",
            "transitive": [
                "io.grpc:grpc-protobuf"
            ]
        },
        "io.grpc:grpc-stub": {
            "locked": "1.14.0",
            "requested": "1.14.+"
        },
        "io.opencensus:opencensus-api": {
            "locked": "0.12.3",
            "transitive": [
                "io.grpc:grpc-core",
                "io.opencensus:opencensus-contrib-grpc-metrics"
            ]
        },
        "io.opencensus:opencensus-contrib-grpc-metrics": {
            "locked": "0.12.3",
            "transitive": [
                "io.grpc:grpc-core"
            ]
        },
        "io.reactivex:rxjava": {
            "locked": "1.2.2",
            "transitive": [
                "com.netflix.conductor:conductor-core"
            ]
        },
        "javax.inject:javax.inject": {
            "locked": "1",
            "transitive": [
                "com.google.inject:guice",
                "com.netflix.conductor:conductor-common"
            ]
        },
        "javax.validation:validation-api": {
            "locked": "2.0.1.Final",
            "transitive": [
                "com.netflix.conductor:conductor-common",
                "com.netflix.conductor:conductor-core"
            ]
        },
        "joda-time:joda-time": {
            "locked": "2.8.1",
            "transitive": [
                "com.amazonaws:aws-java-sdk-core"
            ]
        },
        "net.minidev:accessors-smart": {
            "locked": "1.1",
            "transitive": [
                "net.minidev:json-smart"
            ]
        },
        "net.minidev:json-smart": {
            "locked": "2.2.1",
            "transitive": [
                "com.jayway.jsonpath:json-path"
            ]
        },
        "org.apache.bval:bval-jsr": {
            "locked": "2.0.3",
            "transitive": [
                "com.netflix.conductor:conductor-common",
                "com.netflix.conductor:conductor-core"
            ]
        },
        "org.apache.commons:commons-lang3": {
            "locked": "3.0",
            "transitive": [
                "com.netflix.conductor:conductor-common",
                "com.netflix.conductor:conductor-core"
            ]
        },
        "org.apache.httpcomponents:httpclient": {
            "locked": "4.5.2",
            "transitive": [
                "com.amazonaws:aws-java-sdk-core"
            ]
        },
        "org.apache.httpcomponents:httpcore": {
            "locked": "4.4.4",
            "transitive": [
                "org.apache.httpcomponents:httpclient"
            ]
        },
        "org.glassfish:javax.el": {
            "locked": "3.0.0",
            "transitive": [
                "com.netflix.conductor:conductor-common",
                "com.netflix.conductor:conductor-core"
            ]
        },
        "org.ow2.asm:asm": {
            "locked": "5.0.3",
            "transitive": [
                "net.minidev:accessors-smart"
            ]
        },
        "org.slf4j:slf4j-api": {
            "locked": "1.7.25",
            "transitive": [
                "com.jayway.jsonpath:json-path",
                "com.netflix.conductor:conductor-common",
                "com.netflix.servo:servo-core",
                "com.netflix.spectator:spectator-api"
            ]
        },
        "software.amazon.ion:ion-java": {
            "locked": "1.0.1",
            "transitive": [
                "com.amazonaws:aws-java-sdk-core"
            ]
        }
    },
    "default": {
        "aopalliance:aopalliance": {
            "locked": "1.0",
            "transitive": [
                "com.google.inject:guice"
            ]
        },
        "com.amazonaws:aws-java-sdk-core": {
            "locked": "1.11.86",
            "transitive": [
                "com.amazonaws:aws-java-sdk-kms",
                "com.amazonaws:aws-java-sdk-s3"
            ]
        },
        "com.amazonaws:aws-java-sdk-kms": {
            "locked": "1.11.86",
            "transitive": [
                "com.amazonaws:aws-java-sdk-s3"
            ]
        },
        "com.amazonaws:aws-java-sdk-s3": {
            "locked": "1.11.86",
            "transitive": [
                "com.netflix.conductor:conductor-core"
            ]
        },
        "com.amazonaws:jmespath-java": {
            "locked": "1.11.86",
            "transitive": [
                "com.amazonaws:aws-java-sdk-kms",
                "com.amazonaws:aws-java-sdk-s3"
            ]
        },
        "com.fasterxml.jackson.core:jackson-annotations": {
            "locked": "2.10.0",
=======
        "io.grpc:grpc-context": {
            "locked": "1.33.1",
            "transitive": [
                "io.grpc:grpc-api"
            ]
        },
        "io.grpc:grpc-protobuf": {
            "locked": "1.33.1"
        },
        "io.grpc:grpc-protobuf-lite": {
            "locked": "1.33.1",
            "transitive": [
                "io.grpc:grpc-protobuf"
            ]
        },
        "io.grpc:grpc-stub": {
            "locked": "1.33.1"
        },
        "javax.annotation:javax.annotation-api": {
            "locked": "1.3.2"
        },
        "org.checkerframework:checker-compat-qual": {
            "locked": "2.5.5",
            "transitive": [
                "com.google.guava:guava"
            ]
        }
    },
    "compileProtoPath": {
        "com.fasterxml.jackson.core:jackson-annotations": {
            "locked": "2.11.0",
>>>>>>> 9a3b9f4d
            "transitive": [
                "com.fasterxml.jackson.core:jackson-databind"
            ]
        },
        "com.fasterxml.jackson.core:jackson-core": {
<<<<<<< HEAD
            "locked": "2.10.0",
            "transitive": [
                "com.fasterxml.jackson.core:jackson-databind",
                "com.fasterxml.jackson.dataformat:jackson-dataformat-cbor",
                "com.netflix.conductor:conductor-common",
                "com.netflix.conductor:conductor-core"
            ]
        },
        "com.fasterxml.jackson.core:jackson-databind": {
            "locked": "2.10.0",
            "transitive": [
                "com.amazonaws:aws-java-sdk-core",
                "com.amazonaws:jmespath-java",
                "com.netflix.conductor:conductor-common",
                "com.netflix.conductor:conductor-core"
            ]
        },
        "com.fasterxml.jackson.dataformat:jackson-dataformat-cbor": {
            "locked": "2.6.6",
            "transitive": [
                "com.amazonaws:aws-java-sdk-core"
=======
            "locked": "2.11.0",
            "transitive": [
                "com.fasterxml.jackson.core:jackson-databind",
                "com.netflix.conductor:conductor-common"
            ]
        },
        "com.fasterxml.jackson.core:jackson-databind": {
            "locked": "2.11.0",
            "transitive": [
                "com.netflix.conductor:conductor-common"
>>>>>>> 9a3b9f4d
            ]
        },
        "com.github.rholder:guava-retrying": {
            "locked": "2.0.0",
            "transitive": [
                "com.netflix.conductor:conductor-common"
            ]
        },
        "com.github.vmg.protogen:protogen-annotations": {
            "locked": "1.0.0",
            "transitive": [
                "com.netflix.conductor:conductor-common"
            ]
        },
        "com.google.api.grpc:proto-google-common-protos": {
<<<<<<< HEAD
            "locked": "1.0.0",
            "requested": "1.0.0",
=======
            "locked": "1.17.0",
>>>>>>> 9a3b9f4d
            "transitive": [
                "io.grpc:grpc-protobuf"
            ]
        },
        "com.google.code.findbugs:jsr305": {
<<<<<<< HEAD
            "locked": "3.0.0",
            "transitive": [
                "com.github.rholder:guava-retrying",
                "io.grpc:grpc-core"
            ]
        },
        "com.google.code.gson:gson": {
            "locked": "2.7",
            "transitive": [
                "io.grpc:grpc-core"
            ]
        },
        "com.google.errorprone:error_prone_annotations": {
            "locked": "2.1.2",
            "transitive": [
                "io.grpc:grpc-core"
            ]
        },
        "com.google.guava:guava": {
            "locked": "20.0",
            "transitive": [
                "com.github.rholder:guava-retrying",
                "com.google.inject:guice",
                "com.netflix.servo:servo-core",
                "io.grpc:grpc-core",
                "io.grpc:grpc-protobuf",
                "io.grpc:grpc-protobuf-lite"
            ]
        },
        "com.google.inject.extensions:guice-multibindings": {
            "locked": "4.1.0",
            "transitive": [
                "com.netflix.conductor:conductor-core"
            ]
        },
        "com.google.inject:guice": {
            "locked": "4.1.0",
            "transitive": [
                "com.google.inject.extensions:guice-multibindings",
                "com.netflix.conductor:conductor-core"
            ]
        },
        "com.google.protobuf:protobuf-java": {
            "locked": "3.5.1",
            "transitive": [
                "com.google.api.grpc:proto-google-common-protos",
                "com.netflix.conductor:conductor-common",
                "io.grpc:grpc-protobuf"
            ]
        },
        "com.jayway.jsonpath:json-path": {
            "locked": "2.2.0",
            "transitive": [
                "com.netflix.conductor:conductor-core"
            ]
        },
        "com.netflix.conductor:conductor-common": {
            "project": true,
            "transitive": [
                "com.netflix.conductor:conductor-core"
            ]
        },
        "com.netflix.conductor:conductor-core": {
            "project": true
        },
        "com.netflix.runtime:health-api": {
            "locked": "1.1.4",
            "requested": "1.1.+"
        },
        "com.netflix.servo:servo-core": {
            "locked": "0.12.17",
            "transitive": [
                "com.netflix.conductor:conductor-core"
            ]
        },
        "com.netflix.spectator:spectator-api": {
            "locked": "0.68.0",
            "transitive": [
                "com.netflix.conductor:conductor-core"
            ]
        },
        "com.spotify:completable-futures": {
            "locked": "0.3.1",
            "transitive": [
                "com.netflix.conductor:conductor-core"
            ]
        },
        "commons-codec:commons-codec": {
            "locked": "1.9",
            "transitive": [
                "org.apache.httpcomponents:httpclient"
            ]
        },
        "commons-logging:commons-logging": {
            "locked": "1.2",
            "transitive": [
                "com.amazonaws:aws-java-sdk-core",
                "org.apache.httpcomponents:httpclient"
            ]
        },
        "io.grpc:grpc-context": {
            "locked": "1.14.0",
            "transitive": [
                "io.grpc:grpc-core"
            ]
        },
        "io.grpc:grpc-core": {
            "locked": "1.14.0",
            "transitive": [
                "io.grpc:grpc-protobuf",
                "io.grpc:grpc-protobuf-lite",
                "io.grpc:grpc-stub"
            ]
        },
        "io.grpc:grpc-protobuf": {
            "locked": "1.14.0",
            "requested": "1.14.+"
        },
        "io.grpc:grpc-protobuf-lite": {
            "locked": "1.14.0",
            "transitive": [
                "io.grpc:grpc-protobuf"
            ]
        },
        "io.grpc:grpc-stub": {
            "locked": "1.14.0",
            "requested": "1.14.+"
        },
        "io.opencensus:opencensus-api": {
            "locked": "0.12.3",
            "transitive": [
                "io.grpc:grpc-core",
                "io.opencensus:opencensus-contrib-grpc-metrics"
            ]
        },
        "io.opencensus:opencensus-contrib-grpc-metrics": {
            "locked": "0.12.3",
            "transitive": [
                "io.grpc:grpc-core"
            ]
        },
        "io.reactivex:rxjava": {
            "locked": "1.2.2",
            "transitive": [
                "com.netflix.conductor:conductor-core"
            ]
        },
        "javax.inject:javax.inject": {
            "locked": "1",
            "transitive": [
                "com.google.inject:guice",
                "com.netflix.conductor:conductor-common"
            ]
        },
        "javax.validation:validation-api": {
            "locked": "2.0.1.Final",
            "transitive": [
                "com.netflix.conductor:conductor-common",
                "com.netflix.conductor:conductor-core"
            ]
        },
        "joda-time:joda-time": {
            "locked": "2.8.1",
            "transitive": [
                "com.amazonaws:aws-java-sdk-core"
            ]
        },
        "net.minidev:accessors-smart": {
            "locked": "1.1",
            "transitive": [
                "net.minidev:json-smart"
            ]
        },
        "net.minidev:json-smart": {
            "locked": "2.2.1",
            "transitive": [
                "com.jayway.jsonpath:json-path"
            ]
        },
        "org.apache.bval:bval-jsr": {
            "locked": "2.0.3",
            "transitive": [
                "com.netflix.conductor:conductor-common",
                "com.netflix.conductor:conductor-core"
            ]
        },
        "org.apache.commons:commons-lang3": {
            "locked": "3.0",
            "transitive": [
                "com.netflix.conductor:conductor-common",
                "com.netflix.conductor:conductor-core"
            ]
        },
        "org.apache.httpcomponents:httpclient": {
            "locked": "4.5.2",
            "transitive": [
                "com.amazonaws:aws-java-sdk-core"
            ]
        },
        "org.apache.httpcomponents:httpcore": {
            "locked": "4.4.4",
            "transitive": [
                "org.apache.httpcomponents:httpclient"
            ]
        },
        "org.glassfish:javax.el": {
            "locked": "3.0.0",
            "transitive": [
                "com.netflix.conductor:conductor-common",
                "com.netflix.conductor:conductor-core"
            ]
        },
        "org.ow2.asm:asm": {
            "locked": "5.0.3",
            "transitive": [
                "net.minidev:accessors-smart"
            ]
        },
        "org.slf4j:slf4j-api": {
            "locked": "1.7.25",
            "transitive": [
                "com.jayway.jsonpath:json-path",
                "com.netflix.conductor:conductor-common",
                "com.netflix.servo:servo-core",
                "com.netflix.spectator:spectator-api"
            ]
        },
        "software.amazon.ion:ion-java": {
            "locked": "1.0.1",
            "transitive": [
                "com.amazonaws:aws-java-sdk-core"
            ]
        }
    },
    "jacocoAgent": {
        "org.jacoco:org.jacoco.agent": {
            "locked": "0.8.1"
        }
    },
    "jacocoAnt": {
        "org.jacoco:org.jacoco.agent": {
            "locked": "0.8.1",
            "transitive": [
                "org.jacoco:org.jacoco.ant"
            ]
        },
        "org.jacoco:org.jacoco.ant": {
            "locked": "0.8.1"
        },
        "org.jacoco:org.jacoco.core": {
            "locked": "0.8.1",
            "transitive": [
                "org.jacoco:org.jacoco.ant",
                "org.jacoco:org.jacoco.report"
            ]
        },
        "org.jacoco:org.jacoco.report": {
            "locked": "0.8.1",
            "transitive": [
                "org.jacoco:org.jacoco.ant"
            ]
        },
        "org.ow2.asm:asm": {
            "locked": "6.0",
            "transitive": [
                "org.jacoco:org.jacoco.core",
                "org.ow2.asm:asm-tree"
            ]
        },
        "org.ow2.asm:asm-analysis": {
            "locked": "6.0",
            "transitive": [
                "org.jacoco:org.jacoco.core"
            ]
        },
        "org.ow2.asm:asm-commons": {
            "locked": "6.0",
            "transitive": [
                "org.jacoco:org.jacoco.core"
            ]
        },
        "org.ow2.asm:asm-tree": {
            "locked": "6.0",
            "transitive": [
                "org.jacoco:org.jacoco.core",
                "org.ow2.asm:asm-analysis",
                "org.ow2.asm:asm-commons",
                "org.ow2.asm:asm-util"
            ]
        },
        "org.ow2.asm:asm-util": {
            "locked": "6.0",
            "transitive": [
                "org.jacoco:org.jacoco.core"
            ]
        }
    },
    "protobuf": {
        "com.google.api.grpc:proto-google-common-protos": {
            "locked": "1.0.0",
            "transitive": [
                "io.grpc:grpc-protobuf"
            ]
        },
        "com.google.auth:google-auth-library-credentials": {
            "locked": "0.9.0",
            "transitive": [
                "io.grpc:grpc-auth"
            ]
        },
        "com.google.code.findbugs:jsr305": {
            "locked": "3.0.0",
            "transitive": [
                "io.grpc:grpc-core"
            ]
        },
        "com.google.code.gson:gson": {
            "locked": "2.7",
            "transitive": [
                "io.grpc:grpc-core"
            ]
        },
        "com.google.errorprone:error_prone_annotations": {
            "locked": "2.1.2",
            "transitive": [
                "io.grpc:grpc-core"
            ]
        },
        "com.google.guava:guava": {
            "locked": "20.0",
            "transitive": [
                "io.grpc:grpc-core",
                "io.grpc:grpc-protobuf",
                "io.grpc:grpc-protobuf-lite",
                "io.grpc:grpc-protobuf-nano"
            ]
        },
        "com.google.protobuf.nano:protobuf-javanano": {
            "locked": "3.0.0-alpha-5",
            "transitive": [
                "io.grpc:grpc-protobuf-nano"
            ]
        },
        "com.google.protobuf:protobuf-java": {
            "locked": "3.5.1",
            "transitive": [
                "io.chaossystems.grpc:grpc-healthcheck",
                "io.grpc:grpc-protobuf"
            ]
        },
        "com.squareup.okhttp:okhttp": {
            "locked": "2.5.0",
            "transitive": [
                "io.grpc:grpc-okhttp"
            ]
        },
        "com.squareup.okio:okio": {
            "locked": "1.13.0",
            "transitive": [
                "com.squareup.okhttp:okhttp",
                "io.grpc:grpc-okhttp"
            ]
        },
        "io.chaossystems.grpc:grpc-healthcheck": {
            "locked": "1.0.1",
            "requested": "1.0.+"
        },
        "io.grpc:grpc-all": {
            "locked": "1.14.0",
            "transitive": [
                "io.chaossystems.grpc:grpc-healthcheck"
            ]
        },
        "io.grpc:grpc-auth": {
            "locked": "1.14.0",
            "transitive": [
                "io.grpc:grpc-all"
            ]
        },
        "io.grpc:grpc-context": {
            "locked": "1.14.0",
            "transitive": [
                "io.grpc:grpc-all",
                "io.grpc:grpc-core"
            ]
        },
        "io.grpc:grpc-core": {
            "locked": "1.14.0",
            "transitive": [
                "io.grpc:grpc-all",
                "io.grpc:grpc-auth",
                "io.grpc:grpc-netty",
                "io.grpc:grpc-okhttp",
                "io.grpc:grpc-protobuf",
                "io.grpc:grpc-protobuf-lite",
                "io.grpc:grpc-protobuf-nano",
                "io.grpc:grpc-stub",
                "io.grpc:grpc-testing"
            ]
        },
        "io.grpc:grpc-netty": {
            "locked": "1.14.0",
            "transitive": [
                "io.grpc:grpc-all"
            ]
        },
        "io.grpc:grpc-okhttp": {
            "locked": "1.14.0",
            "transitive": [
                "io.grpc:grpc-all"
            ]
        },
        "io.grpc:grpc-protobuf": {
            "locked": "1.14.0",
            "transitive": [
                "io.grpc:grpc-all"
            ]
        },
        "io.grpc:grpc-protobuf-lite": {
            "locked": "1.14.0",
            "transitive": [
                "io.grpc:grpc-protobuf"
            ]
        },
        "io.grpc:grpc-protobuf-nano": {
            "locked": "1.14.0",
            "transitive": [
                "io.grpc:grpc-all"
            ]
        },
        "io.grpc:grpc-stub": {
            "locked": "1.14.0",
            "transitive": [
                "io.grpc:grpc-all",
                "io.grpc:grpc-testing"
            ]
        },
        "io.grpc:grpc-testing": {
            "locked": "1.14.0",
            "transitive": [
                "io.grpc:grpc-all"
            ]
        },
        "io.netty:netty-buffer": {
            "locked": "4.1.27.Final",
            "transitive": [
                "io.netty:netty-handler",
                "io.netty:netty-transport"
            ]
        },
        "io.netty:netty-codec": {
            "locked": "4.1.27.Final",
            "transitive": [
                "io.netty:netty-codec-http",
                "io.netty:netty-codec-socks",
                "io.netty:netty-handler"
            ]
        },
        "io.netty:netty-codec-http": {
            "locked": "4.1.27.Final",
            "transitive": [
                "io.netty:netty-codec-http2",
                "io.netty:netty-handler-proxy"
            ]
        },
        "io.netty:netty-codec-http2": {
            "locked": "4.1.27.Final",
            "transitive": [
                "io.grpc:grpc-netty"
            ]
        },
        "io.netty:netty-codec-socks": {
            "locked": "4.1.27.Final",
            "transitive": [
                "io.netty:netty-handler-proxy"
            ]
        },
        "io.netty:netty-common": {
            "locked": "4.1.27.Final",
            "transitive": [
                "io.netty:netty-buffer",
                "io.netty:netty-resolver"
            ]
        },
        "io.netty:netty-handler": {
            "locked": "4.1.27.Final",
            "transitive": [
                "io.netty:netty-codec-http2"
            ]
        },
        "io.netty:netty-handler-proxy": {
            "locked": "4.1.27.Final",
            "transitive": [
                "io.grpc:grpc-netty"
            ]
        },
        "io.netty:netty-resolver": {
            "locked": "4.1.27.Final",
            "transitive": [
                "io.netty:netty-transport"
            ]
        },
        "io.netty:netty-transport": {
            "locked": "4.1.27.Final",
            "transitive": [
                "io.netty:netty-codec",
                "io.netty:netty-handler",
                "io.netty:netty-handler-proxy"
            ]
        },
        "io.opencensus:opencensus-api": {
            "locked": "0.12.3",
            "transitive": [
                "io.grpc:grpc-core",
                "io.opencensus:opencensus-contrib-grpc-metrics"
            ]
        },
        "io.opencensus:opencensus-contrib-grpc-metrics": {
            "locked": "0.12.3",
            "transitive": [
                "io.grpc:grpc-core"
            ]
        },
        "junit:junit": {
            "locked": "4.12",
            "transitive": [
                "io.grpc:grpc-testing"
            ]
        },
        "org.hamcrest:hamcrest-core": {
            "locked": "1.3",
            "transitive": [
                "junit:junit"
            ]
        },
        "org.mockito:mockito-core": {
            "locked": "1.9.5",
            "transitive": [
                "io.grpc:grpc-testing"
            ]
        },
        "org.objenesis:objenesis": {
            "locked": "1.0",
            "transitive": [
                "org.mockito:mockito-core"
=======
            "locked": "3.0.2",
            "transitive": [
                "com.github.rholder:guava-retrying",
                "com.google.guava:guava",
                "io.grpc:grpc-api",
                "io.grpc:grpc-protobuf",
                "io.grpc:grpc-protobuf-lite",
                "io.grpc:grpc-stub"
            ]
        },
        "com.google.errorprone:error_prone_annotations": {
            "locked": "2.3.4",
            "transitive": [
                "com.google.guava:guava",
                "io.grpc:grpc-api",
                "io.grpc:grpc-protobuf",
                "io.grpc:grpc-protobuf-lite",
                "io.grpc:grpc-stub"
            ]
        },
        "com.google.guava:failureaccess": {
            "locked": "1.0.1",
            "transitive": [
                "com.google.guava:guava"
            ]
        },
        "com.google.guava:guava": {
            "locked": "29.0-android",
            "transitive": [
                "com.github.rholder:guava-retrying",
                "io.grpc:grpc-api",
                "io.grpc:grpc-protobuf",
                "io.grpc:grpc-protobuf-lite",
                "io.grpc:grpc-stub"
            ]
        },
        "com.google.guava:listenablefuture": {
            "locked": "9999.0-empty-to-avoid-conflict-with-guava",
            "transitive": [
                "com.google.guava:guava"
            ]
        },
        "com.google.j2objc:j2objc-annotations": {
            "locked": "1.3",
            "transitive": [
                "com.google.guava:guava"
            ]
        },
        "com.google.protobuf:protobuf-java": {
            "locked": "3.13.0",
            "transitive": [
                "com.netflix.conductor:conductor-common",
                "io.grpc:grpc-protobuf"
            ]
        },
        "com.netflix.conductor:conductor-common": {
            "project": true
        },
        "io.grpc:grpc-api": {
            "locked": "1.33.1",
            "transitive": [
                "io.grpc:grpc-protobuf",
                "io.grpc:grpc-protobuf-lite",
                "io.grpc:grpc-stub"
            ]
        },
        "io.grpc:grpc-context": {
            "locked": "1.33.1",
            "transitive": [
                "io.grpc:grpc-api"
            ]
        },
        "io.grpc:grpc-protobuf": {
            "locked": "1.33.1"
        },
        "io.grpc:grpc-protobuf-lite": {
            "locked": "1.33.1",
            "transitive": [
                "io.grpc:grpc-protobuf"
            ]
        },
        "io.grpc:grpc-stub": {
            "locked": "1.33.1"
        },
        "javax.annotation:javax.annotation-api": {
            "locked": "1.3.2"
        },
        "org.apache.bval:bval-jsr": {
            "locked": "2.0.5",
            "transitive": [
                "com.netflix.conductor:conductor-common"
            ]
        },
        "org.apache.commons:commons-lang3": {
            "locked": "3.10",
            "transitive": [
                "com.netflix.conductor:conductor-common"
            ]
        },
        "org.checkerframework:checker-compat-qual": {
            "locked": "2.5.5",
            "transitive": [
                "com.google.guava:guava"
            ]
        },
        "org.codehaus.mojo:animal-sniffer-annotations": {
            "locked": "1.18",
            "transitive": [
                "io.grpc:grpc-api",
                "io.grpc:grpc-protobuf",
                "io.grpc:grpc-protobuf-lite",
                "io.grpc:grpc-stub"
>>>>>>> 9a3b9f4d
            ]
        }
    },
    "protobufToolsLocator_grpc": {
        "io.grpc:protoc-gen-grpc-java": {
            "locked": "1.33.1"
        }
    },
    "protobufToolsLocator_protoc": {
        "com.google.protobuf:protoc": {
<<<<<<< HEAD
            "locked": "3.5.1",
            "requested": "3.5.1"
        }
    },
    "runtime": {
        "aopalliance:aopalliance": {
            "locked": "1.0",
            "transitive": [
                "com.google.inject:guice"
            ]
        },
        "com.amazonaws:aws-java-sdk-core": {
            "locked": "1.11.86",
            "transitive": [
                "com.amazonaws:aws-java-sdk-kms",
                "com.amazonaws:aws-java-sdk-s3"
            ]
        },
        "com.amazonaws:aws-java-sdk-kms": {
            "locked": "1.11.86",
            "transitive": [
                "com.amazonaws:aws-java-sdk-s3"
            ]
        },
        "com.amazonaws:aws-java-sdk-s3": {
            "locked": "1.11.86",
            "transitive": [
                "com.netflix.conductor:conductor-core"
            ]
        },
        "com.amazonaws:jmespath-java": {
            "locked": "1.11.86",
            "transitive": [
                "com.amazonaws:aws-java-sdk-kms",
                "com.amazonaws:aws-java-sdk-s3"
            ]
        },
        "com.fasterxml.jackson.core:jackson-annotations": {
            "locked": "2.10.0",
            "transitive": [
                "com.fasterxml.jackson.core:jackson-databind"
            ]
        },
        "com.fasterxml.jackson.core:jackson-core": {
            "locked": "2.10.0",
            "transitive": [
                "com.fasterxml.jackson.core:jackson-databind",
                "com.fasterxml.jackson.dataformat:jackson-dataformat-cbor",
                "com.netflix.conductor:conductor-common",
                "com.netflix.conductor:conductor-core"
            ]
        },
        "com.fasterxml.jackson.core:jackson-databind": {
            "locked": "2.10.0",
            "transitive": [
                "com.amazonaws:aws-java-sdk-core",
                "com.amazonaws:jmespath-java",
                "com.netflix.conductor:conductor-common",
                "com.netflix.conductor:conductor-core"
            ]
        },
        "com.fasterxml.jackson.dataformat:jackson-dataformat-cbor": {
            "locked": "2.6.6",
            "transitive": [
                "com.amazonaws:aws-java-sdk-core"
            ]
        },
        "com.github.rholder:guava-retrying": {
            "locked": "2.0.0",
            "transitive": [
                "com.netflix.conductor:conductor-common"
            ]
        },
        "com.github.vmg.protogen:protogen-annotations": {
            "locked": "1.0.0",
            "transitive": [
                "com.netflix.conductor:conductor-common"
            ]
        },
        "com.google.api.grpc:proto-google-common-protos": {
            "locked": "1.0.0",
            "requested": "1.0.0",
            "transitive": [
                "io.grpc:grpc-protobuf"
            ]
        },
        "com.google.code.findbugs:jsr305": {
            "locked": "3.0.0",
            "transitive": [
                "com.github.rholder:guava-retrying",
                "io.grpc:grpc-core"
            ]
        },
        "com.google.code.gson:gson": {
            "locked": "2.7",
            "transitive": [
                "io.grpc:grpc-core"
            ]
        },
        "com.google.errorprone:error_prone_annotations": {
            "locked": "2.1.2",
            "transitive": [
                "io.grpc:grpc-core"
            ]
        },
        "com.google.guava:guava": {
            "locked": "20.0",
            "transitive": [
                "com.github.rholder:guava-retrying",
                "com.google.inject:guice",
                "com.netflix.servo:servo-core",
                "io.grpc:grpc-core",
                "io.grpc:grpc-protobuf",
                "io.grpc:grpc-protobuf-lite"
            ]
        },
        "com.google.inject.extensions:guice-multibindings": {
            "locked": "4.1.0",
            "transitive": [
                "com.netflix.conductor:conductor-core"
            ]
        },
        "com.google.inject:guice": {
            "locked": "4.1.0",
            "transitive": [
                "com.google.inject.extensions:guice-multibindings",
                "com.netflix.conductor:conductor-core"
            ]
        },
        "com.google.protobuf:protobuf-java": {
            "locked": "3.5.1",
            "transitive": [
                "com.google.api.grpc:proto-google-common-protos",
                "com.netflix.conductor:conductor-common",
                "io.grpc:grpc-protobuf"
            ]
        },
        "com.jayway.jsonpath:json-path": {
            "locked": "2.2.0",
            "transitive": [
                "com.netflix.conductor:conductor-core"
            ]
        },
        "com.netflix.conductor:conductor-common": {
            "project": true,
            "transitive": [
                "com.netflix.conductor:conductor-core"
            ]
        },
        "com.netflix.conductor:conductor-core": {
            "project": true
        },
        "com.netflix.runtime:health-api": {
            "locked": "1.1.4",
            "requested": "1.1.+"
        },
        "com.netflix.servo:servo-core": {
            "locked": "0.12.17",
            "transitive": [
                "com.netflix.conductor:conductor-core"
            ]
        },
        "com.netflix.spectator:spectator-api": {
            "locked": "0.68.0",
            "transitive": [
                "com.netflix.conductor:conductor-core"
            ]
        },
        "com.spotify:completable-futures": {
            "locked": "0.3.1",
            "transitive": [
                "com.netflix.conductor:conductor-core"
            ]
        },
        "commons-codec:commons-codec": {
            "locked": "1.9",
            "transitive": [
                "org.apache.httpcomponents:httpclient"
            ]
        },
        "commons-logging:commons-logging": {
            "locked": "1.2",
            "transitive": [
                "com.amazonaws:aws-java-sdk-core",
                "org.apache.httpcomponents:httpclient"
            ]
        },
        "io.grpc:grpc-context": {
            "locked": "1.14.0",
            "transitive": [
                "io.grpc:grpc-core"
            ]
        },
        "io.grpc:grpc-core": {
            "locked": "1.14.0",
            "transitive": [
                "io.grpc:grpc-protobuf",
                "io.grpc:grpc-protobuf-lite",
                "io.grpc:grpc-stub"
            ]
        },
        "io.grpc:grpc-protobuf": {
            "locked": "1.14.0",
            "requested": "1.14.+"
        },
        "io.grpc:grpc-protobuf-lite": {
            "locked": "1.14.0",
            "transitive": [
                "io.grpc:grpc-protobuf"
            ]
        },
        "io.grpc:grpc-stub": {
            "locked": "1.14.0",
            "requested": "1.14.+"
        },
        "io.opencensus:opencensus-api": {
            "locked": "0.12.3",
            "transitive": [
                "io.grpc:grpc-core",
                "io.opencensus:opencensus-contrib-grpc-metrics"
            ]
        },
        "io.opencensus:opencensus-contrib-grpc-metrics": {
            "locked": "0.12.3",
            "transitive": [
                "io.grpc:grpc-core"
            ]
        },
        "io.reactivex:rxjava": {
            "locked": "1.2.2",
            "transitive": [
                "com.netflix.conductor:conductor-core"
            ]
        },
        "javax.inject:javax.inject": {
            "locked": "1",
            "transitive": [
                "com.google.inject:guice",
                "com.netflix.conductor:conductor-common"
            ]
        },
        "javax.validation:validation-api": {
            "locked": "2.0.1.Final",
            "transitive": [
                "com.netflix.conductor:conductor-common",
                "com.netflix.conductor:conductor-core"
            ]
        },
        "joda-time:joda-time": {
            "locked": "2.8.1",
            "transitive": [
                "com.amazonaws:aws-java-sdk-core"
            ]
        },
        "net.minidev:accessors-smart": {
            "locked": "1.1",
            "transitive": [
                "net.minidev:json-smart"
            ]
        },
        "net.minidev:json-smart": {
            "locked": "2.2.1",
            "transitive": [
                "com.jayway.jsonpath:json-path"
            ]
        },
        "org.apache.bval:bval-jsr": {
            "locked": "2.0.3",
            "transitive": [
                "com.netflix.conductor:conductor-common",
                "com.netflix.conductor:conductor-core"
            ]
        },
        "org.apache.commons:commons-lang3": {
            "locked": "3.0",
            "transitive": [
                "com.netflix.conductor:conductor-common",
                "com.netflix.conductor:conductor-core"
            ]
        },
        "org.apache.httpcomponents:httpclient": {
            "locked": "4.5.2",
            "transitive": [
                "com.amazonaws:aws-java-sdk-core"
            ]
        },
        "org.apache.httpcomponents:httpcore": {
            "locked": "4.4.4",
            "transitive": [
                "org.apache.httpcomponents:httpclient"
            ]
        },
        "org.glassfish:javax.el": {
            "locked": "3.0.0",
            "transitive": [
                "com.netflix.conductor:conductor-common",
                "com.netflix.conductor:conductor-core"
            ]
        },
        "org.ow2.asm:asm": {
            "locked": "5.0.3",
            "transitive": [
                "net.minidev:accessors-smart"
            ]
        },
        "org.slf4j:slf4j-api": {
            "locked": "1.7.25",
            "transitive": [
                "com.jayway.jsonpath:json-path",
                "com.netflix.conductor:conductor-common",
                "com.netflix.servo:servo-core",
                "com.netflix.spectator:spectator-api"
            ]
        },
        "software.amazon.ion:ion-java": {
            "locked": "1.0.1",
            "transitive": [
                "com.amazonaws:aws-java-sdk-core"
            ]
        }
    },
    "runtimeClasspath": {
        "aopalliance:aopalliance": {
            "locked": "1.0",
            "transitive": [
                "com.google.inject:guice"
            ]
        },
        "com.amazonaws:aws-java-sdk-core": {
            "locked": "1.11.86",
            "transitive": [
                "com.amazonaws:aws-java-sdk-kms",
                "com.amazonaws:aws-java-sdk-s3"
            ]
        },
        "com.amazonaws:aws-java-sdk-kms": {
            "locked": "1.11.86",
            "transitive": [
                "com.amazonaws:aws-java-sdk-s3"
            ]
        },
        "com.amazonaws:aws-java-sdk-s3": {
            "locked": "1.11.86",
            "transitive": [
                "com.netflix.conductor:conductor-core"
            ]
        },
        "com.amazonaws:jmespath-java": {
            "locked": "1.11.86",
            "transitive": [
                "com.amazonaws:aws-java-sdk-kms",
                "com.amazonaws:aws-java-sdk-s3"
            ]
        },
        "com.fasterxml.jackson.core:jackson-annotations": {
            "locked": "2.10.0",
=======
            "locked": "3.13.0"
        }
    },
    "runtimeClasspath": {
        "com.fasterxml.jackson.core:jackson-annotations": {
            "locked": "2.11.0",
>>>>>>> 9a3b9f4d
            "transitive": [
                "com.fasterxml.jackson.core:jackson-databind"
            ]
        },
        "com.fasterxml.jackson.core:jackson-core": {
<<<<<<< HEAD
            "locked": "2.10.0",
            "transitive": [
                "com.fasterxml.jackson.core:jackson-databind",
                "com.fasterxml.jackson.dataformat:jackson-dataformat-cbor",
                "com.netflix.conductor:conductor-common",
                "com.netflix.conductor:conductor-core"
            ]
        },
        "com.fasterxml.jackson.core:jackson-databind": {
            "locked": "2.10.0",
            "transitive": [
                "com.amazonaws:aws-java-sdk-core",
                "com.amazonaws:jmespath-java",
                "com.netflix.conductor:conductor-common",
                "com.netflix.conductor:conductor-core"
            ]
        },
        "com.fasterxml.jackson.dataformat:jackson-dataformat-cbor": {
            "locked": "2.6.6",
            "transitive": [
                "com.amazonaws:aws-java-sdk-core"
            ]
        },
        "com.github.rholder:guava-retrying": {
            "locked": "2.0.0",
            "transitive": [
                "com.netflix.conductor:conductor-common"
            ]
        },
        "com.github.vmg.protogen:protogen-annotations": {
            "locked": "1.0.0",
            "transitive": [
                "com.netflix.conductor:conductor-common"
            ]
        },
        "com.google.api.grpc:proto-google-common-protos": {
            "locked": "1.0.0",
            "requested": "1.0.0",
            "transitive": [
                "io.grpc:grpc-protobuf"
            ]
        },
        "com.google.code.findbugs:jsr305": {
            "locked": "3.0.0",
            "transitive": [
                "com.github.rholder:guava-retrying",
                "io.grpc:grpc-core"
            ]
        },
        "com.google.code.gson:gson": {
            "locked": "2.7",
            "transitive": [
                "io.grpc:grpc-core"
            ]
        },
        "com.google.errorprone:error_prone_annotations": {
            "locked": "2.1.2",
            "transitive": [
                "io.grpc:grpc-core"
            ]
        },
        "com.google.guava:guava": {
            "locked": "20.0",
            "transitive": [
                "com.github.rholder:guava-retrying",
                "com.google.inject:guice",
                "com.netflix.servo:servo-core",
                "io.grpc:grpc-core",
                "io.grpc:grpc-protobuf",
                "io.grpc:grpc-protobuf-lite"
            ]
        },
        "com.google.inject.extensions:guice-multibindings": {
            "locked": "4.1.0",
            "transitive": [
                "com.netflix.conductor:conductor-core"
            ]
        },
        "com.google.inject:guice": {
            "locked": "4.1.0",
            "transitive": [
                "com.google.inject.extensions:guice-multibindings",
                "com.netflix.conductor:conductor-core"
            ]
        },
        "com.google.protobuf:protobuf-java": {
            "locked": "3.5.1",
            "transitive": [
                "com.google.api.grpc:proto-google-common-protos",
                "com.netflix.conductor:conductor-common",
                "io.grpc:grpc-protobuf"
            ]
        },
        "com.jayway.jsonpath:json-path": {
            "locked": "2.2.0",
            "transitive": [
                "com.netflix.conductor:conductor-core"
            ]
        },
        "com.netflix.conductor:conductor-common": {
            "project": true,
            "transitive": [
                "com.netflix.conductor:conductor-core"
            ]
        },
        "com.netflix.conductor:conductor-core": {
            "project": true
        },
        "com.netflix.runtime:health-api": {
            "locked": "1.1.4",
            "requested": "1.1.+"
        },
        "com.netflix.servo:servo-core": {
            "locked": "0.12.17",
            "transitive": [
                "com.netflix.conductor:conductor-core"
            ]
        },
        "com.netflix.spectator:spectator-api": {
            "locked": "0.68.0",
            "transitive": [
                "com.netflix.conductor:conductor-core"
            ]
        },
        "com.spotify:completable-futures": {
            "locked": "0.3.1",
            "transitive": [
                "com.netflix.conductor:conductor-core"
            ]
        },
        "commons-codec:commons-codec": {
            "locked": "1.9",
            "transitive": [
                "org.apache.httpcomponents:httpclient"
            ]
        },
        "commons-logging:commons-logging": {
            "locked": "1.2",
            "transitive": [
                "com.amazonaws:aws-java-sdk-core",
                "org.apache.httpcomponents:httpclient"
            ]
        },
        "io.grpc:grpc-context": {
            "locked": "1.14.0",
            "transitive": [
                "io.grpc:grpc-core"
            ]
        },
        "io.grpc:grpc-core": {
            "locked": "1.14.0",
            "transitive": [
                "io.grpc:grpc-protobuf",
                "io.grpc:grpc-protobuf-lite",
                "io.grpc:grpc-stub"
            ]
        },
        "io.grpc:grpc-protobuf": {
            "locked": "1.14.0",
            "requested": "1.14.+"
        },
        "io.grpc:grpc-protobuf-lite": {
            "locked": "1.14.0",
            "transitive": [
                "io.grpc:grpc-protobuf"
            ]
        },
        "io.grpc:grpc-stub": {
            "locked": "1.14.0",
            "requested": "1.14.+"
        },
        "io.opencensus:opencensus-api": {
            "locked": "0.12.3",
            "transitive": [
                "io.grpc:grpc-core",
                "io.opencensus:opencensus-contrib-grpc-metrics"
            ]
        },
        "io.opencensus:opencensus-contrib-grpc-metrics": {
            "locked": "0.12.3",
            "transitive": [
                "io.grpc:grpc-core"
            ]
        },
        "io.reactivex:rxjava": {
            "locked": "1.2.2",
            "transitive": [
                "com.netflix.conductor:conductor-core"
            ]
        },
        "javax.inject:javax.inject": {
            "locked": "1",
            "transitive": [
                "com.google.inject:guice",
                "com.netflix.conductor:conductor-common"
            ]
        },
        "javax.validation:validation-api": {
            "locked": "2.0.1.Final",
            "transitive": [
                "com.netflix.conductor:conductor-common",
                "com.netflix.conductor:conductor-core"
            ]
        },
        "joda-time:joda-time": {
            "locked": "2.8.1",
            "transitive": [
                "com.amazonaws:aws-java-sdk-core"
            ]
        },
        "net.minidev:accessors-smart": {
            "locked": "1.1",
            "transitive": [
                "net.minidev:json-smart"
            ]
        },
        "net.minidev:json-smart": {
            "locked": "2.2.1",
            "transitive": [
                "com.jayway.jsonpath:json-path"
            ]
        },
        "org.apache.bval:bval-jsr": {
            "locked": "2.0.3",
            "transitive": [
                "com.netflix.conductor:conductor-common",
                "com.netflix.conductor:conductor-core"
            ]
        },
        "org.apache.commons:commons-lang3": {
            "locked": "3.0",
            "transitive": [
                "com.netflix.conductor:conductor-common",
                "com.netflix.conductor:conductor-core"
            ]
        },
        "org.apache.httpcomponents:httpclient": {
            "locked": "4.5.2",
            "transitive": [
                "com.amazonaws:aws-java-sdk-core"
            ]
        },
        "org.apache.httpcomponents:httpcore": {
            "locked": "4.4.4",
            "transitive": [
                "org.apache.httpcomponents:httpclient"
            ]
        },
        "org.glassfish:javax.el": {
            "locked": "3.0.0",
            "transitive": [
                "com.netflix.conductor:conductor-common",
                "com.netflix.conductor:conductor-core"
            ]
        },
        "org.ow2.asm:asm": {
            "locked": "5.0.3",
            "transitive": [
                "net.minidev:accessors-smart"
            ]
        },
        "org.slf4j:slf4j-api": {
            "locked": "1.7.25",
            "transitive": [
                "com.jayway.jsonpath:json-path",
                "com.netflix.conductor:conductor-common",
                "com.netflix.servo:servo-core",
                "com.netflix.spectator:spectator-api"
            ]
        },
        "software.amazon.ion:ion-java": {
            "locked": "1.0.1",
            "transitive": [
                "com.amazonaws:aws-java-sdk-core"
            ]
        }
    },
    "testCompile": {
        "aopalliance:aopalliance": {
            "locked": "1.0",
            "transitive": [
                "com.google.inject:guice"
            ]
        },
        "com.amazonaws:aws-java-sdk-core": {
            "locked": "1.11.86",
            "transitive": [
                "com.amazonaws:aws-java-sdk-kms",
                "com.amazonaws:aws-java-sdk-s3"
            ]
        },
        "com.amazonaws:aws-java-sdk-kms": {
            "locked": "1.11.86",
            "transitive": [
                "com.amazonaws:aws-java-sdk-s3"
            ]
        },
        "com.amazonaws:aws-java-sdk-s3": {
            "locked": "1.11.86",
            "transitive": [
                "com.netflix.conductor:conductor-core"
            ]
        },
        "com.amazonaws:jmespath-java": {
            "locked": "1.11.86",
            "transitive": [
                "com.amazonaws:aws-java-sdk-kms",
                "com.amazonaws:aws-java-sdk-s3"
            ]
        },
        "com.fasterxml.jackson.core:jackson-annotations": {
            "locked": "2.10.0",
            "transitive": [
                "com.fasterxml.jackson.core:jackson-databind"
            ]
        },
        "com.fasterxml.jackson.core:jackson-core": {
            "locked": "2.10.0",
            "transitive": [
                "com.fasterxml.jackson.core:jackson-databind",
                "com.fasterxml.jackson.dataformat:jackson-dataformat-cbor",
                "com.netflix.conductor:conductor-common",
                "com.netflix.conductor:conductor-core"
            ]
        },
        "com.fasterxml.jackson.core:jackson-databind": {
            "locked": "2.10.0",
            "transitive": [
                "com.amazonaws:aws-java-sdk-core",
                "com.amazonaws:jmespath-java",
                "com.netflix.conductor:conductor-common",
                "com.netflix.conductor:conductor-core"
            ]
        },
        "com.fasterxml.jackson.dataformat:jackson-dataformat-cbor": {
            "locked": "2.6.6",
            "transitive": [
                "com.amazonaws:aws-java-sdk-core"
=======
            "locked": "2.11.0",
            "transitive": [
                "com.fasterxml.jackson.core:jackson-databind",
                "com.netflix.conductor:conductor-common"
            ]
        },
        "com.fasterxml.jackson.core:jackson-databind": {
            "locked": "2.11.0",
            "transitive": [
                "com.netflix.conductor:conductor-common"
>>>>>>> 9a3b9f4d
            ]
        },
        "com.github.rholder:guava-retrying": {
            "locked": "2.0.0",
            "transitive": [
                "com.netflix.conductor:conductor-common"
            ]
        },
        "com.github.vmg.protogen:protogen-annotations": {
            "locked": "1.0.0",
            "transitive": [
                "com.netflix.conductor:conductor-common"
            ]
        },
        "com.google.api.grpc:proto-google-common-protos": {
<<<<<<< HEAD
            "locked": "1.0.0",
            "requested": "1.0.0",
=======
            "locked": "1.17.0",
>>>>>>> 9a3b9f4d
            "transitive": [
                "io.grpc:grpc-protobuf"
            ]
        },
        "com.google.code.findbugs:jsr305": {
<<<<<<< HEAD
            "locked": "3.0.0",
            "transitive": [
                "com.github.rholder:guava-retrying",
                "io.grpc:grpc-core"
            ]
        },
        "com.google.code.gson:gson": {
            "locked": "2.7",
            "transitive": [
                "io.grpc:grpc-core"
            ]
        },
        "com.google.errorprone:error_prone_annotations": {
            "locked": "2.1.2",
            "transitive": [
                "io.grpc:grpc-core"
            ]
        },
        "com.google.guava:guava": {
            "locked": "20.0",
            "transitive": [
                "com.github.rholder:guava-retrying",
                "com.google.inject:guice",
                "com.netflix.servo:servo-core",
                "io.grpc:grpc-core",
                "io.grpc:grpc-protobuf",
                "io.grpc:grpc-protobuf-lite"
            ]
        },
        "com.google.inject.extensions:guice-multibindings": {
            "locked": "4.1.0",
            "transitive": [
                "com.netflix.conductor:conductor-core"
            ]
        },
        "com.google.inject:guice": {
            "locked": "4.1.0",
            "transitive": [
                "com.google.inject.extensions:guice-multibindings",
                "com.netflix.conductor:conductor-core"
            ]
        },
        "com.google.protobuf:protobuf-java": {
            "locked": "3.5.1",
            "transitive": [
                "com.google.api.grpc:proto-google-common-protos",
                "com.netflix.conductor:conductor-common",
                "io.grpc:grpc-protobuf"
            ]
        },
        "com.jayway.jsonpath:json-path": {
            "locked": "2.2.0",
            "transitive": [
                "com.netflix.conductor:conductor-core"
            ]
        },
        "com.netflix.conductor:conductor-common": {
            "project": true,
            "transitive": [
                "com.netflix.conductor:conductor-core"
            ]
        },
        "com.netflix.conductor:conductor-core": {
            "project": true
        },
        "com.netflix.runtime:health-api": {
            "locked": "1.1.4",
            "requested": "1.1.+"
        },
        "com.netflix.servo:servo-core": {
            "locked": "0.12.17",
            "transitive": [
                "com.netflix.conductor:conductor-core"
            ]
        },
        "com.netflix.spectator:spectator-api": {
            "locked": "0.68.0",
            "transitive": [
                "com.netflix.conductor:conductor-core"
            ]
        },
        "com.spotify:completable-futures": {
            "locked": "0.3.1",
            "transitive": [
                "com.netflix.conductor:conductor-core"
            ]
        },
        "commons-codec:commons-codec": {
            "locked": "1.9",
            "transitive": [
                "org.apache.httpcomponents:httpclient"
            ]
        },
        "commons-logging:commons-logging": {
            "locked": "1.2",
            "transitive": [
                "com.amazonaws:aws-java-sdk-core",
                "org.apache.httpcomponents:httpclient"
            ]
        },
        "io.grpc:grpc-context": {
            "locked": "1.14.0",
            "transitive": [
                "io.grpc:grpc-core"
            ]
        },
        "io.grpc:grpc-core": {
            "locked": "1.14.0",
            "transitive": [
                "io.grpc:grpc-protobuf",
                "io.grpc:grpc-protobuf-lite",
                "io.grpc:grpc-stub"
            ]
        },
        "io.grpc:grpc-protobuf": {
            "locked": "1.14.0",
            "requested": "1.14.+"
        },
        "io.grpc:grpc-protobuf-lite": {
            "locked": "1.14.0",
            "transitive": [
                "io.grpc:grpc-protobuf"
            ]
        },
        "io.grpc:grpc-stub": {
            "locked": "1.14.0",
            "requested": "1.14.+"
        },
        "io.opencensus:opencensus-api": {
            "locked": "0.12.3",
            "transitive": [
                "io.grpc:grpc-core",
                "io.opencensus:opencensus-contrib-grpc-metrics"
            ]
        },
        "io.opencensus:opencensus-contrib-grpc-metrics": {
            "locked": "0.12.3",
            "transitive": [
                "io.grpc:grpc-core"
            ]
        },
        "io.reactivex:rxjava": {
            "locked": "1.2.2",
            "transitive": [
                "com.netflix.conductor:conductor-core"
            ]
        },
        "javax.inject:javax.inject": {
            "locked": "1",
            "transitive": [
                "com.google.inject:guice",
                "com.netflix.conductor:conductor-common"
            ]
        },
        "javax.validation:validation-api": {
            "locked": "2.0.1.Final",
            "transitive": [
                "com.netflix.conductor:conductor-common",
                "com.netflix.conductor:conductor-core"
            ]
        },
        "joda-time:joda-time": {
            "locked": "2.8.1",
            "transitive": [
                "com.amazonaws:aws-java-sdk-core"
            ]
=======
            "locked": "3.0.2",
            "transitive": [
                "com.github.rholder:guava-retrying",
                "com.google.guava:guava",
                "io.grpc:grpc-api",
                "io.grpc:grpc-protobuf",
                "io.grpc:grpc-protobuf-lite",
                "io.grpc:grpc-stub"
            ]
        },
        "com.google.errorprone:error_prone_annotations": {
            "locked": "2.3.4",
            "transitive": [
                "com.google.guava:guava",
                "io.grpc:grpc-api",
                "io.grpc:grpc-protobuf",
                "io.grpc:grpc-protobuf-lite",
                "io.grpc:grpc-stub"
            ]
        },
        "com.google.guava:failureaccess": {
            "locked": "1.0.1",
            "transitive": [
                "com.google.guava:guava"
            ]
        },
        "com.google.guava:guava": {
            "locked": "29.0-android",
            "transitive": [
                "com.github.rholder:guava-retrying",
                "io.grpc:grpc-api",
                "io.grpc:grpc-protobuf",
                "io.grpc:grpc-protobuf-lite",
                "io.grpc:grpc-stub"
            ]
        },
        "com.google.guava:listenablefuture": {
            "locked": "9999.0-empty-to-avoid-conflict-with-guava",
            "transitive": [
                "com.google.guava:guava"
            ]
        },
        "com.google.j2objc:j2objc-annotations": {
            "locked": "1.3",
            "transitive": [
                "com.google.guava:guava"
            ]
        },
        "com.google.protobuf:protobuf-java": {
            "locked": "3.13.0",
            "transitive": [
                "com.netflix.conductor:conductor-common",
                "io.grpc:grpc-protobuf"
            ]
        },
        "com.netflix.conductor:conductor-common": {
            "project": true
        },
        "io.grpc:grpc-api": {
            "locked": "1.33.1",
            "transitive": [
                "io.grpc:grpc-protobuf",
                "io.grpc:grpc-protobuf-lite",
                "io.grpc:grpc-stub"
            ]
        },
        "io.grpc:grpc-context": {
            "locked": "1.33.1",
            "transitive": [
                "io.grpc:grpc-api"
            ]
        },
        "io.grpc:grpc-protobuf": {
            "locked": "1.33.1"
        },
        "io.grpc:grpc-protobuf-lite": {
            "locked": "1.33.1",
            "transitive": [
                "io.grpc:grpc-protobuf"
            ]
        },
        "io.grpc:grpc-stub": {
            "locked": "1.33.1"
>>>>>>> 9a3b9f4d
        },
        "javax.annotation:javax.annotation-api": {
            "locked": "1.3.2"
        },
        "net.bytebuddy:byte-buddy": {
            "locked": "1.9.10",
            "transitive": [
                "org.mockito:mockito-core"
            ]
        },
        "net.bytebuddy:byte-buddy-agent": {
            "locked": "1.9.10",
            "transitive": [
                "org.mockito:mockito-core"
            ]
        },
        "net.minidev:accessors-smart": {
            "locked": "1.1",
            "transitive": [
                "net.minidev:json-smart"
            ]
        },
        "net.minidev:json-smart": {
            "locked": "2.2.1",
            "transitive": [
                "com.jayway.jsonpath:json-path"
            ]
        },
        "org.apache.bval:bval-jsr": {
<<<<<<< HEAD
            "locked": "2.0.3",
            "transitive": [
                "com.netflix.conductor:conductor-common",
                "com.netflix.conductor:conductor-core"
            ]
        },
        "org.apache.commons:commons-lang3": {
            "locked": "3.0",
            "transitive": [
                "com.netflix.conductor:conductor-common",
                "com.netflix.conductor:conductor-core"
            ]
        },
        "org.apache.httpcomponents:httpclient": {
            "locked": "4.5.2",
            "transitive": [
                "com.amazonaws:aws-java-sdk-core"
            ]
        },
        "org.apache.httpcomponents:httpcore": {
            "locked": "4.4.4",
            "transitive": [
                "org.apache.httpcomponents:httpclient"
            ]
        },
        "org.glassfish:javax.el": {
            "locked": "3.0.0",
            "transitive": [
                "com.netflix.conductor:conductor-common",
                "com.netflix.conductor:conductor-core"
            ]
        },
        "org.hamcrest:hamcrest-core": {
            "locked": "1.3",
            "transitive": [
                "junit:junit"
            ]
        },
        "org.mockito:mockito-core": {
            "locked": "3.1.0",
            "requested": "3.1.0"
        },
        "org.objenesis:objenesis": {
            "locked": "2.6",
            "transitive": [
                "org.mockito:mockito-core"
            ]
        },
        "org.ow2.asm:asm": {
            "locked": "5.0.3",
            "transitive": [
                "net.minidev:accessors-smart"
            ]
        },
        "org.slf4j:slf4j-api": {
            "locked": "1.7.25",
            "transitive": [
                "com.jayway.jsonpath:json-path",
                "com.netflix.conductor:conductor-common",
                "com.netflix.servo:servo-core",
                "com.netflix.spectator:spectator-api"
            ]
        },
        "software.amazon.ion:ion-java": {
            "locked": "1.0.1",
            "transitive": [
                "com.amazonaws:aws-java-sdk-core"
=======
            "locked": "2.0.5",
            "transitive": [
                "com.netflix.conductor:conductor-common"
            ]
        },
        "org.apache.commons:commons-lang3": {
            "locked": "3.10",
            "transitive": [
                "com.netflix.conductor:conductor-common"
            ]
        },
        "org.checkerframework:checker-compat-qual": {
            "locked": "2.5.5",
            "transitive": [
                "com.google.guava:guava"
            ]
        },
        "org.codehaus.mojo:animal-sniffer-annotations": {
            "locked": "1.18",
            "transitive": [
                "io.grpc:grpc-api",
                "io.grpc:grpc-protobuf",
                "io.grpc:grpc-protobuf-lite",
                "io.grpc:grpc-stub"
>>>>>>> 9a3b9f4d
            ]
        }
    },
    "testCompileClasspath": {
<<<<<<< HEAD
        "aopalliance:aopalliance": {
            "locked": "1.0",
            "transitive": [
                "com.google.inject:guice"
            ]
        },
        "com.amazonaws:aws-java-sdk-core": {
            "locked": "1.11.86",
            "transitive": [
                "com.amazonaws:aws-java-sdk-kms",
                "com.amazonaws:aws-java-sdk-s3"
            ]
        },
        "com.amazonaws:aws-java-sdk-kms": {
            "locked": "1.11.86",
            "transitive": [
                "com.amazonaws:aws-java-sdk-s3"
            ]
        },
        "com.amazonaws:aws-java-sdk-s3": {
            "locked": "1.11.86",
            "transitive": [
                "com.netflix.conductor:conductor-core"
            ]
        },
        "com.amazonaws:jmespath-java": {
            "locked": "1.11.86",
            "transitive": [
                "com.amazonaws:aws-java-sdk-kms",
                "com.amazonaws:aws-java-sdk-s3"
            ]
        },
        "com.fasterxml.jackson.core:jackson-annotations": {
            "locked": "2.10.0",
            "transitive": [
                "com.fasterxml.jackson.core:jackson-databind"
            ]
        },
        "com.fasterxml.jackson.core:jackson-core": {
            "locked": "2.10.0",
            "transitive": [
                "com.fasterxml.jackson.core:jackson-databind",
                "com.fasterxml.jackson.dataformat:jackson-dataformat-cbor",
                "com.netflix.conductor:conductor-common",
                "com.netflix.conductor:conductor-core"
            ]
        },
        "com.fasterxml.jackson.core:jackson-databind": {
            "locked": "2.10.0",
            "transitive": [
                "com.amazonaws:aws-java-sdk-core",
                "com.amazonaws:jmespath-java",
                "com.netflix.conductor:conductor-common",
                "com.netflix.conductor:conductor-core"
            ]
        },
        "com.fasterxml.jackson.dataformat:jackson-dataformat-cbor": {
            "locked": "2.6.6",
            "transitive": [
                "com.amazonaws:aws-java-sdk-core"
            ]
        },
        "com.github.rholder:guava-retrying": {
            "locked": "2.0.0",
            "transitive": [
                "com.netflix.conductor:conductor-common"
            ]
        },
        "com.github.vmg.protogen:protogen-annotations": {
            "locked": "1.0.0",
            "transitive": [
                "com.netflix.conductor:conductor-common"
            ]
        },
        "com.google.api.grpc:proto-google-common-protos": {
            "locked": "1.0.0",
            "requested": "1.0.0",
=======
        "com.google.api.grpc:proto-google-common-protos": {
            "locked": "1.17.0",
>>>>>>> 9a3b9f4d
            "transitive": [
                "io.grpc:grpc-protobuf"
            ]
        },
        "com.google.code.findbugs:jsr305": {
<<<<<<< HEAD
            "locked": "3.0.0",
            "transitive": [
                "com.github.rholder:guava-retrying",
                "io.grpc:grpc-core"
            ]
        },
        "com.google.code.gson:gson": {
            "locked": "2.7",
            "transitive": [
                "io.grpc:grpc-core"
            ]
        },
        "com.google.errorprone:error_prone_annotations": {
            "locked": "2.1.2",
            "transitive": [
                "io.grpc:grpc-core"
            ]
        },
        "com.google.guava:guava": {
            "locked": "20.0",
            "transitive": [
                "com.github.rholder:guava-retrying",
                "com.google.inject:guice",
                "com.netflix.servo:servo-core",
                "io.grpc:grpc-core",
                "io.grpc:grpc-protobuf",
                "io.grpc:grpc-protobuf-lite"
            ]
        },
        "com.google.inject.extensions:guice-multibindings": {
            "locked": "4.1.0",
            "transitive": [
                "com.netflix.conductor:conductor-core"
            ]
        },
        "com.google.inject:guice": {
            "locked": "4.1.0",
            "transitive": [
                "com.google.inject.extensions:guice-multibindings",
                "com.netflix.conductor:conductor-core"
            ]
        },
        "com.google.protobuf:protobuf-java": {
            "locked": "3.5.1",
            "transitive": [
                "com.google.api.grpc:proto-google-common-protos",
                "com.netflix.conductor:conductor-common",
=======
            "locked": "3.0.2",
            "transitive": [
                "io.grpc:grpc-api",
                "io.grpc:grpc-protobuf"
            ]
        },
        "com.google.errorprone:error_prone_annotations": {
            "locked": "2.3.4",
            "transitive": [
                "io.grpc:grpc-stub"
            ]
        },
        "com.google.guava:failureaccess": {
            "locked": "1.0.1",
            "transitive": [
                "com.google.guava:guava"
            ]
        },
        "com.google.guava:guava": {
            "locked": "29.0-android",
            "transitive": [
                "io.grpc:grpc-stub"
            ]
        },
        "com.google.guava:listenablefuture": {
            "locked": "9999.0-empty-to-avoid-conflict-with-guava",
            "transitive": [
                "com.google.guava:guava"
            ]
        },
        "com.google.j2objc:j2objc-annotations": {
            "locked": "1.3",
            "transitive": [
                "com.google.guava:guava"
            ]
        },
        "com.google.protobuf:protobuf-java": {
            "locked": "3.13.0",
            "transitive": [
>>>>>>> 9a3b9f4d
                "io.grpc:grpc-protobuf"
            ]
        },
        "com.jayway.jsonpath:json-path": {
<<<<<<< HEAD
            "locked": "2.2.0",
            "transitive": [
                "com.netflix.conductor:conductor-core"
            ]
        },
        "com.netflix.conductor:conductor-common": {
            "project": true,
            "transitive": [
                "com.netflix.conductor:conductor-core"
            ]
        },
        "com.netflix.conductor:conductor-core": {
            "project": true
        },
        "com.netflix.runtime:health-api": {
            "locked": "1.1.4",
            "requested": "1.1.+"
        },
        "com.netflix.servo:servo-core": {
            "locked": "0.12.17",
            "transitive": [
                "com.netflix.conductor:conductor-core"
            ]
        },
        "com.netflix.spectator:spectator-api": {
            "locked": "0.68.0",
            "transitive": [
                "com.netflix.conductor:conductor-core"
            ]
        },
        "com.spotify:completable-futures": {
            "locked": "0.3.1",
            "transitive": [
                "com.netflix.conductor:conductor-core"
            ]
        },
        "commons-codec:commons-codec": {
            "locked": "1.9",
            "transitive": [
                "org.apache.httpcomponents:httpclient"
            ]
        },
        "commons-logging:commons-logging": {
            "locked": "1.2",
            "transitive": [
                "com.amazonaws:aws-java-sdk-core",
                "org.apache.httpcomponents:httpclient"
            ]
        },
        "io.grpc:grpc-context": {
            "locked": "1.14.0",
            "transitive": [
                "io.grpc:grpc-core"
            ]
        },
        "io.grpc:grpc-core": {
            "locked": "1.14.0",
            "transitive": [
                "io.grpc:grpc-protobuf",
                "io.grpc:grpc-protobuf-lite",
                "io.grpc:grpc-stub"
            ]
        },
        "io.grpc:grpc-protobuf": {
            "locked": "1.14.0",
            "requested": "1.14.+"
        },
        "io.grpc:grpc-protobuf-lite": {
            "locked": "1.14.0",
            "transitive": [
                "io.grpc:grpc-protobuf"
            ]
        },
        "io.grpc:grpc-stub": {
            "locked": "1.14.0",
            "requested": "1.14.+"
        },
        "io.opencensus:opencensus-api": {
            "locked": "0.12.3",
            "transitive": [
                "io.grpc:grpc-core",
                "io.opencensus:opencensus-contrib-grpc-metrics"
            ]
        },
        "io.opencensus:opencensus-contrib-grpc-metrics": {
            "locked": "0.12.3",
            "transitive": [
                "io.grpc:grpc-core"
            ]
        },
        "io.reactivex:rxjava": {
            "locked": "1.2.2",
            "transitive": [
                "com.netflix.conductor:conductor-core"
            ]
        },
        "javax.inject:javax.inject": {
            "locked": "1",
            "transitive": [
                "com.google.inject:guice",
                "com.netflix.conductor:conductor-common"
            ]
        },
        "javax.validation:validation-api": {
            "locked": "2.0.1.Final",
            "transitive": [
                "com.netflix.conductor:conductor-common",
                "com.netflix.conductor:conductor-core"
            ]
        },
        "joda-time:joda-time": {
            "locked": "2.8.1",
            "transitive": [
                "com.amazonaws:aws-java-sdk-core"
=======
            "locked": "2.4.0",
            "transitive": [
                "org.springframework.boot:spring-boot-starter-test"
            ]
        },
        "com.netflix.conductor:conductor-common": {
            "project": true
        },
        "com.vaadin.external.google:android-json": {
            "locked": "0.0.20131108.vaadin1",
            "transitive": [
                "org.skyscreamer:jsonassert"
            ]
        },
        "io.grpc:grpc-api": {
            "locked": "1.33.1",
            "transitive": [
                "io.grpc:grpc-protobuf",
                "io.grpc:grpc-protobuf-lite",
                "io.grpc:grpc-stub"
            ]
        },
        "io.grpc:grpc-context": {
            "locked": "1.33.1",
            "transitive": [
                "io.grpc:grpc-api"
            ]
        },
        "io.grpc:grpc-protobuf": {
            "locked": "1.33.1"
        },
        "io.grpc:grpc-protobuf-lite": {
            "locked": "1.33.1",
            "transitive": [
                "io.grpc:grpc-protobuf"
            ]
        },
        "io.grpc:grpc-stub": {
            "locked": "1.33.1"
        },
        "jakarta.activation:jakarta.activation-api": {
            "locked": "1.2.2",
            "transitive": [
                "jakarta.xml.bind:jakarta.xml.bind-api"
>>>>>>> 9a3b9f4d
            ]
        },
        "jakarta.annotation:jakarta.annotation-api": {
            "locked": "1.3.5",
            "transitive": [
                "org.springframework.boot:spring-boot-starter"
            ]
        },
<<<<<<< HEAD
        "net.bytebuddy:byte-buddy": {
            "locked": "1.9.10",
            "transitive": [
                "org.mockito:mockito-core"
            ]
        },
        "net.bytebuddy:byte-buddy-agent": {
            "locked": "1.9.10",
            "transitive": [
                "org.mockito:mockito-core"
            ]
        },
        "net.minidev:accessors-smart": {
            "locked": "1.1",
            "transitive": [
                "net.minidev:json-smart"
            ]
        },
        "net.minidev:json-smart": {
            "locked": "2.2.1",
            "transitive": [
                "com.jayway.jsonpath:json-path"
            ]
        },
        "org.apache.bval:bval-jsr": {
            "locked": "2.0.3",
            "transitive": [
                "com.netflix.conductor:conductor-common",
                "com.netflix.conductor:conductor-core"
            ]
        },
        "org.apache.commons:commons-lang3": {
            "locked": "3.0",
            "transitive": [
                "com.netflix.conductor:conductor-common",
                "com.netflix.conductor:conductor-core"
            ]
        },
        "org.apache.httpcomponents:httpclient": {
            "locked": "4.5.2",
            "transitive": [
                "com.amazonaws:aws-java-sdk-core"
            ]
        },
        "org.apache.httpcomponents:httpcore": {
            "locked": "4.4.4",
            "transitive": [
                "org.apache.httpcomponents:httpclient"
            ]
        },
        "org.glassfish:javax.el": {
            "locked": "3.0.0",
            "transitive": [
                "com.netflix.conductor:conductor-common",
                "com.netflix.conductor:conductor-core"
            ]
        },
        "org.hamcrest:hamcrest-core": {
            "locked": "1.3",
            "transitive": [
                "junit:junit"
=======
        "jakarta.xml.bind:jakarta.xml.bind-api": {
            "locked": "2.3.3",
            "transitive": [
                "org.springframework.boot:spring-boot-starter-test"
            ]
        },
        "javax.annotation:javax.annotation-api": {
            "locked": "1.3.2"
        },
        "junit:junit": {
            "locked": "4.13",
            "transitive": [
                "org.junit.vintage:junit-vintage-engine"
            ]
        },
        "net.bytebuddy:byte-buddy": {
            "locked": "1.10.11",
            "transitive": [
                "org.mockito:mockito-core"
            ]
        },
        "net.bytebuddy:byte-buddy-agent": {
            "locked": "1.10.11",
            "transitive": [
                "org.mockito:mockito-core"
            ]
        },
        "net.minidev:accessors-smart": {
            "locked": "1.2",
            "transitive": [
                "net.minidev:json-smart"
            ]
        },
        "net.minidev:json-smart": {
            "locked": "2.3",
            "transitive": [
                "com.jayway.jsonpath:json-path"
            ]
        },
        "org.apache.logging.log4j:log4j-api": {
            "locked": "2.13.3",
            "transitive": [
                "org.apache.logging.log4j:log4j-core",
                "org.apache.logging.log4j:log4j-jul"
            ]
        },
        "org.apache.logging.log4j:log4j-core": {
            "locked": "2.13.3",
            "transitive": [
                "org.springframework.boot:spring-boot-starter-log4j2"
            ]
        },
        "org.apache.logging.log4j:log4j-jul": {
            "locked": "2.13.3",
            "transitive": [
                "org.springframework.boot:spring-boot-starter-log4j2"
            ]
        },
        "org.apache.logging.log4j:log4j-slf4j-impl": {
            "locked": "2.13.3",
            "transitive": [
                "org.springframework.boot:spring-boot-starter-log4j2"
            ]
        },
        "org.apiguardian:apiguardian-api": {
            "locked": "1.1.0",
            "transitive": [
                "org.junit.jupiter:junit-jupiter-api",
                "org.junit.jupiter:junit-jupiter-params",
                "org.junit.platform:junit-platform-commons",
                "org.junit.platform:junit-platform-engine",
                "org.junit.vintage:junit-vintage-engine"
            ]
        },
        "org.assertj:assertj-core": {
            "locked": "3.16.1",
            "transitive": [
                "org.springframework.boot:spring-boot-starter-test"
            ]
        },
        "org.checkerframework:checker-compat-qual": {
            "locked": "2.5.5",
            "transitive": [
                "com.google.guava:guava"
            ]
        },
        "org.hamcrest:hamcrest": {
            "locked": "2.2",
            "transitive": [
                "org.springframework.boot:spring-boot-starter-test"
            ]
        },
        "org.junit.jupiter:junit-jupiter": {
            "locked": "5.6.2",
            "transitive": [
                "org.springframework.boot:spring-boot-starter-test"
            ]
        },
        "org.junit.jupiter:junit-jupiter-api": {
            "locked": "5.6.2",
            "transitive": [
                "org.junit.jupiter:junit-jupiter",
                "org.junit.jupiter:junit-jupiter-params"
            ]
        },
        "org.junit.jupiter:junit-jupiter-params": {
            "locked": "5.6.2",
            "transitive": [
                "org.junit.jupiter:junit-jupiter"
            ]
        },
        "org.junit.platform:junit-platform-commons": {
            "locked": "1.6.2",
            "transitive": [
                "org.junit.jupiter:junit-jupiter-api",
                "org.junit.platform:junit-platform-engine"
            ]
        },
        "org.junit.platform:junit-platform-engine": {
            "locked": "1.6.2",
            "transitive": [
                "org.junit.vintage:junit-vintage-engine"
            ]
        },
        "org.junit.vintage:junit-vintage-engine": {
            "locked": "5.6.2",
            "transitive": [
                "org.springframework.boot:spring-boot-starter-test"
            ]
        },
        "org.junit:junit-bom": {
            "locked": "5.6.2",
            "transitive": [
                "org.junit.jupiter:junit-jupiter",
                "org.junit.jupiter:junit-jupiter-api",
                "org.junit.jupiter:junit-jupiter-params",
                "org.junit.platform:junit-platform-commons",
                "org.junit.platform:junit-platform-engine",
                "org.junit.vintage:junit-vintage-engine"
>>>>>>> 9a3b9f4d
            ]
        },
        "org.mockito:mockito-core": {
            "locked": "3.3.3",
            "transitive": [
                "org.mockito:mockito-junit-jupiter",
                "org.springframework.boot:spring-boot-starter-test"
            ]
        },
        "org.mockito:mockito-junit-jupiter": {
            "locked": "3.3.3",
            "transitive": [
                "org.springframework.boot:spring-boot-starter-test"
            ]
        },
        "org.objenesis:objenesis": {
            "locked": "2.6",
            "transitive": [
                "org.mockito:mockito-core"
            ]
        },
        "org.opentest4j:opentest4j": {
            "locked": "1.2.0",
            "transitive": [
                "org.junit.jupiter:junit-jupiter-api",
                "org.junit.platform:junit-platform-engine"
            ]
        },
        "org.ow2.asm:asm": {
            "locked": "5.0.4",
            "transitive": [
                "net.minidev:accessors-smart"
            ]
        },
        "org.skyscreamer:jsonassert": {
            "locked": "1.5.0",
            "transitive": [
                "org.springframework.boot:spring-boot-starter-test"
            ]
        },
        "org.slf4j:jul-to-slf4j": {
            "locked": "1.7.30",
            "transitive": [
                "org.springframework.boot:spring-boot-starter-log4j2",
                "org.springframework.boot:spring-boot-starter-logging"
            ]
        },
        "org.objenesis:objenesis": {
            "locked": "2.6",
            "transitive": [
                "org.mockito:mockito-core"
            ]
        },
        "org.ow2.asm:asm": {
            "locked": "5.0.3",
            "transitive": [
                "net.minidev:accessors-smart"
            ]
        },
        "org.slf4j:slf4j-api": {
<<<<<<< HEAD
            "locked": "1.7.25",
            "transitive": [
                "com.jayway.jsonpath:json-path",
                "com.netflix.conductor:conductor-common",
                "com.netflix.servo:servo-core",
                "com.netflix.spectator:spectator-api"
            ]
        },
        "software.amazon.ion:ion-java": {
            "locked": "1.0.1",
            "transitive": [
                "com.amazonaws:aws-java-sdk-core"
            ]
        }
    },
    "testRuntime": {
        "aopalliance:aopalliance": {
            "locked": "1.0",
            "transitive": [
                "com.google.inject:guice"
            ]
        },
        "com.amazonaws:aws-java-sdk-core": {
            "locked": "1.11.86",
            "transitive": [
                "com.amazonaws:aws-java-sdk-kms",
                "com.amazonaws:aws-java-sdk-s3"
            ]
        },
        "com.amazonaws:aws-java-sdk-kms": {
            "locked": "1.11.86",
            "transitive": [
                "com.amazonaws:aws-java-sdk-s3"
            ]
        },
        "com.amazonaws:aws-java-sdk-s3": {
            "locked": "1.11.86",
            "transitive": [
                "com.netflix.conductor:conductor-core"
            ]
        },
        "com.amazonaws:jmespath-java": {
            "locked": "1.11.86",
            "transitive": [
                "com.amazonaws:aws-java-sdk-kms",
                "com.amazonaws:aws-java-sdk-s3"
            ]
        },
        "com.fasterxml.jackson.core:jackson-annotations": {
            "locked": "2.10.0",
=======
            "locked": "1.7.30",
            "transitive": [
                "org.apache.logging.log4j:log4j-slf4j-impl",
                "org.slf4j:jul-to-slf4j"
            ]
        },
        "org.springframework.boot:spring-boot": {
            "locked": "2.3.1.RELEASE",
            "transitive": [
                "org.springframework.boot:spring-boot-autoconfigure",
                "org.springframework.boot:spring-boot-starter",
                "org.springframework.boot:spring-boot-test",
                "org.springframework.boot:spring-boot-test-autoconfigure"
            ]
        },
        "org.springframework.boot:spring-boot-autoconfigure": {
            "locked": "2.3.1.RELEASE",
            "transitive": [
                "org.springframework.boot:spring-boot-starter",
                "org.springframework.boot:spring-boot-test-autoconfigure"
            ]
        },
        "org.springframework.boot:spring-boot-dependencies": {
            "locked": "2.3.1.RELEASE",
            "transitive": [
                "org.springframework.boot:spring-boot",
                "org.springframework.boot:spring-boot-autoconfigure",
                "org.springframework.boot:spring-boot-starter",
                "org.springframework.boot:spring-boot-starter-log4j2",
                "org.springframework.boot:spring-boot-starter-logging",
                "org.springframework.boot:spring-boot-starter-test",
                "org.springframework.boot:spring-boot-test",
                "org.springframework.boot:spring-boot-test-autoconfigure"
            ]
        },
        "org.springframework.boot:spring-boot-starter": {
            "locked": "2.3.1.RELEASE",
            "transitive": [
                "org.springframework.boot:spring-boot-starter-test"
            ]
        },
        "org.springframework.boot:spring-boot-starter-log4j2": {
            "locked": "2.3.1.RELEASE"
        },
        "org.springframework.boot:spring-boot-starter-logging": {
            "locked": "2.3.1.RELEASE",
            "transitive": [
                "org.springframework.boot:spring-boot-starter"
            ]
        },
        "org.springframework.boot:spring-boot-starter-test": {
            "locked": "2.3.1.RELEASE"
        },
        "org.springframework.boot:spring-boot-test": {
            "locked": "2.3.1.RELEASE",
            "transitive": [
                "org.springframework.boot:spring-boot-starter-test",
                "org.springframework.boot:spring-boot-test-autoconfigure"
            ]
        },
        "org.springframework.boot:spring-boot-test-autoconfigure": {
            "locked": "2.3.1.RELEASE",
            "transitive": [
                "org.springframework.boot:spring-boot-starter-test"
            ]
        },
        "org.springframework:spring-aop": {
            "locked": "5.2.7.RELEASE",
            "transitive": [
                "org.springframework:spring-context"
            ]
        },
        "org.springframework:spring-beans": {
            "locked": "5.2.7.RELEASE",
            "transitive": [
                "org.springframework:spring-aop",
                "org.springframework:spring-context"
            ]
        },
        "org.springframework:spring-context": {
            "locked": "5.2.7.RELEASE",
            "transitive": [
                "org.springframework.boot:spring-boot"
            ]
        },
        "org.springframework:spring-core": {
            "locked": "5.2.7.RELEASE",
            "transitive": [
                "org.springframework.boot:spring-boot",
                "org.springframework.boot:spring-boot-starter",
                "org.springframework.boot:spring-boot-starter-test",
                "org.springframework:spring-aop",
                "org.springframework:spring-beans",
                "org.springframework:spring-context",
                "org.springframework:spring-expression",
                "org.springframework:spring-test"
            ]
        },
        "org.springframework:spring-expression": {
            "locked": "5.2.7.RELEASE",
            "transitive": [
                "org.springframework:spring-context"
            ]
        },
        "org.springframework:spring-jcl": {
            "locked": "5.2.7.RELEASE",
            "transitive": [
                "org.springframework:spring-core"
            ]
        },
        "org.springframework:spring-test": {
            "locked": "5.2.7.RELEASE",
            "transitive": [
                "org.springframework.boot:spring-boot-starter-test"
            ]
        },
        "org.xmlunit:xmlunit-core": {
            "locked": "2.7.0",
            "transitive": [
                "org.springframework.boot:spring-boot-starter-test"
            ]
        },
        "org.yaml:snakeyaml": {
            "locked": "1.26",
            "transitive": [
                "org.springframework.boot:spring-boot-starter"
            ]
        }
    },
    "testCompileProtoPath": {
        "com.fasterxml.jackson.core:jackson-annotations": {
            "locked": "2.11.0",
>>>>>>> 9a3b9f4d
            "transitive": [
                "com.fasterxml.jackson.core:jackson-databind"
            ]
        },
        "com.fasterxml.jackson.core:jackson-core": {
<<<<<<< HEAD
            "locked": "2.10.0",
            "transitive": [
                "com.fasterxml.jackson.core:jackson-databind",
                "com.fasterxml.jackson.dataformat:jackson-dataformat-cbor",
                "com.netflix.conductor:conductor-common",
                "com.netflix.conductor:conductor-core"
            ]
        },
        "com.fasterxml.jackson.core:jackson-databind": {
            "locked": "2.10.0",
            "transitive": [
                "com.amazonaws:aws-java-sdk-core",
                "com.amazonaws:jmespath-java",
                "com.netflix.conductor:conductor-common",
                "com.netflix.conductor:conductor-core"
            ]
        },
        "com.fasterxml.jackson.dataformat:jackson-dataformat-cbor": {
            "locked": "2.6.6",
            "transitive": [
                "com.amazonaws:aws-java-sdk-core"
=======
            "locked": "2.11.0",
            "transitive": [
                "com.fasterxml.jackson.core:jackson-databind",
                "com.netflix.conductor:conductor-common"
            ]
        },
        "com.fasterxml.jackson.core:jackson-databind": {
            "locked": "2.11.0",
            "transitive": [
                "com.netflix.conductor:conductor-common"
>>>>>>> 9a3b9f4d
            ]
        },
        "com.github.rholder:guava-retrying": {
            "locked": "2.0.0",
            "transitive": [
                "com.netflix.conductor:conductor-common"
            ]
        },
        "com.github.vmg.protogen:protogen-annotations": {
            "locked": "1.0.0",
            "transitive": [
                "com.netflix.conductor:conductor-common"
            ]
        },
        "com.google.api.grpc:proto-google-common-protos": {
<<<<<<< HEAD
            "locked": "1.0.0",
            "requested": "1.0.0",
=======
            "locked": "1.17.0",
>>>>>>> 9a3b9f4d
            "transitive": [
                "io.grpc:grpc-protobuf"
            ]
        },
        "com.google.code.findbugs:jsr305": {
<<<<<<< HEAD
            "locked": "3.0.0",
            "transitive": [
                "com.github.rholder:guava-retrying",
                "io.grpc:grpc-core"
            ]
        },
        "com.google.code.gson:gson": {
            "locked": "2.7",
            "transitive": [
                "io.grpc:grpc-core"
            ]
        },
        "com.google.errorprone:error_prone_annotations": {
            "locked": "2.1.2",
            "transitive": [
                "io.grpc:grpc-core"
            ]
        },
        "com.google.guava:guava": {
            "locked": "20.0",
            "transitive": [
                "com.github.rholder:guava-retrying",
                "com.google.inject:guice",
                "com.netflix.servo:servo-core",
                "io.grpc:grpc-core",
                "io.grpc:grpc-protobuf",
                "io.grpc:grpc-protobuf-lite"
            ]
        },
        "com.google.inject.extensions:guice-multibindings": {
            "locked": "4.1.0",
            "transitive": [
                "com.netflix.conductor:conductor-core"
            ]
        },
        "com.google.inject:guice": {
            "locked": "4.1.0",
            "transitive": [
                "com.google.inject.extensions:guice-multibindings",
                "com.netflix.conductor:conductor-core"
            ]
        },
        "com.google.protobuf:protobuf-java": {
            "locked": "3.5.1",
            "transitive": [
                "com.google.api.grpc:proto-google-common-protos",
=======
            "locked": "3.0.2",
            "transitive": [
                "com.github.rholder:guava-retrying",
                "com.google.guava:guava",
                "io.grpc:grpc-api",
                "io.grpc:grpc-protobuf",
                "io.grpc:grpc-protobuf-lite",
                "io.grpc:grpc-stub"
            ]
        },
        "com.google.errorprone:error_prone_annotations": {
            "locked": "2.3.4",
            "transitive": [
                "com.google.guava:guava",
                "io.grpc:grpc-api",
                "io.grpc:grpc-protobuf",
                "io.grpc:grpc-protobuf-lite",
                "io.grpc:grpc-stub"
            ]
        },
        "com.google.guava:failureaccess": {
            "locked": "1.0.1",
            "transitive": [
                "com.google.guava:guava"
            ]
        },
        "com.google.guava:guava": {
            "locked": "29.0-android",
            "transitive": [
                "com.github.rholder:guava-retrying",
                "io.grpc:grpc-api",
                "io.grpc:grpc-protobuf",
                "io.grpc:grpc-protobuf-lite",
                "io.grpc:grpc-stub"
            ]
        },
        "com.google.guava:listenablefuture": {
            "locked": "9999.0-empty-to-avoid-conflict-with-guava",
            "transitive": [
                "com.google.guava:guava"
            ]
        },
        "com.google.j2objc:j2objc-annotations": {
            "locked": "1.3",
            "transitive": [
                "com.google.guava:guava"
            ]
        },
        "com.google.protobuf:protobuf-java": {
            "locked": "3.13.0",
            "transitive": [
>>>>>>> 9a3b9f4d
                "com.netflix.conductor:conductor-common",
                "io.grpc:grpc-protobuf"
            ]
        },
        "com.jayway.jsonpath:json-path": {
<<<<<<< HEAD
            "locked": "2.2.0",
            "transitive": [
                "com.netflix.conductor:conductor-core"
            ]
        },
        "com.netflix.conductor:conductor-common": {
            "project": true,
            "transitive": [
                "com.netflix.conductor:conductor-core"
            ]
        },
        "com.netflix.conductor:conductor-core": {
            "project": true
        },
        "com.netflix.runtime:health-api": {
            "locked": "1.1.4",
            "requested": "1.1.+"
        },
        "com.netflix.servo:servo-core": {
            "locked": "0.12.17",
            "transitive": [
                "com.netflix.conductor:conductor-core"
            ]
        },
        "com.netflix.spectator:spectator-api": {
            "locked": "0.68.0",
            "transitive": [
                "com.netflix.conductor:conductor-core"
            ]
        },
        "com.spotify:completable-futures": {
            "locked": "0.3.1",
            "transitive": [
                "com.netflix.conductor:conductor-core"
            ]
        },
        "commons-codec:commons-codec": {
            "locked": "1.9",
            "transitive": [
                "org.apache.httpcomponents:httpclient"
            ]
        },
        "commons-logging:commons-logging": {
            "locked": "1.2",
            "transitive": [
                "com.amazonaws:aws-java-sdk-core",
                "org.apache.httpcomponents:httpclient"
            ]
        },
        "io.grpc:grpc-context": {
            "locked": "1.14.0",
            "transitive": [
                "io.grpc:grpc-core"
            ]
        },
        "io.grpc:grpc-core": {
            "locked": "1.14.0",
            "transitive": [
                "io.grpc:grpc-protobuf",
                "io.grpc:grpc-protobuf-lite",
                "io.grpc:grpc-stub"
=======
            "locked": "2.4.0",
            "transitive": [
                "org.springframework.boot:spring-boot-starter-test"
            ]
        },
        "com.netflix.conductor:conductor-common": {
            "project": true
        },
        "com.vaadin.external.google:android-json": {
            "locked": "0.0.20131108.vaadin1",
            "transitive": [
                "org.skyscreamer:jsonassert"
            ]
        },
        "io.grpc:grpc-api": {
            "locked": "1.33.1",
            "transitive": [
                "io.grpc:grpc-protobuf",
                "io.grpc:grpc-protobuf-lite",
                "io.grpc:grpc-stub"
            ]
        },
        "io.grpc:grpc-context": {
            "locked": "1.33.1",
            "transitive": [
                "io.grpc:grpc-api"
>>>>>>> 9a3b9f4d
            ]
        },
        "io.grpc:grpc-protobuf": {
            "locked": "1.33.1"
        },
        "io.grpc:grpc-protobuf-lite": {
            "locked": "1.33.1",
            "transitive": [
                "io.grpc:grpc-protobuf"
            ]
        },
        "io.grpc:grpc-protobuf-lite": {
            "locked": "1.14.0",
            "transitive": [
                "io.grpc:grpc-protobuf"
            ]
        },
        "io.grpc:grpc-stub": {
            "locked": "1.33.1"
        },
<<<<<<< HEAD
        "io.opencensus:opencensus-api": {
            "locked": "0.12.3",
            "transitive": [
                "io.grpc:grpc-core",
                "io.opencensus:opencensus-contrib-grpc-metrics"
            ]
        },
        "io.opencensus:opencensus-contrib-grpc-metrics": {
            "locked": "0.12.3",
            "transitive": [
                "io.grpc:grpc-core"
            ]
        },
        "io.reactivex:rxjava": {
            "locked": "1.2.2",
            "transitive": [
                "com.netflix.conductor:conductor-core"
            ]
        },
        "javax.inject:javax.inject": {
            "locked": "1",
            "transitive": [
                "com.google.inject:guice",
                "com.netflix.conductor:conductor-common"
            ]
        },
        "javax.validation:validation-api": {
            "locked": "2.0.1.Final",
            "transitive": [
                "com.netflix.conductor:conductor-common",
                "com.netflix.conductor:conductor-core"
            ]
        },
        "joda-time:joda-time": {
            "locked": "2.8.1",
            "transitive": [
                "com.amazonaws:aws-java-sdk-core"
            ]
=======
        "jakarta.activation:jakarta.activation-api": {
            "locked": "1.2.2",
            "transitive": [
                "jakarta.xml.bind:jakarta.xml.bind-api"
            ]
        },
        "jakarta.annotation:jakarta.annotation-api": {
            "locked": "1.3.5",
            "transitive": [
                "org.springframework.boot:spring-boot-starter"
            ]
        },
        "jakarta.xml.bind:jakarta.xml.bind-api": {
            "locked": "2.3.3",
            "transitive": [
                "org.springframework.boot:spring-boot-starter-test"
            ]
        },
        "javax.annotation:javax.annotation-api": {
            "locked": "1.3.2"
>>>>>>> 9a3b9f4d
        },
        "junit:junit": {
            "locked": "4.13",
            "transitive": [
                "org.junit.vintage:junit-vintage-engine"
            ]
        },
        "net.bytebuddy:byte-buddy": {
            "locked": "1.10.11",
            "transitive": [
                "org.mockito:mockito-core"
            ]
        },
        "net.bytebuddy:byte-buddy-agent": {
            "locked": "1.10.11",
            "transitive": [
                "org.mockito:mockito-core"
            ]
        },
        "net.minidev:accessors-smart": {
            "locked": "1.2",
            "transitive": [
                "net.minidev:json-smart"
            ]
        },
        "net.minidev:json-smart": {
            "locked": "2.3",
            "transitive": [
                "com.jayway.jsonpath:json-path"
            ]
        },
        "net.bytebuddy:byte-buddy": {
            "locked": "1.9.10",
            "transitive": [
                "org.mockito:mockito-core"
            ]
        },
        "net.bytebuddy:byte-buddy-agent": {
            "locked": "1.9.10",
            "transitive": [
                "org.mockito:mockito-core"
            ]
        },
        "net.minidev:accessors-smart": {
            "locked": "1.1",
            "transitive": [
                "net.minidev:json-smart"
            ]
        },
        "net.minidev:json-smart": {
            "locked": "2.2.1",
            "transitive": [
                "com.jayway.jsonpath:json-path"
            ]
        },
        "org.apache.bval:bval-jsr": {
<<<<<<< HEAD
            "locked": "2.0.3",
            "transitive": [
                "com.netflix.conductor:conductor-common",
                "com.netflix.conductor:conductor-core"
            ]
        },
        "org.apache.commons:commons-lang3": {
            "locked": "3.0",
            "transitive": [
                "com.netflix.conductor:conductor-common",
                "com.netflix.conductor:conductor-core"
            ]
        },
        "org.apache.httpcomponents:httpclient": {
            "locked": "4.5.2",
            "transitive": [
                "com.amazonaws:aws-java-sdk-core"
            ]
        },
        "org.apache.httpcomponents:httpcore": {
            "locked": "4.4.4",
            "transitive": [
                "org.apache.httpcomponents:httpclient"
            ]
        },
        "org.glassfish:javax.el": {
            "locked": "3.0.0",
            "transitive": [
                "com.netflix.conductor:conductor-common",
                "com.netflix.conductor:conductor-core"
            ]
        },
        "org.hamcrest:hamcrest-core": {
            "locked": "1.3",
            "transitive": [
                "junit:junit"
=======
            "locked": "2.0.5",
            "transitive": [
                "com.netflix.conductor:conductor-common"
            ]
        },
        "org.apache.commons:commons-lang3": {
            "locked": "3.10",
            "transitive": [
                "com.netflix.conductor:conductor-common"
            ]
        },
        "org.apache.logging.log4j:log4j-api": {
            "locked": "2.13.3",
            "transitive": [
                "org.apache.logging.log4j:log4j-core",
                "org.apache.logging.log4j:log4j-jul"
            ]
        },
        "org.apache.logging.log4j:log4j-core": {
            "locked": "2.13.3",
            "transitive": [
                "org.apache.logging.log4j:log4j-slf4j-impl",
                "org.springframework.boot:spring-boot-starter-log4j2"
            ]
        },
        "org.apache.logging.log4j:log4j-jul": {
            "locked": "2.13.3",
            "transitive": [
                "org.springframework.boot:spring-boot-starter-log4j2"
            ]
        },
        "org.apache.logging.log4j:log4j-slf4j-impl": {
            "locked": "2.13.3",
            "transitive": [
                "org.springframework.boot:spring-boot-starter-log4j2"
            ]
        },
        "org.apiguardian:apiguardian-api": {
            "locked": "1.1.0",
            "transitive": [
                "org.junit.jupiter:junit-jupiter-api",
                "org.junit.jupiter:junit-jupiter-engine",
                "org.junit.jupiter:junit-jupiter-params",
                "org.junit.platform:junit-platform-commons",
                "org.junit.platform:junit-platform-engine",
                "org.junit.vintage:junit-vintage-engine"
            ]
        },
        "org.assertj:assertj-core": {
            "locked": "3.16.1",
            "transitive": [
                "org.springframework.boot:spring-boot-starter-test"
            ]
        },
        "org.checkerframework:checker-compat-qual": {
            "locked": "2.5.5",
            "transitive": [
                "com.google.guava:guava"
            ]
        },
        "org.codehaus.mojo:animal-sniffer-annotations": {
            "locked": "1.18",
            "transitive": [
                "io.grpc:grpc-api",
                "io.grpc:grpc-protobuf",
                "io.grpc:grpc-protobuf-lite",
                "io.grpc:grpc-stub"
            ]
        },
        "org.hamcrest:hamcrest": {
            "locked": "2.2",
            "transitive": [
                "org.springframework.boot:spring-boot-starter-test"
            ]
        },
        "org.junit.jupiter:junit-jupiter": {
            "locked": "5.6.2",
            "transitive": [
                "org.springframework.boot:spring-boot-starter-test"
            ]
        },
        "org.junit.jupiter:junit-jupiter-api": {
            "locked": "5.6.2",
            "transitive": [
                "org.junit.jupiter:junit-jupiter-engine",
                "org.junit.jupiter:junit-jupiter-params",
                "org.mockito:mockito-junit-jupiter"
            ]
        },
        "org.junit.jupiter:junit-jupiter-engine": {
            "locked": "5.6.2",
            "transitive": [
                "org.junit.jupiter:junit-jupiter"
            ]
        },
        "org.junit.jupiter:junit-jupiter-params": {
            "locked": "5.6.2",
            "transitive": [
                "org.junit.jupiter:junit-jupiter"
            ]
        },
        "org.junit.platform:junit-platform-commons": {
            "locked": "1.6.2",
            "transitive": [
                "org.junit.jupiter:junit-jupiter-api",
                "org.junit.platform:junit-platform-engine"
            ]
        },
        "org.junit.platform:junit-platform-engine": {
            "locked": "1.6.2",
            "transitive": [
                "org.junit.jupiter:junit-jupiter-engine",
                "org.junit.vintage:junit-vintage-engine"
            ]
        },
        "org.junit.vintage:junit-vintage-engine": {
            "locked": "5.6.2",
            "transitive": [
                "org.springframework.boot:spring-boot-starter-test"
            ]
        },
        "org.junit:junit-bom": {
            "locked": "5.6.2",
            "transitive": [
                "org.junit.jupiter:junit-jupiter",
                "org.junit.jupiter:junit-jupiter-api",
                "org.junit.jupiter:junit-jupiter-engine",
                "org.junit.jupiter:junit-jupiter-params",
                "org.junit.platform:junit-platform-commons",
                "org.junit.platform:junit-platform-engine",
                "org.junit.vintage:junit-vintage-engine"
>>>>>>> 9a3b9f4d
            ]
        },
        "org.mockito:mockito-core": {
            "locked": "3.3.3",
            "transitive": [
                "org.mockito:mockito-junit-jupiter",
                "org.springframework.boot:spring-boot-starter-test"
            ]
        },
        "org.mockito:mockito-junit-jupiter": {
            "locked": "3.3.3",
            "transitive": [
                "org.springframework.boot:spring-boot-starter-test"
            ]
        },
        "org.objenesis:objenesis": {
            "locked": "2.6",
            "transitive": [
                "org.mockito:mockito-core"
            ]
        },
        "org.opentest4j:opentest4j": {
            "locked": "1.2.0",
            "transitive": [
                "org.junit.jupiter:junit-jupiter-api",
                "org.junit.platform:junit-platform-engine"
            ]
        },
        "org.ow2.asm:asm": {
            "locked": "5.0.4",
            "transitive": [
                "net.minidev:accessors-smart"
            ]
        },
        "org.skyscreamer:jsonassert": {
            "locked": "1.5.0",
            "transitive": [
                "org.springframework.boot:spring-boot-starter-test"
            ]
        },
        "org.slf4j:jul-to-slf4j": {
            "locked": "1.7.30",
            "transitive": [
                "org.springframework.boot:spring-boot-starter-log4j2",
                "org.springframework.boot:spring-boot-starter-logging"
            ]
        },
        "org.objenesis:objenesis": {
            "locked": "2.6",
            "transitive": [
                "org.mockito:mockito-core"
            ]
        },
        "org.ow2.asm:asm": {
            "locked": "5.0.3",
            "transitive": [
                "net.minidev:accessors-smart"
            ]
        },
        "org.slf4j:slf4j-api": {
<<<<<<< HEAD
            "locked": "1.7.25",
            "transitive": [
                "com.jayway.jsonpath:json-path",
                "com.netflix.conductor:conductor-common",
                "com.netflix.servo:servo-core",
                "com.netflix.spectator:spectator-api"
            ]
        },
        "software.amazon.ion:ion-java": {
            "locked": "1.0.1",
            "transitive": [
                "com.amazonaws:aws-java-sdk-core"
=======
            "locked": "1.7.30",
            "transitive": [
                "org.apache.logging.log4j:log4j-slf4j-impl",
                "org.slf4j:jul-to-slf4j"
            ]
        },
        "org.springframework.boot:spring-boot": {
            "locked": "2.3.1.RELEASE",
            "transitive": [
                "org.springframework.boot:spring-boot-autoconfigure",
                "org.springframework.boot:spring-boot-starter",
                "org.springframework.boot:spring-boot-test",
                "org.springframework.boot:spring-boot-test-autoconfigure"
            ]
        },
        "org.springframework.boot:spring-boot-autoconfigure": {
            "locked": "2.3.1.RELEASE",
            "transitive": [
                "org.springframework.boot:spring-boot-starter",
                "org.springframework.boot:spring-boot-test-autoconfigure"
            ]
        },
        "org.springframework.boot:spring-boot-dependencies": {
            "locked": "2.3.1.RELEASE",
            "transitive": [
                "org.springframework.boot:spring-boot",
                "org.springframework.boot:spring-boot-autoconfigure",
                "org.springframework.boot:spring-boot-starter",
                "org.springframework.boot:spring-boot-starter-log4j2",
                "org.springframework.boot:spring-boot-starter-logging",
                "org.springframework.boot:spring-boot-starter-test",
                "org.springframework.boot:spring-boot-test",
                "org.springframework.boot:spring-boot-test-autoconfigure"
            ]
        },
        "org.springframework.boot:spring-boot-starter": {
            "locked": "2.3.1.RELEASE",
            "transitive": [
                "org.springframework.boot:spring-boot-starter-test"
            ]
        },
        "org.springframework.boot:spring-boot-starter-log4j2": {
            "locked": "2.3.1.RELEASE"
        },
        "org.springframework.boot:spring-boot-starter-logging": {
            "locked": "2.3.1.RELEASE",
            "transitive": [
                "org.springframework.boot:spring-boot-starter"
            ]
        },
        "org.springframework.boot:spring-boot-starter-test": {
            "locked": "2.3.1.RELEASE"
        },
        "org.springframework.boot:spring-boot-test": {
            "locked": "2.3.1.RELEASE",
            "transitive": [
                "org.springframework.boot:spring-boot-starter-test",
                "org.springframework.boot:spring-boot-test-autoconfigure"
            ]
        },
        "org.springframework.boot:spring-boot-test-autoconfigure": {
            "locked": "2.3.1.RELEASE",
            "transitive": [
                "org.springframework.boot:spring-boot-starter-test"
            ]
        },
        "org.springframework:spring-aop": {
            "locked": "5.2.7.RELEASE",
            "transitive": [
                "org.springframework:spring-context"
            ]
        },
        "org.springframework:spring-beans": {
            "locked": "5.2.7.RELEASE",
            "transitive": [
                "org.springframework:spring-aop",
                "org.springframework:spring-context"
            ]
        },
        "org.springframework:spring-context": {
            "locked": "5.2.7.RELEASE",
            "transitive": [
                "org.springframework.boot:spring-boot"
            ]
        },
        "org.springframework:spring-core": {
            "locked": "5.2.7.RELEASE",
            "transitive": [
                "org.springframework.boot:spring-boot",
                "org.springframework.boot:spring-boot-starter",
                "org.springframework.boot:spring-boot-starter-test",
                "org.springframework:spring-aop",
                "org.springframework:spring-beans",
                "org.springframework:spring-context",
                "org.springframework:spring-expression",
                "org.springframework:spring-test"
            ]
        },
        "org.springframework:spring-expression": {
            "locked": "5.2.7.RELEASE",
            "transitive": [
                "org.springframework:spring-context"
            ]
        },
        "org.springframework:spring-jcl": {
            "locked": "5.2.7.RELEASE",
            "transitive": [
                "org.springframework:spring-core"
            ]
        },
        "org.springframework:spring-test": {
            "locked": "5.2.7.RELEASE",
            "transitive": [
                "org.springframework.boot:spring-boot-starter-test"
            ]
        },
        "org.xmlunit:xmlunit-core": {
            "locked": "2.7.0",
            "transitive": [
                "org.springframework.boot:spring-boot-starter-test"
            ]
        },
        "org.yaml:snakeyaml": {
            "locked": "1.26",
            "transitive": [
                "org.springframework.boot:spring-boot-starter"
>>>>>>> 9a3b9f4d
            ]
        }
    },
    "testRuntimeClasspath": {
<<<<<<< HEAD
        "aopalliance:aopalliance": {
            "locked": "1.0",
            "transitive": [
                "com.google.inject:guice"
            ]
        },
        "com.amazonaws:aws-java-sdk-core": {
            "locked": "1.11.86",
            "transitive": [
                "com.amazonaws:aws-java-sdk-kms",
                "com.amazonaws:aws-java-sdk-s3"
            ]
        },
        "com.amazonaws:aws-java-sdk-kms": {
            "locked": "1.11.86",
            "transitive": [
                "com.amazonaws:aws-java-sdk-s3"
            ]
        },
        "com.amazonaws:aws-java-sdk-s3": {
            "locked": "1.11.86",
            "transitive": [
                "com.netflix.conductor:conductor-core"
            ]
        },
        "com.amazonaws:jmespath-java": {
            "locked": "1.11.86",
            "transitive": [
                "com.amazonaws:aws-java-sdk-kms",
                "com.amazonaws:aws-java-sdk-s3"
            ]
        },
        "com.fasterxml.jackson.core:jackson-annotations": {
            "locked": "2.10.0",
=======
        "com.fasterxml.jackson.core:jackson-annotations": {
            "locked": "2.11.0",
>>>>>>> 9a3b9f4d
            "transitive": [
                "com.fasterxml.jackson.core:jackson-databind"
            ]
        },
        "com.fasterxml.jackson.core:jackson-core": {
<<<<<<< HEAD
            "locked": "2.10.0",
            "transitive": [
                "com.fasterxml.jackson.core:jackson-databind",
                "com.fasterxml.jackson.dataformat:jackson-dataformat-cbor",
                "com.netflix.conductor:conductor-common",
                "com.netflix.conductor:conductor-core"
            ]
        },
        "com.fasterxml.jackson.core:jackson-databind": {
            "locked": "2.10.0",
            "transitive": [
                "com.amazonaws:aws-java-sdk-core",
                "com.amazonaws:jmespath-java",
                "com.netflix.conductor:conductor-common",
                "com.netflix.conductor:conductor-core"
            ]
        },
        "com.fasterxml.jackson.dataformat:jackson-dataformat-cbor": {
            "locked": "2.6.6",
            "transitive": [
                "com.amazonaws:aws-java-sdk-core"
=======
            "locked": "2.11.0",
            "transitive": [
                "com.fasterxml.jackson.core:jackson-databind",
                "com.netflix.conductor:conductor-common"
            ]
        },
        "com.fasterxml.jackson.core:jackson-databind": {
            "locked": "2.11.0",
            "transitive": [
                "com.netflix.conductor:conductor-common"
>>>>>>> 9a3b9f4d
            ]
        },
        "com.github.rholder:guava-retrying": {
            "locked": "2.0.0",
            "transitive": [
                "com.netflix.conductor:conductor-common"
            ]
        },
        "com.github.vmg.protogen:protogen-annotations": {
            "locked": "1.0.0",
            "transitive": [
                "com.netflix.conductor:conductor-common"
            ]
        },
        "com.google.api.grpc:proto-google-common-protos": {
<<<<<<< HEAD
            "locked": "1.0.0",
            "requested": "1.0.0",
=======
            "locked": "1.17.0",
>>>>>>> 9a3b9f4d
            "transitive": [
                "io.grpc:grpc-protobuf"
            ]
        },
        "com.google.code.findbugs:jsr305": {
<<<<<<< HEAD
            "locked": "3.0.0",
            "transitive": [
                "com.github.rholder:guava-retrying",
                "io.grpc:grpc-core"
            ]
        },
        "com.google.code.gson:gson": {
            "locked": "2.7",
            "transitive": [
                "io.grpc:grpc-core"
            ]
        },
        "com.google.errorprone:error_prone_annotations": {
            "locked": "2.1.2",
            "transitive": [
                "io.grpc:grpc-core"
            ]
        },
        "com.google.guava:guava": {
            "locked": "20.0",
            "transitive": [
                "com.github.rholder:guava-retrying",
                "com.google.inject:guice",
                "com.netflix.servo:servo-core",
                "io.grpc:grpc-core",
                "io.grpc:grpc-protobuf",
                "io.grpc:grpc-protobuf-lite"
            ]
        },
        "com.google.inject.extensions:guice-multibindings": {
            "locked": "4.1.0",
            "transitive": [
                "com.netflix.conductor:conductor-core"
            ]
        },
        "com.google.inject:guice": {
            "locked": "4.1.0",
            "transitive": [
                "com.google.inject.extensions:guice-multibindings",
                "com.netflix.conductor:conductor-core"
            ]
        },
        "com.google.protobuf:protobuf-java": {
            "locked": "3.5.1",
            "transitive": [
                "com.google.api.grpc:proto-google-common-protos",
=======
            "locked": "3.0.2",
            "transitive": [
                "com.github.rholder:guava-retrying",
                "com.google.guava:guava",
                "io.grpc:grpc-api",
                "io.grpc:grpc-protobuf",
                "io.grpc:grpc-protobuf-lite",
                "io.grpc:grpc-stub"
            ]
        },
        "com.google.errorprone:error_prone_annotations": {
            "locked": "2.3.4",
            "transitive": [
                "com.google.guava:guava",
                "io.grpc:grpc-api",
                "io.grpc:grpc-protobuf",
                "io.grpc:grpc-protobuf-lite",
                "io.grpc:grpc-stub"
            ]
        },
        "com.google.guava:failureaccess": {
            "locked": "1.0.1",
            "transitive": [
                "com.google.guava:guava"
            ]
        },
        "com.google.guava:guava": {
            "locked": "29.0-android",
            "transitive": [
                "com.github.rholder:guava-retrying",
                "io.grpc:grpc-api",
                "io.grpc:grpc-protobuf",
                "io.grpc:grpc-protobuf-lite",
                "io.grpc:grpc-stub"
            ]
        },
        "com.google.guava:listenablefuture": {
            "locked": "9999.0-empty-to-avoid-conflict-with-guava",
            "transitive": [
                "com.google.guava:guava"
            ]
        },
        "com.google.j2objc:j2objc-annotations": {
            "locked": "1.3",
            "transitive": [
                "com.google.guava:guava"
            ]
        },
        "com.google.protobuf:protobuf-java": {
            "locked": "3.13.0",
            "transitive": [
>>>>>>> 9a3b9f4d
                "com.netflix.conductor:conductor-common",
                "io.grpc:grpc-protobuf"
            ]
        },
        "com.jayway.jsonpath:json-path": {
<<<<<<< HEAD
            "locked": "2.2.0",
            "transitive": [
                "com.netflix.conductor:conductor-core"
            ]
        },
        "com.netflix.conductor:conductor-common": {
            "project": true,
            "transitive": [
                "com.netflix.conductor:conductor-core"
            ]
        },
        "com.netflix.conductor:conductor-core": {
            "project": true
        },
        "com.netflix.runtime:health-api": {
            "locked": "1.1.4",
            "requested": "1.1.+"
        },
        "com.netflix.servo:servo-core": {
            "locked": "0.12.17",
            "transitive": [
                "com.netflix.conductor:conductor-core"
            ]
        },
        "com.netflix.spectator:spectator-api": {
            "locked": "0.68.0",
            "transitive": [
                "com.netflix.conductor:conductor-core"
            ]
        },
        "com.spotify:completable-futures": {
            "locked": "0.3.1",
            "transitive": [
                "com.netflix.conductor:conductor-core"
            ]
        },
        "commons-codec:commons-codec": {
            "locked": "1.9",
            "transitive": [
                "org.apache.httpcomponents:httpclient"
            ]
        },
        "commons-logging:commons-logging": {
            "locked": "1.2",
            "transitive": [
                "com.amazonaws:aws-java-sdk-core",
                "org.apache.httpcomponents:httpclient"
            ]
        },
        "io.grpc:grpc-context": {
            "locked": "1.14.0",
            "transitive": [
                "io.grpc:grpc-core"
            ]
        },
        "io.grpc:grpc-core": {
            "locked": "1.14.0",
            "transitive": [
                "io.grpc:grpc-protobuf",
                "io.grpc:grpc-protobuf-lite",
                "io.grpc:grpc-stub"
=======
            "locked": "2.4.0",
            "transitive": [
                "org.springframework.boot:spring-boot-starter-test"
            ]
        },
        "com.netflix.conductor:conductor-common": {
            "project": true
        },
        "com.vaadin.external.google:android-json": {
            "locked": "0.0.20131108.vaadin1",
            "transitive": [
                "org.skyscreamer:jsonassert"
            ]
        },
        "io.grpc:grpc-api": {
            "locked": "1.33.1",
            "transitive": [
                "io.grpc:grpc-protobuf",
                "io.grpc:grpc-protobuf-lite",
                "io.grpc:grpc-stub"
            ]
        },
        "io.grpc:grpc-context": {
            "locked": "1.33.1",
            "transitive": [
                "io.grpc:grpc-api"
>>>>>>> 9a3b9f4d
            ]
        },
        "io.grpc:grpc-protobuf": {
            "locked": "1.33.1"
        },
        "io.grpc:grpc-protobuf-lite": {
            "locked": "1.33.1",
            "transitive": [
                "io.grpc:grpc-protobuf"
            ]
        },
        "io.grpc:grpc-protobuf-lite": {
            "locked": "1.14.0",
            "transitive": [
                "io.grpc:grpc-protobuf"
            ]
        },
        "io.grpc:grpc-stub": {
            "locked": "1.33.1"
        },
<<<<<<< HEAD
        "io.opencensus:opencensus-api": {
            "locked": "0.12.3",
            "transitive": [
                "io.grpc:grpc-core",
                "io.opencensus:opencensus-contrib-grpc-metrics"
            ]
        },
        "io.opencensus:opencensus-contrib-grpc-metrics": {
            "locked": "0.12.3",
            "transitive": [
                "io.grpc:grpc-core"
            ]
        },
        "io.reactivex:rxjava": {
            "locked": "1.2.2",
            "transitive": [
                "com.netflix.conductor:conductor-core"
            ]
        },
        "javax.inject:javax.inject": {
            "locked": "1",
            "transitive": [
                "com.google.inject:guice",
                "com.netflix.conductor:conductor-common"
            ]
        },
        "javax.validation:validation-api": {
            "locked": "2.0.1.Final",
            "transitive": [
                "com.netflix.conductor:conductor-common",
                "com.netflix.conductor:conductor-core"
            ]
        },
        "joda-time:joda-time": {
            "locked": "2.8.1",
            "transitive": [
                "com.amazonaws:aws-java-sdk-core"
            ]
=======
        "jakarta.activation:jakarta.activation-api": {
            "locked": "1.2.2",
            "transitive": [
                "jakarta.xml.bind:jakarta.xml.bind-api"
            ]
        },
        "jakarta.annotation:jakarta.annotation-api": {
            "locked": "1.3.5",
            "transitive": [
                "org.springframework.boot:spring-boot-starter"
            ]
        },
        "jakarta.xml.bind:jakarta.xml.bind-api": {
            "locked": "2.3.3",
            "transitive": [
                "org.springframework.boot:spring-boot-starter-test"
            ]
        },
        "javax.annotation:javax.annotation-api": {
            "locked": "1.3.2"
>>>>>>> 9a3b9f4d
        },
        "junit:junit": {
            "locked": "4.13",
            "transitive": [
                "org.junit.vintage:junit-vintage-engine"
            ]
        },
        "net.bytebuddy:byte-buddy": {
            "locked": "1.10.11",
            "transitive": [
                "org.mockito:mockito-core"
            ]
        },
        "net.bytebuddy:byte-buddy-agent": {
            "locked": "1.10.11",
            "transitive": [
                "org.mockito:mockito-core"
            ]
        },
        "net.minidev:accessors-smart": {
            "locked": "1.2",
            "transitive": [
                "net.minidev:json-smart"
            ]
        },
        "net.minidev:json-smart": {
            "locked": "2.3",
            "transitive": [
                "com.jayway.jsonpath:json-path"
            ]
        },
        "net.bytebuddy:byte-buddy": {
            "locked": "1.9.10",
            "transitive": [
                "org.mockito:mockito-core"
            ]
        },
        "net.bytebuddy:byte-buddy-agent": {
            "locked": "1.9.10",
            "transitive": [
                "org.mockito:mockito-core"
            ]
        },
        "net.minidev:accessors-smart": {
            "locked": "1.1",
            "transitive": [
                "net.minidev:json-smart"
            ]
        },
        "net.minidev:json-smart": {
            "locked": "2.2.1",
            "transitive": [
                "com.jayway.jsonpath:json-path"
            ]
        },
        "org.apache.bval:bval-jsr": {
<<<<<<< HEAD
            "locked": "2.0.3",
            "transitive": [
                "com.netflix.conductor:conductor-common",
                "com.netflix.conductor:conductor-core"
            ]
        },
        "org.apache.commons:commons-lang3": {
            "locked": "3.0",
            "transitive": [
                "com.netflix.conductor:conductor-common",
                "com.netflix.conductor:conductor-core"
            ]
        },
        "org.apache.httpcomponents:httpclient": {
            "locked": "4.5.2",
            "transitive": [
                "com.amazonaws:aws-java-sdk-core"
            ]
        },
        "org.apache.httpcomponents:httpcore": {
            "locked": "4.4.4",
            "transitive": [
                "org.apache.httpcomponents:httpclient"
            ]
        },
        "org.glassfish:javax.el": {
            "locked": "3.0.0",
            "transitive": [
                "com.netflix.conductor:conductor-common",
                "com.netflix.conductor:conductor-core"
            ]
        },
        "org.hamcrest:hamcrest-core": {
            "locked": "1.3",
            "transitive": [
                "junit:junit"
=======
            "locked": "2.0.5",
            "transitive": [
                "com.netflix.conductor:conductor-common"
            ]
        },
        "org.apache.commons:commons-lang3": {
            "locked": "3.10",
            "transitive": [
                "com.netflix.conductor:conductor-common"
            ]
        },
        "org.apache.logging.log4j:log4j-api": {
            "locked": "2.13.3",
            "transitive": [
                "org.apache.logging.log4j:log4j-core",
                "org.apache.logging.log4j:log4j-jul"
            ]
        },
        "org.apache.logging.log4j:log4j-core": {
            "locked": "2.13.3",
            "transitive": [
                "org.apache.logging.log4j:log4j-slf4j-impl",
                "org.springframework.boot:spring-boot-starter-log4j2"
            ]
        },
        "org.apache.logging.log4j:log4j-jul": {
            "locked": "2.13.3",
            "transitive": [
                "org.springframework.boot:spring-boot-starter-log4j2"
            ]
        },
        "org.apache.logging.log4j:log4j-slf4j-impl": {
            "locked": "2.13.3",
            "transitive": [
                "org.springframework.boot:spring-boot-starter-log4j2"
            ]
        },
        "org.apiguardian:apiguardian-api": {
            "locked": "1.1.0",
            "transitive": [
                "org.junit.jupiter:junit-jupiter-api",
                "org.junit.jupiter:junit-jupiter-engine",
                "org.junit.jupiter:junit-jupiter-params",
                "org.junit.platform:junit-platform-commons",
                "org.junit.platform:junit-platform-engine",
                "org.junit.vintage:junit-vintage-engine"
            ]
        },
        "org.assertj:assertj-core": {
            "locked": "3.16.1",
            "transitive": [
                "org.springframework.boot:spring-boot-starter-test"
            ]
        },
        "org.checkerframework:checker-compat-qual": {
            "locked": "2.5.5",
            "transitive": [
                "com.google.guava:guava"
            ]
        },
        "org.codehaus.mojo:animal-sniffer-annotations": {
            "locked": "1.18",
            "transitive": [
                "io.grpc:grpc-api",
                "io.grpc:grpc-protobuf",
                "io.grpc:grpc-protobuf-lite",
                "io.grpc:grpc-stub"
            ]
        },
        "org.hamcrest:hamcrest": {
            "locked": "2.2",
            "transitive": [
                "org.springframework.boot:spring-boot-starter-test"
            ]
        },
        "org.junit.jupiter:junit-jupiter": {
            "locked": "5.6.2",
            "transitive": [
                "org.springframework.boot:spring-boot-starter-test"
            ]
        },
        "org.junit.jupiter:junit-jupiter-api": {
            "locked": "5.6.2",
            "transitive": [
                "org.junit.jupiter:junit-jupiter-engine",
                "org.junit.jupiter:junit-jupiter-params",
                "org.mockito:mockito-junit-jupiter"
            ]
        },
        "org.junit.jupiter:junit-jupiter-engine": {
            "locked": "5.6.2",
            "transitive": [
                "org.junit.jupiter:junit-jupiter"
            ]
        },
        "org.junit.jupiter:junit-jupiter-params": {
            "locked": "5.6.2",
            "transitive": [
                "org.junit.jupiter:junit-jupiter"
            ]
        },
        "org.junit.platform:junit-platform-commons": {
            "locked": "1.6.2",
            "transitive": [
                "org.junit.jupiter:junit-jupiter-api",
                "org.junit.platform:junit-platform-engine"
            ]
        },
        "org.junit.platform:junit-platform-engine": {
            "locked": "1.6.2",
            "transitive": [
                "org.junit.jupiter:junit-jupiter-engine",
                "org.junit.vintage:junit-vintage-engine"
            ]
        },
        "org.junit.vintage:junit-vintage-engine": {
            "locked": "5.6.2",
            "transitive": [
                "org.springframework.boot:spring-boot-starter-test"
            ]
        },
        "org.junit:junit-bom": {
            "locked": "5.6.2",
            "transitive": [
                "org.junit.jupiter:junit-jupiter",
                "org.junit.jupiter:junit-jupiter-api",
                "org.junit.jupiter:junit-jupiter-engine",
                "org.junit.jupiter:junit-jupiter-params",
                "org.junit.platform:junit-platform-commons",
                "org.junit.platform:junit-platform-engine",
                "org.junit.vintage:junit-vintage-engine"
>>>>>>> 9a3b9f4d
            ]
        },
        "org.mockito:mockito-core": {
            "locked": "3.3.3",
            "transitive": [
                "org.mockito:mockito-junit-jupiter",
                "org.springframework.boot:spring-boot-starter-test"
            ]
        },
        "org.mockito:mockito-junit-jupiter": {
            "locked": "3.3.3",
            "transitive": [
                "org.springframework.boot:spring-boot-starter-test"
            ]
        },
        "org.objenesis:objenesis": {
            "locked": "2.6",
            "transitive": [
                "org.mockito:mockito-core"
            ]
        },
        "org.opentest4j:opentest4j": {
            "locked": "1.2.0",
            "transitive": [
                "org.junit.jupiter:junit-jupiter-api",
                "org.junit.platform:junit-platform-engine"
            ]
        },
        "org.ow2.asm:asm": {
            "locked": "5.0.4",
            "transitive": [
                "net.minidev:accessors-smart"
            ]
        },
        "org.skyscreamer:jsonassert": {
            "locked": "1.5.0",
            "transitive": [
                "org.springframework.boot:spring-boot-starter-test"
            ]
        },
        "org.slf4j:jul-to-slf4j": {
            "locked": "1.7.30",
            "transitive": [
                "org.springframework.boot:spring-boot-starter-log4j2",
                "org.springframework.boot:spring-boot-starter-logging"
            ]
        },
        "org.objenesis:objenesis": {
            "locked": "2.6",
            "transitive": [
                "org.mockito:mockito-core"
            ]
        },
        "org.ow2.asm:asm": {
            "locked": "5.0.3",
            "transitive": [
                "net.minidev:accessors-smart"
            ]
        },
        "org.slf4j:slf4j-api": {
<<<<<<< HEAD
            "locked": "1.7.25",
            "transitive": [
                "com.jayway.jsonpath:json-path",
                "com.netflix.conductor:conductor-common",
                "com.netflix.servo:servo-core",
                "com.netflix.spectator:spectator-api"
            ]
        },
        "software.amazon.ion:ion-java": {
            "locked": "1.0.1",
            "transitive": [
                "com.amazonaws:aws-java-sdk-core"
=======
            "locked": "1.7.30",
            "transitive": [
                "org.apache.logging.log4j:log4j-slf4j-impl",
                "org.slf4j:jul-to-slf4j"
            ]
        },
        "org.springframework.boot:spring-boot": {
            "locked": "2.3.1.RELEASE",
            "transitive": [
                "org.springframework.boot:spring-boot-autoconfigure",
                "org.springframework.boot:spring-boot-starter",
                "org.springframework.boot:spring-boot-test",
                "org.springframework.boot:spring-boot-test-autoconfigure"
            ]
        },
        "org.springframework.boot:spring-boot-autoconfigure": {
            "locked": "2.3.1.RELEASE",
            "transitive": [
                "org.springframework.boot:spring-boot-starter",
                "org.springframework.boot:spring-boot-test-autoconfigure"
            ]
        },
        "org.springframework.boot:spring-boot-dependencies": {
            "locked": "2.3.1.RELEASE",
            "transitive": [
                "org.springframework.boot:spring-boot",
                "org.springframework.boot:spring-boot-autoconfigure",
                "org.springframework.boot:spring-boot-starter",
                "org.springframework.boot:spring-boot-starter-log4j2",
                "org.springframework.boot:spring-boot-starter-logging",
                "org.springframework.boot:spring-boot-starter-test",
                "org.springframework.boot:spring-boot-test",
                "org.springframework.boot:spring-boot-test-autoconfigure"
            ]
        },
        "org.springframework.boot:spring-boot-starter": {
            "locked": "2.3.1.RELEASE",
            "transitive": [
                "org.springframework.boot:spring-boot-starter-test"
            ]
        },
        "org.springframework.boot:spring-boot-starter-log4j2": {
            "locked": "2.3.1.RELEASE"
        },
        "org.springframework.boot:spring-boot-starter-logging": {
            "locked": "2.3.1.RELEASE",
            "transitive": [
                "org.springframework.boot:spring-boot-starter"
            ]
        },
        "org.springframework.boot:spring-boot-starter-test": {
            "locked": "2.3.1.RELEASE"
        },
        "org.springframework.boot:spring-boot-test": {
            "locked": "2.3.1.RELEASE",
            "transitive": [
                "org.springframework.boot:spring-boot-starter-test",
                "org.springframework.boot:spring-boot-test-autoconfigure"
            ]
        },
        "org.springframework.boot:spring-boot-test-autoconfigure": {
            "locked": "2.3.1.RELEASE",
            "transitive": [
                "org.springframework.boot:spring-boot-starter-test"
            ]
        },
        "org.springframework:spring-aop": {
            "locked": "5.2.7.RELEASE",
            "transitive": [
                "org.springframework:spring-context"
            ]
        },
        "org.springframework:spring-beans": {
            "locked": "5.2.7.RELEASE",
            "transitive": [
                "org.springframework:spring-aop",
                "org.springframework:spring-context"
            ]
        },
        "org.springframework:spring-context": {
            "locked": "5.2.7.RELEASE",
            "transitive": [
                "org.springframework.boot:spring-boot"
            ]
        },
        "org.springframework:spring-core": {
            "locked": "5.2.7.RELEASE",
            "transitive": [
                "org.springframework.boot:spring-boot",
                "org.springframework.boot:spring-boot-starter",
                "org.springframework.boot:spring-boot-starter-test",
                "org.springframework:spring-aop",
                "org.springframework:spring-beans",
                "org.springframework:spring-context",
                "org.springframework:spring-expression",
                "org.springframework:spring-test"
            ]
        },
        "org.springframework:spring-expression": {
            "locked": "5.2.7.RELEASE",
            "transitive": [
                "org.springframework:spring-context"
            ]
        },
        "org.springframework:spring-jcl": {
            "locked": "5.2.7.RELEASE",
            "transitive": [
                "org.springframework:spring-core"
            ]
        },
        "org.springframework:spring-test": {
            "locked": "5.2.7.RELEASE",
            "transitive": [
                "org.springframework.boot:spring-boot-starter-test"
            ]
        },
        "org.xmlunit:xmlunit-core": {
            "locked": "2.7.0",
            "transitive": [
                "org.springframework.boot:spring-boot-starter-test"
            ]
        },
        "org.yaml:snakeyaml": {
            "locked": "1.26",
            "transitive": [
                "org.springframework.boot:spring-boot-starter"
>>>>>>> 9a3b9f4d
            ]
        }
    }
}<|MERGE_RESOLUTION|>--- conflicted
+++ resolved
@@ -1,401 +1,4 @@
 {
-<<<<<<< HEAD
-    "compile": {
-        "aopalliance:aopalliance": {
-            "locked": "1.0",
-            "transitive": [
-                "com.google.inject:guice"
-            ]
-        },
-        "com.amazonaws:aws-java-sdk-core": {
-            "locked": "1.11.86",
-            "transitive": [
-                "com.amazonaws:aws-java-sdk-kms",
-                "com.amazonaws:aws-java-sdk-s3"
-            ]
-        },
-        "com.amazonaws:aws-java-sdk-kms": {
-            "locked": "1.11.86",
-            "transitive": [
-                "com.amazonaws:aws-java-sdk-s3"
-            ]
-        },
-        "com.amazonaws:aws-java-sdk-s3": {
-            "locked": "1.11.86",
-            "transitive": [
-                "com.netflix.conductor:conductor-core"
-            ]
-        },
-        "com.amazonaws:jmespath-java": {
-            "locked": "1.11.86",
-            "transitive": [
-                "com.amazonaws:aws-java-sdk-kms",
-                "com.amazonaws:aws-java-sdk-s3"
-            ]
-        },
-        "com.fasterxml.jackson.core:jackson-annotations": {
-            "locked": "2.10.0",
-            "transitive": [
-                "com.fasterxml.jackson.core:jackson-databind"
-            ]
-        },
-        "com.fasterxml.jackson.core:jackson-core": {
-            "locked": "2.10.0",
-            "transitive": [
-                "com.fasterxml.jackson.core:jackson-databind",
-                "com.fasterxml.jackson.dataformat:jackson-dataformat-cbor",
-                "com.netflix.conductor:conductor-common",
-                "com.netflix.conductor:conductor-core"
-            ]
-        },
-        "com.fasterxml.jackson.core:jackson-databind": {
-            "locked": "2.10.0",
-            "transitive": [
-                "com.amazonaws:aws-java-sdk-core",
-                "com.amazonaws:jmespath-java",
-                "com.netflix.conductor:conductor-common",
-                "com.netflix.conductor:conductor-core"
-            ]
-        },
-        "com.fasterxml.jackson.dataformat:jackson-dataformat-cbor": {
-            "locked": "2.6.6",
-            "transitive": [
-                "com.amazonaws:aws-java-sdk-core"
-            ]
-        },
-        "com.github.rholder:guava-retrying": {
-            "locked": "2.0.0",
-            "transitive": [
-                "com.netflix.conductor:conductor-common"
-            ]
-        },
-        "com.github.vmg.protogen:protogen-annotations": {
-            "locked": "1.0.0",
-            "transitive": [
-                "com.netflix.conductor:conductor-common"
-            ]
-        },
-        "com.google.api.grpc:proto-google-common-protos": {
-            "locked": "1.0.0",
-            "requested": "1.0.0",
-            "transitive": [
-                "io.grpc:grpc-protobuf"
-            ]
-        },
-        "com.google.code.findbugs:jsr305": {
-            "locked": "3.0.0",
-            "transitive": [
-                "com.github.rholder:guava-retrying",
-                "io.grpc:grpc-core"
-            ]
-        },
-        "com.google.code.gson:gson": {
-            "locked": "2.7",
-            "transitive": [
-                "io.grpc:grpc-core"
-            ]
-        },
-        "com.google.errorprone:error_prone_annotations": {
-            "locked": "2.1.2",
-            "transitive": [
-                "io.grpc:grpc-core"
-            ]
-        },
-        "com.google.guava:guava": {
-            "locked": "20.0",
-            "transitive": [
-                "com.github.rholder:guava-retrying",
-                "com.google.inject:guice",
-                "com.netflix.servo:servo-core",
-                "io.grpc:grpc-core",
-                "io.grpc:grpc-protobuf",
-                "io.grpc:grpc-protobuf-lite"
-            ]
-        },
-        "com.google.inject.extensions:guice-multibindings": {
-            "locked": "4.1.0",
-            "transitive": [
-                "com.netflix.conductor:conductor-core"
-            ]
-        },
-        "com.google.inject:guice": {
-            "locked": "4.1.0",
-            "transitive": [
-                "com.google.inject.extensions:guice-multibindings",
-                "com.netflix.conductor:conductor-core"
-            ]
-        },
-        "com.google.protobuf:protobuf-java": {
-            "locked": "3.5.1",
-            "transitive": [
-                "com.google.api.grpc:proto-google-common-protos",
-                "com.netflix.conductor:conductor-common",
-                "io.grpc:grpc-protobuf"
-            ]
-        },
-        "com.jayway.jsonpath:json-path": {
-            "locked": "2.2.0",
-            "transitive": [
-                "com.netflix.conductor:conductor-core"
-            ]
-        },
-        "com.netflix.conductor:conductor-common": {
-            "project": true,
-            "transitive": [
-                "com.netflix.conductor:conductor-core"
-            ]
-        },
-        "com.netflix.conductor:conductor-core": {
-            "project": true
-        },
-        "com.netflix.runtime:health-api": {
-            "locked": "1.1.4",
-            "requested": "1.1.+"
-        },
-        "com.netflix.servo:servo-core": {
-            "locked": "0.12.17",
-            "transitive": [
-                "com.netflix.conductor:conductor-core"
-            ]
-        },
-        "com.netflix.spectator:spectator-api": {
-            "locked": "0.68.0",
-            "transitive": [
-                "com.netflix.conductor:conductor-core"
-            ]
-        },
-        "com.spotify:completable-futures": {
-            "locked": "0.3.1",
-            "transitive": [
-                "com.netflix.conductor:conductor-core"
-            ]
-        },
-        "commons-codec:commons-codec": {
-            "locked": "1.9",
-            "transitive": [
-                "org.apache.httpcomponents:httpclient"
-            ]
-        },
-        "commons-logging:commons-logging": {
-            "locked": "1.2",
-            "transitive": [
-                "com.amazonaws:aws-java-sdk-core",
-                "org.apache.httpcomponents:httpclient"
-            ]
-        },
-        "io.grpc:grpc-context": {
-            "locked": "1.14.0",
-            "transitive": [
-                "io.grpc:grpc-core"
-            ]
-        },
-        "io.grpc:grpc-core": {
-            "locked": "1.14.0",
-            "transitive": [
-                "io.grpc:grpc-protobuf",
-                "io.grpc:grpc-protobuf-lite",
-                "io.grpc:grpc-stub"
-            ]
-        },
-        "io.grpc:grpc-protobuf": {
-            "locked": "1.14.0",
-            "requested": "1.14.+"
-        },
-        "io.grpc:grpc-protobuf-lite": {
-            "locked": "1.14.0",
-            "transitive": [
-                "io.grpc:grpc-protobuf"
-            ]
-        },
-        "io.grpc:grpc-stub": {
-            "locked": "1.14.0",
-            "requested": "1.14.+"
-        },
-        "io.opencensus:opencensus-api": {
-            "locked": "0.12.3",
-            "transitive": [
-                "io.grpc:grpc-core",
-                "io.opencensus:opencensus-contrib-grpc-metrics"
-            ]
-        },
-        "io.opencensus:opencensus-contrib-grpc-metrics": {
-            "locked": "0.12.3",
-            "transitive": [
-                "io.grpc:grpc-core"
-            ]
-        },
-        "io.reactivex:rxjava": {
-            "locked": "1.2.2",
-            "transitive": [
-                "com.netflix.conductor:conductor-core"
-            ]
-        },
-        "javax.inject:javax.inject": {
-            "locked": "1",
-            "transitive": [
-                "com.google.inject:guice",
-                "com.netflix.conductor:conductor-common"
-            ]
-        },
-        "javax.validation:validation-api": {
-            "locked": "2.0.1.Final",
-            "transitive": [
-                "com.netflix.conductor:conductor-common",
-                "com.netflix.conductor:conductor-core"
-            ]
-        },
-        "joda-time:joda-time": {
-            "locked": "2.8.1",
-            "transitive": [
-                "com.amazonaws:aws-java-sdk-core"
-            ]
-        },
-        "net.minidev:accessors-smart": {
-            "locked": "1.1",
-            "transitive": [
-                "net.minidev:json-smart"
-            ]
-        },
-        "net.minidev:json-smart": {
-            "locked": "2.2.1",
-            "transitive": [
-                "com.jayway.jsonpath:json-path"
-            ]
-        },
-        "org.apache.bval:bval-jsr": {
-            "locked": "2.0.3",
-            "transitive": [
-                "com.netflix.conductor:conductor-common",
-                "com.netflix.conductor:conductor-core"
-            ]
-        },
-        "org.apache.commons:commons-lang3": {
-            "locked": "3.0",
-            "transitive": [
-                "com.netflix.conductor:conductor-common",
-                "com.netflix.conductor:conductor-core"
-            ]
-        },
-        "org.apache.httpcomponents:httpclient": {
-            "locked": "4.5.2",
-            "transitive": [
-                "com.amazonaws:aws-java-sdk-core"
-            ]
-        },
-        "org.apache.httpcomponents:httpcore": {
-            "locked": "4.4.4",
-            "transitive": [
-                "org.apache.httpcomponents:httpclient"
-            ]
-        },
-        "org.glassfish:javax.el": {
-            "locked": "3.0.0",
-            "transitive": [
-                "com.netflix.conductor:conductor-common",
-                "com.netflix.conductor:conductor-core"
-            ]
-        },
-        "org.ow2.asm:asm": {
-            "locked": "5.0.3",
-            "transitive": [
-                "net.minidev:accessors-smart"
-            ]
-        },
-        "org.slf4j:slf4j-api": {
-            "locked": "1.7.25",
-            "transitive": [
-                "com.jayway.jsonpath:json-path",
-                "com.netflix.conductor:conductor-common",
-                "com.netflix.servo:servo-core",
-                "com.netflix.spectator:spectator-api"
-            ]
-        },
-        "software.amazon.ion:ion-java": {
-            "locked": "1.0.1",
-            "transitive": [
-                "com.amazonaws:aws-java-sdk-core"
-            ]
-        }
-    },
-    "compileClasspath": {
-        "aopalliance:aopalliance": {
-            "locked": "1.0",
-            "transitive": [
-                "com.google.inject:guice"
-            ]
-        },
-        "com.amazonaws:aws-java-sdk-core": {
-            "locked": "1.11.86",
-            "transitive": [
-                "com.amazonaws:aws-java-sdk-kms",
-                "com.amazonaws:aws-java-sdk-s3"
-            ]
-        },
-        "com.amazonaws:aws-java-sdk-kms": {
-            "locked": "1.11.86",
-            "transitive": [
-                "com.amazonaws:aws-java-sdk-s3"
-            ]
-        },
-        "com.amazonaws:aws-java-sdk-s3": {
-            "locked": "1.11.86",
-            "transitive": [
-                "com.netflix.conductor:conductor-core"
-            ]
-        },
-        "com.amazonaws:jmespath-java": {
-            "locked": "1.11.86",
-            "transitive": [
-                "com.amazonaws:aws-java-sdk-kms",
-                "com.amazonaws:aws-java-sdk-s3"
-            ]
-        },
-        "com.fasterxml.jackson.core:jackson-annotations": {
-            "locked": "2.10.0",
-            "transitive": [
-                "com.fasterxml.jackson.core:jackson-databind"
-            ]
-        },
-        "com.fasterxml.jackson.core:jackson-core": {
-            "locked": "2.10.0",
-            "transitive": [
-                "com.fasterxml.jackson.core:jackson-databind",
-                "com.fasterxml.jackson.dataformat:jackson-dataformat-cbor",
-                "com.netflix.conductor:conductor-common",
-                "com.netflix.conductor:conductor-core"
-            ]
-        },
-        "com.fasterxml.jackson.core:jackson-databind": {
-            "locked": "2.10.0",
-            "transitive": [
-                "com.amazonaws:aws-java-sdk-core",
-                "com.amazonaws:jmespath-java",
-                "com.netflix.conductor:conductor-common",
-                "com.netflix.conductor:conductor-core"
-            ]
-        },
-        "com.fasterxml.jackson.dataformat:jackson-dataformat-cbor": {
-            "locked": "2.6.6",
-            "transitive": [
-                "com.amazonaws:aws-java-sdk-core"
-            ]
-        },
-        "com.github.rholder:guava-retrying": {
-            "locked": "2.0.0",
-            "transitive": [
-                "com.netflix.conductor:conductor-common"
-            ]
-        },
-        "com.github.vmg.protogen:protogen-annotations": {
-            "locked": "1.0.0",
-            "transitive": [
-                "com.netflix.conductor:conductor-common"
-            ]
-        },
-        "com.google.api.grpc:proto-google-common-protos": {
-            "locked": "1.0.0",
-            "requested": "1.0.0",
-=======
     "annotationProcessor": {
         "org.springframework.boot:spring-boot-configuration-processor": {
             "locked": "2.3.1.RELEASE"
@@ -404,77 +7,11 @@
     "compileClasspath": {
         "com.google.api.grpc:proto-google-common-protos": {
             "locked": "1.17.0",
->>>>>>> 9a3b9f4d
             "transitive": [
                 "io.grpc:grpc-protobuf"
             ]
         },
         "com.google.code.findbugs:jsr305": {
-<<<<<<< HEAD
-            "locked": "3.0.0",
-            "transitive": [
-                "com.github.rholder:guava-retrying",
-                "io.grpc:grpc-core"
-            ]
-        },
-        "com.google.code.gson:gson": {
-            "locked": "2.7",
-            "transitive": [
-                "io.grpc:grpc-core"
-            ]
-        },
-        "com.google.errorprone:error_prone_annotations": {
-            "locked": "2.1.2",
-            "transitive": [
-                "io.grpc:grpc-core"
-            ]
-        },
-        "com.google.guava:guava": {
-            "locked": "20.0",
-            "transitive": [
-                "com.github.rholder:guava-retrying",
-                "com.google.inject:guice",
-                "com.netflix.servo:servo-core",
-                "io.grpc:grpc-core",
-                "io.grpc:grpc-protobuf",
-                "io.grpc:grpc-protobuf-lite"
-            ]
-        },
-        "com.google.inject.extensions:guice-multibindings": {
-            "locked": "4.1.0",
-            "transitive": [
-                "com.netflix.conductor:conductor-core"
-            ]
-        },
-        "com.google.inject:guice": {
-            "locked": "4.1.0",
-            "transitive": [
-                "com.google.inject.extensions:guice-multibindings",
-                "com.netflix.conductor:conductor-core"
-            ]
-        },
-        "com.google.protobuf:protobuf-java": {
-            "locked": "3.5.1",
-            "transitive": [
-                "com.google.api.grpc:proto-google-common-protos",
-                "com.netflix.conductor:conductor-common",
-                "io.grpc:grpc-protobuf"
-            ]
-        },
-        "com.jayway.jsonpath:json-path": {
-            "locked": "2.2.0",
-            "transitive": [
-                "com.netflix.conductor:conductor-core"
-            ]
-        },
-        "com.netflix.conductor:conductor-common": {
-            "project": true,
-            "transitive": [
-                "com.netflix.conductor:conductor-core"
-            ]
-        },
-        "com.netflix.conductor:conductor-core": {
-=======
             "locked": "3.0.2",
             "transitive": [
                 "io.grpc:grpc-api",
@@ -518,7 +55,6 @@
             ]
         },
         "com.netflix.conductor:conductor-common": {
->>>>>>> 9a3b9f4d
             "project": true
         },
         "io.grpc:grpc-api": {
@@ -529,208 +65,6 @@
                 "io.grpc:grpc-stub"
             ]
         },
-<<<<<<< HEAD
-        "com.netflix.servo:servo-core": {
-            "locked": "0.12.17",
-            "transitive": [
-                "com.netflix.conductor:conductor-core"
-            ]
-        },
-        "com.netflix.spectator:spectator-api": {
-            "locked": "0.68.0",
-            "transitive": [
-                "com.netflix.conductor:conductor-core"
-            ]
-        },
-        "com.spotify:completable-futures": {
-            "locked": "0.3.1",
-            "transitive": [
-                "com.netflix.conductor:conductor-core"
-            ]
-        },
-        "commons-codec:commons-codec": {
-            "locked": "1.9",
-            "transitive": [
-                "org.apache.httpcomponents:httpclient"
-            ]
-        },
-        "commons-logging:commons-logging": {
-            "locked": "1.2",
-            "transitive": [
-                "com.amazonaws:aws-java-sdk-core",
-                "org.apache.httpcomponents:httpclient"
-            ]
-        },
-        "io.grpc:grpc-context": {
-            "locked": "1.14.0",
-            "transitive": [
-                "io.grpc:grpc-core"
-            ]
-        },
-        "io.grpc:grpc-core": {
-            "locked": "1.14.0",
-            "transitive": [
-                "io.grpc:grpc-protobuf",
-                "io.grpc:grpc-protobuf-lite",
-                "io.grpc:grpc-stub"
-            ]
-        },
-        "io.grpc:grpc-protobuf": {
-            "locked": "1.14.0",
-            "requested": "1.14.+"
-        },
-        "io.grpc:grpc-protobuf-lite": {
-            "locked": "1.14.0",
-            "transitive": [
-                "io.grpc:grpc-protobuf"
-            ]
-        },
-        "io.grpc:grpc-stub": {
-            "locked": "1.14.0",
-            "requested": "1.14.+"
-        },
-        "io.opencensus:opencensus-api": {
-            "locked": "0.12.3",
-            "transitive": [
-                "io.grpc:grpc-core",
-                "io.opencensus:opencensus-contrib-grpc-metrics"
-            ]
-        },
-        "io.opencensus:opencensus-contrib-grpc-metrics": {
-            "locked": "0.12.3",
-            "transitive": [
-                "io.grpc:grpc-core"
-            ]
-        },
-        "io.reactivex:rxjava": {
-            "locked": "1.2.2",
-            "transitive": [
-                "com.netflix.conductor:conductor-core"
-            ]
-        },
-        "javax.inject:javax.inject": {
-            "locked": "1",
-            "transitive": [
-                "com.google.inject:guice",
-                "com.netflix.conductor:conductor-common"
-            ]
-        },
-        "javax.validation:validation-api": {
-            "locked": "2.0.1.Final",
-            "transitive": [
-                "com.netflix.conductor:conductor-common",
-                "com.netflix.conductor:conductor-core"
-            ]
-        },
-        "joda-time:joda-time": {
-            "locked": "2.8.1",
-            "transitive": [
-                "com.amazonaws:aws-java-sdk-core"
-            ]
-        },
-        "net.minidev:accessors-smart": {
-            "locked": "1.1",
-            "transitive": [
-                "net.minidev:json-smart"
-            ]
-        },
-        "net.minidev:json-smart": {
-            "locked": "2.2.1",
-            "transitive": [
-                "com.jayway.jsonpath:json-path"
-            ]
-        },
-        "org.apache.bval:bval-jsr": {
-            "locked": "2.0.3",
-            "transitive": [
-                "com.netflix.conductor:conductor-common",
-                "com.netflix.conductor:conductor-core"
-            ]
-        },
-        "org.apache.commons:commons-lang3": {
-            "locked": "3.0",
-            "transitive": [
-                "com.netflix.conductor:conductor-common",
-                "com.netflix.conductor:conductor-core"
-            ]
-        },
-        "org.apache.httpcomponents:httpclient": {
-            "locked": "4.5.2",
-            "transitive": [
-                "com.amazonaws:aws-java-sdk-core"
-            ]
-        },
-        "org.apache.httpcomponents:httpcore": {
-            "locked": "4.4.4",
-            "transitive": [
-                "org.apache.httpcomponents:httpclient"
-            ]
-        },
-        "org.glassfish:javax.el": {
-            "locked": "3.0.0",
-            "transitive": [
-                "com.netflix.conductor:conductor-common",
-                "com.netflix.conductor:conductor-core"
-            ]
-        },
-        "org.ow2.asm:asm": {
-            "locked": "5.0.3",
-            "transitive": [
-                "net.minidev:accessors-smart"
-            ]
-        },
-        "org.slf4j:slf4j-api": {
-            "locked": "1.7.25",
-            "transitive": [
-                "com.jayway.jsonpath:json-path",
-                "com.netflix.conductor:conductor-common",
-                "com.netflix.servo:servo-core",
-                "com.netflix.spectator:spectator-api"
-            ]
-        },
-        "software.amazon.ion:ion-java": {
-            "locked": "1.0.1",
-            "transitive": [
-                "com.amazonaws:aws-java-sdk-core"
-            ]
-        }
-    },
-    "default": {
-        "aopalliance:aopalliance": {
-            "locked": "1.0",
-            "transitive": [
-                "com.google.inject:guice"
-            ]
-        },
-        "com.amazonaws:aws-java-sdk-core": {
-            "locked": "1.11.86",
-            "transitive": [
-                "com.amazonaws:aws-java-sdk-kms",
-                "com.amazonaws:aws-java-sdk-s3"
-            ]
-        },
-        "com.amazonaws:aws-java-sdk-kms": {
-            "locked": "1.11.86",
-            "transitive": [
-                "com.amazonaws:aws-java-sdk-s3"
-            ]
-        },
-        "com.amazonaws:aws-java-sdk-s3": {
-            "locked": "1.11.86",
-            "transitive": [
-                "com.netflix.conductor:conductor-core"
-            ]
-        },
-        "com.amazonaws:jmespath-java": {
-            "locked": "1.11.86",
-            "transitive": [
-                "com.amazonaws:aws-java-sdk-kms",
-                "com.amazonaws:aws-java-sdk-s3"
-            ]
-        },
-        "com.fasterxml.jackson.core:jackson-annotations": {
-            "locked": "2.10.0",
-=======
         "io.grpc:grpc-context": {
             "locked": "1.33.1",
             "transitive": [
@@ -762,35 +96,11 @@
     "compileProtoPath": {
         "com.fasterxml.jackson.core:jackson-annotations": {
             "locked": "2.11.0",
->>>>>>> 9a3b9f4d
             "transitive": [
                 "com.fasterxml.jackson.core:jackson-databind"
             ]
         },
         "com.fasterxml.jackson.core:jackson-core": {
-<<<<<<< HEAD
-            "locked": "2.10.0",
-            "transitive": [
-                "com.fasterxml.jackson.core:jackson-databind",
-                "com.fasterxml.jackson.dataformat:jackson-dataformat-cbor",
-                "com.netflix.conductor:conductor-common",
-                "com.netflix.conductor:conductor-core"
-            ]
-        },
-        "com.fasterxml.jackson.core:jackson-databind": {
-            "locked": "2.10.0",
-            "transitive": [
-                "com.amazonaws:aws-java-sdk-core",
-                "com.amazonaws:jmespath-java",
-                "com.netflix.conductor:conductor-common",
-                "com.netflix.conductor:conductor-core"
-            ]
-        },
-        "com.fasterxml.jackson.dataformat:jackson-dataformat-cbor": {
-            "locked": "2.6.6",
-            "transitive": [
-                "com.amazonaws:aws-java-sdk-core"
-=======
             "locked": "2.11.0",
             "transitive": [
                 "com.fasterxml.jackson.core:jackson-databind",
@@ -801,7 +111,6 @@
             "locked": "2.11.0",
             "transitive": [
                 "com.netflix.conductor:conductor-common"
->>>>>>> 9a3b9f4d
             ]
         },
         "com.github.rholder:guava-retrying": {
@@ -817,564 +126,12 @@
             ]
         },
         "com.google.api.grpc:proto-google-common-protos": {
-<<<<<<< HEAD
-            "locked": "1.0.0",
-            "requested": "1.0.0",
-=======
             "locked": "1.17.0",
->>>>>>> 9a3b9f4d
             "transitive": [
                 "io.grpc:grpc-protobuf"
             ]
         },
         "com.google.code.findbugs:jsr305": {
-<<<<<<< HEAD
-            "locked": "3.0.0",
-            "transitive": [
-                "com.github.rholder:guava-retrying",
-                "io.grpc:grpc-core"
-            ]
-        },
-        "com.google.code.gson:gson": {
-            "locked": "2.7",
-            "transitive": [
-                "io.grpc:grpc-core"
-            ]
-        },
-        "com.google.errorprone:error_prone_annotations": {
-            "locked": "2.1.2",
-            "transitive": [
-                "io.grpc:grpc-core"
-            ]
-        },
-        "com.google.guava:guava": {
-            "locked": "20.0",
-            "transitive": [
-                "com.github.rholder:guava-retrying",
-                "com.google.inject:guice",
-                "com.netflix.servo:servo-core",
-                "io.grpc:grpc-core",
-                "io.grpc:grpc-protobuf",
-                "io.grpc:grpc-protobuf-lite"
-            ]
-        },
-        "com.google.inject.extensions:guice-multibindings": {
-            "locked": "4.1.0",
-            "transitive": [
-                "com.netflix.conductor:conductor-core"
-            ]
-        },
-        "com.google.inject:guice": {
-            "locked": "4.1.0",
-            "transitive": [
-                "com.google.inject.extensions:guice-multibindings",
-                "com.netflix.conductor:conductor-core"
-            ]
-        },
-        "com.google.protobuf:protobuf-java": {
-            "locked": "3.5.1",
-            "transitive": [
-                "com.google.api.grpc:proto-google-common-protos",
-                "com.netflix.conductor:conductor-common",
-                "io.grpc:grpc-protobuf"
-            ]
-        },
-        "com.jayway.jsonpath:json-path": {
-            "locked": "2.2.0",
-            "transitive": [
-                "com.netflix.conductor:conductor-core"
-            ]
-        },
-        "com.netflix.conductor:conductor-common": {
-            "project": true,
-            "transitive": [
-                "com.netflix.conductor:conductor-core"
-            ]
-        },
-        "com.netflix.conductor:conductor-core": {
-            "project": true
-        },
-        "com.netflix.runtime:health-api": {
-            "locked": "1.1.4",
-            "requested": "1.1.+"
-        },
-        "com.netflix.servo:servo-core": {
-            "locked": "0.12.17",
-            "transitive": [
-                "com.netflix.conductor:conductor-core"
-            ]
-        },
-        "com.netflix.spectator:spectator-api": {
-            "locked": "0.68.0",
-            "transitive": [
-                "com.netflix.conductor:conductor-core"
-            ]
-        },
-        "com.spotify:completable-futures": {
-            "locked": "0.3.1",
-            "transitive": [
-                "com.netflix.conductor:conductor-core"
-            ]
-        },
-        "commons-codec:commons-codec": {
-            "locked": "1.9",
-            "transitive": [
-                "org.apache.httpcomponents:httpclient"
-            ]
-        },
-        "commons-logging:commons-logging": {
-            "locked": "1.2",
-            "transitive": [
-                "com.amazonaws:aws-java-sdk-core",
-                "org.apache.httpcomponents:httpclient"
-            ]
-        },
-        "io.grpc:grpc-context": {
-            "locked": "1.14.0",
-            "transitive": [
-                "io.grpc:grpc-core"
-            ]
-        },
-        "io.grpc:grpc-core": {
-            "locked": "1.14.0",
-            "transitive": [
-                "io.grpc:grpc-protobuf",
-                "io.grpc:grpc-protobuf-lite",
-                "io.grpc:grpc-stub"
-            ]
-        },
-        "io.grpc:grpc-protobuf": {
-            "locked": "1.14.0",
-            "requested": "1.14.+"
-        },
-        "io.grpc:grpc-protobuf-lite": {
-            "locked": "1.14.0",
-            "transitive": [
-                "io.grpc:grpc-protobuf"
-            ]
-        },
-        "io.grpc:grpc-stub": {
-            "locked": "1.14.0",
-            "requested": "1.14.+"
-        },
-        "io.opencensus:opencensus-api": {
-            "locked": "0.12.3",
-            "transitive": [
-                "io.grpc:grpc-core",
-                "io.opencensus:opencensus-contrib-grpc-metrics"
-            ]
-        },
-        "io.opencensus:opencensus-contrib-grpc-metrics": {
-            "locked": "0.12.3",
-            "transitive": [
-                "io.grpc:grpc-core"
-            ]
-        },
-        "io.reactivex:rxjava": {
-            "locked": "1.2.2",
-            "transitive": [
-                "com.netflix.conductor:conductor-core"
-            ]
-        },
-        "javax.inject:javax.inject": {
-            "locked": "1",
-            "transitive": [
-                "com.google.inject:guice",
-                "com.netflix.conductor:conductor-common"
-            ]
-        },
-        "javax.validation:validation-api": {
-            "locked": "2.0.1.Final",
-            "transitive": [
-                "com.netflix.conductor:conductor-common",
-                "com.netflix.conductor:conductor-core"
-            ]
-        },
-        "joda-time:joda-time": {
-            "locked": "2.8.1",
-            "transitive": [
-                "com.amazonaws:aws-java-sdk-core"
-            ]
-        },
-        "net.minidev:accessors-smart": {
-            "locked": "1.1",
-            "transitive": [
-                "net.minidev:json-smart"
-            ]
-        },
-        "net.minidev:json-smart": {
-            "locked": "2.2.1",
-            "transitive": [
-                "com.jayway.jsonpath:json-path"
-            ]
-        },
-        "org.apache.bval:bval-jsr": {
-            "locked": "2.0.3",
-            "transitive": [
-                "com.netflix.conductor:conductor-common",
-                "com.netflix.conductor:conductor-core"
-            ]
-        },
-        "org.apache.commons:commons-lang3": {
-            "locked": "3.0",
-            "transitive": [
-                "com.netflix.conductor:conductor-common",
-                "com.netflix.conductor:conductor-core"
-            ]
-        },
-        "org.apache.httpcomponents:httpclient": {
-            "locked": "4.5.2",
-            "transitive": [
-                "com.amazonaws:aws-java-sdk-core"
-            ]
-        },
-        "org.apache.httpcomponents:httpcore": {
-            "locked": "4.4.4",
-            "transitive": [
-                "org.apache.httpcomponents:httpclient"
-            ]
-        },
-        "org.glassfish:javax.el": {
-            "locked": "3.0.0",
-            "transitive": [
-                "com.netflix.conductor:conductor-common",
-                "com.netflix.conductor:conductor-core"
-            ]
-        },
-        "org.ow2.asm:asm": {
-            "locked": "5.0.3",
-            "transitive": [
-                "net.minidev:accessors-smart"
-            ]
-        },
-        "org.slf4j:slf4j-api": {
-            "locked": "1.7.25",
-            "transitive": [
-                "com.jayway.jsonpath:json-path",
-                "com.netflix.conductor:conductor-common",
-                "com.netflix.servo:servo-core",
-                "com.netflix.spectator:spectator-api"
-            ]
-        },
-        "software.amazon.ion:ion-java": {
-            "locked": "1.0.1",
-            "transitive": [
-                "com.amazonaws:aws-java-sdk-core"
-            ]
-        }
-    },
-    "jacocoAgent": {
-        "org.jacoco:org.jacoco.agent": {
-            "locked": "0.8.1"
-        }
-    },
-    "jacocoAnt": {
-        "org.jacoco:org.jacoco.agent": {
-            "locked": "0.8.1",
-            "transitive": [
-                "org.jacoco:org.jacoco.ant"
-            ]
-        },
-        "org.jacoco:org.jacoco.ant": {
-            "locked": "0.8.1"
-        },
-        "org.jacoco:org.jacoco.core": {
-            "locked": "0.8.1",
-            "transitive": [
-                "org.jacoco:org.jacoco.ant",
-                "org.jacoco:org.jacoco.report"
-            ]
-        },
-        "org.jacoco:org.jacoco.report": {
-            "locked": "0.8.1",
-            "transitive": [
-                "org.jacoco:org.jacoco.ant"
-            ]
-        },
-        "org.ow2.asm:asm": {
-            "locked": "6.0",
-            "transitive": [
-                "org.jacoco:org.jacoco.core",
-                "org.ow2.asm:asm-tree"
-            ]
-        },
-        "org.ow2.asm:asm-analysis": {
-            "locked": "6.0",
-            "transitive": [
-                "org.jacoco:org.jacoco.core"
-            ]
-        },
-        "org.ow2.asm:asm-commons": {
-            "locked": "6.0",
-            "transitive": [
-                "org.jacoco:org.jacoco.core"
-            ]
-        },
-        "org.ow2.asm:asm-tree": {
-            "locked": "6.0",
-            "transitive": [
-                "org.jacoco:org.jacoco.core",
-                "org.ow2.asm:asm-analysis",
-                "org.ow2.asm:asm-commons",
-                "org.ow2.asm:asm-util"
-            ]
-        },
-        "org.ow2.asm:asm-util": {
-            "locked": "6.0",
-            "transitive": [
-                "org.jacoco:org.jacoco.core"
-            ]
-        }
-    },
-    "protobuf": {
-        "com.google.api.grpc:proto-google-common-protos": {
-            "locked": "1.0.0",
-            "transitive": [
-                "io.grpc:grpc-protobuf"
-            ]
-        },
-        "com.google.auth:google-auth-library-credentials": {
-            "locked": "0.9.0",
-            "transitive": [
-                "io.grpc:grpc-auth"
-            ]
-        },
-        "com.google.code.findbugs:jsr305": {
-            "locked": "3.0.0",
-            "transitive": [
-                "io.grpc:grpc-core"
-            ]
-        },
-        "com.google.code.gson:gson": {
-            "locked": "2.7",
-            "transitive": [
-                "io.grpc:grpc-core"
-            ]
-        },
-        "com.google.errorprone:error_prone_annotations": {
-            "locked": "2.1.2",
-            "transitive": [
-                "io.grpc:grpc-core"
-            ]
-        },
-        "com.google.guava:guava": {
-            "locked": "20.0",
-            "transitive": [
-                "io.grpc:grpc-core",
-                "io.grpc:grpc-protobuf",
-                "io.grpc:grpc-protobuf-lite",
-                "io.grpc:grpc-protobuf-nano"
-            ]
-        },
-        "com.google.protobuf.nano:protobuf-javanano": {
-            "locked": "3.0.0-alpha-5",
-            "transitive": [
-                "io.grpc:grpc-protobuf-nano"
-            ]
-        },
-        "com.google.protobuf:protobuf-java": {
-            "locked": "3.5.1",
-            "transitive": [
-                "io.chaossystems.grpc:grpc-healthcheck",
-                "io.grpc:grpc-protobuf"
-            ]
-        },
-        "com.squareup.okhttp:okhttp": {
-            "locked": "2.5.0",
-            "transitive": [
-                "io.grpc:grpc-okhttp"
-            ]
-        },
-        "com.squareup.okio:okio": {
-            "locked": "1.13.0",
-            "transitive": [
-                "com.squareup.okhttp:okhttp",
-                "io.grpc:grpc-okhttp"
-            ]
-        },
-        "io.chaossystems.grpc:grpc-healthcheck": {
-            "locked": "1.0.1",
-            "requested": "1.0.+"
-        },
-        "io.grpc:grpc-all": {
-            "locked": "1.14.0",
-            "transitive": [
-                "io.chaossystems.grpc:grpc-healthcheck"
-            ]
-        },
-        "io.grpc:grpc-auth": {
-            "locked": "1.14.0",
-            "transitive": [
-                "io.grpc:grpc-all"
-            ]
-        },
-        "io.grpc:grpc-context": {
-            "locked": "1.14.0",
-            "transitive": [
-                "io.grpc:grpc-all",
-                "io.grpc:grpc-core"
-            ]
-        },
-        "io.grpc:grpc-core": {
-            "locked": "1.14.0",
-            "transitive": [
-                "io.grpc:grpc-all",
-                "io.grpc:grpc-auth",
-                "io.grpc:grpc-netty",
-                "io.grpc:grpc-okhttp",
-                "io.grpc:grpc-protobuf",
-                "io.grpc:grpc-protobuf-lite",
-                "io.grpc:grpc-protobuf-nano",
-                "io.grpc:grpc-stub",
-                "io.grpc:grpc-testing"
-            ]
-        },
-        "io.grpc:grpc-netty": {
-            "locked": "1.14.0",
-            "transitive": [
-                "io.grpc:grpc-all"
-            ]
-        },
-        "io.grpc:grpc-okhttp": {
-            "locked": "1.14.0",
-            "transitive": [
-                "io.grpc:grpc-all"
-            ]
-        },
-        "io.grpc:grpc-protobuf": {
-            "locked": "1.14.0",
-            "transitive": [
-                "io.grpc:grpc-all"
-            ]
-        },
-        "io.grpc:grpc-protobuf-lite": {
-            "locked": "1.14.0",
-            "transitive": [
-                "io.grpc:grpc-protobuf"
-            ]
-        },
-        "io.grpc:grpc-protobuf-nano": {
-            "locked": "1.14.0",
-            "transitive": [
-                "io.grpc:grpc-all"
-            ]
-        },
-        "io.grpc:grpc-stub": {
-            "locked": "1.14.0",
-            "transitive": [
-                "io.grpc:grpc-all",
-                "io.grpc:grpc-testing"
-            ]
-        },
-        "io.grpc:grpc-testing": {
-            "locked": "1.14.0",
-            "transitive": [
-                "io.grpc:grpc-all"
-            ]
-        },
-        "io.netty:netty-buffer": {
-            "locked": "4.1.27.Final",
-            "transitive": [
-                "io.netty:netty-handler",
-                "io.netty:netty-transport"
-            ]
-        },
-        "io.netty:netty-codec": {
-            "locked": "4.1.27.Final",
-            "transitive": [
-                "io.netty:netty-codec-http",
-                "io.netty:netty-codec-socks",
-                "io.netty:netty-handler"
-            ]
-        },
-        "io.netty:netty-codec-http": {
-            "locked": "4.1.27.Final",
-            "transitive": [
-                "io.netty:netty-codec-http2",
-                "io.netty:netty-handler-proxy"
-            ]
-        },
-        "io.netty:netty-codec-http2": {
-            "locked": "4.1.27.Final",
-            "transitive": [
-                "io.grpc:grpc-netty"
-            ]
-        },
-        "io.netty:netty-codec-socks": {
-            "locked": "4.1.27.Final",
-            "transitive": [
-                "io.netty:netty-handler-proxy"
-            ]
-        },
-        "io.netty:netty-common": {
-            "locked": "4.1.27.Final",
-            "transitive": [
-                "io.netty:netty-buffer",
-                "io.netty:netty-resolver"
-            ]
-        },
-        "io.netty:netty-handler": {
-            "locked": "4.1.27.Final",
-            "transitive": [
-                "io.netty:netty-codec-http2"
-            ]
-        },
-        "io.netty:netty-handler-proxy": {
-            "locked": "4.1.27.Final",
-            "transitive": [
-                "io.grpc:grpc-netty"
-            ]
-        },
-        "io.netty:netty-resolver": {
-            "locked": "4.1.27.Final",
-            "transitive": [
-                "io.netty:netty-transport"
-            ]
-        },
-        "io.netty:netty-transport": {
-            "locked": "4.1.27.Final",
-            "transitive": [
-                "io.netty:netty-codec",
-                "io.netty:netty-handler",
-                "io.netty:netty-handler-proxy"
-            ]
-        },
-        "io.opencensus:opencensus-api": {
-            "locked": "0.12.3",
-            "transitive": [
-                "io.grpc:grpc-core",
-                "io.opencensus:opencensus-contrib-grpc-metrics"
-            ]
-        },
-        "io.opencensus:opencensus-contrib-grpc-metrics": {
-            "locked": "0.12.3",
-            "transitive": [
-                "io.grpc:grpc-core"
-            ]
-        },
-        "junit:junit": {
-            "locked": "4.12",
-            "transitive": [
-                "io.grpc:grpc-testing"
-            ]
-        },
-        "org.hamcrest:hamcrest-core": {
-            "locked": "1.3",
-            "transitive": [
-                "junit:junit"
-            ]
-        },
-        "org.mockito:mockito-core": {
-            "locked": "1.9.5",
-            "transitive": [
-                "io.grpc:grpc-testing"
-            ]
-        },
-        "org.objenesis:objenesis": {
-            "locked": "1.0",
-            "transitive": [
-                "org.mockito:mockito-core"
-=======
             "locked": "3.0.2",
             "transitive": [
                 "com.github.rholder:guava-retrying",
@@ -1487,7 +244,6 @@
                 "io.grpc:grpc-protobuf",
                 "io.grpc:grpc-protobuf-lite",
                 "io.grpc:grpc-stub"
->>>>>>> 9a3b9f4d
             ]
         }
     },
@@ -1498,398 +254,27 @@
     },
     "protobufToolsLocator_protoc": {
         "com.google.protobuf:protoc": {
-<<<<<<< HEAD
-            "locked": "3.5.1",
-            "requested": "3.5.1"
-        }
-    },
-    "runtime": {
-        "aopalliance:aopalliance": {
-            "locked": "1.0",
-            "transitive": [
-                "com.google.inject:guice"
-            ]
-        },
-        "com.amazonaws:aws-java-sdk-core": {
-            "locked": "1.11.86",
-            "transitive": [
-                "com.amazonaws:aws-java-sdk-kms",
-                "com.amazonaws:aws-java-sdk-s3"
-            ]
-        },
-        "com.amazonaws:aws-java-sdk-kms": {
-            "locked": "1.11.86",
-            "transitive": [
-                "com.amazonaws:aws-java-sdk-s3"
-            ]
-        },
-        "com.amazonaws:aws-java-sdk-s3": {
-            "locked": "1.11.86",
-            "transitive": [
-                "com.netflix.conductor:conductor-core"
-            ]
-        },
-        "com.amazonaws:jmespath-java": {
-            "locked": "1.11.86",
-            "transitive": [
-                "com.amazonaws:aws-java-sdk-kms",
-                "com.amazonaws:aws-java-sdk-s3"
-            ]
-        },
-        "com.fasterxml.jackson.core:jackson-annotations": {
-            "locked": "2.10.0",
-            "transitive": [
-                "com.fasterxml.jackson.core:jackson-databind"
-            ]
-        },
-        "com.fasterxml.jackson.core:jackson-core": {
-            "locked": "2.10.0",
-            "transitive": [
-                "com.fasterxml.jackson.core:jackson-databind",
-                "com.fasterxml.jackson.dataformat:jackson-dataformat-cbor",
-                "com.netflix.conductor:conductor-common",
-                "com.netflix.conductor:conductor-core"
-            ]
-        },
-        "com.fasterxml.jackson.core:jackson-databind": {
-            "locked": "2.10.0",
-            "transitive": [
-                "com.amazonaws:aws-java-sdk-core",
-                "com.amazonaws:jmespath-java",
-                "com.netflix.conductor:conductor-common",
-                "com.netflix.conductor:conductor-core"
-            ]
-        },
-        "com.fasterxml.jackson.dataformat:jackson-dataformat-cbor": {
-            "locked": "2.6.6",
-            "transitive": [
-                "com.amazonaws:aws-java-sdk-core"
-            ]
-        },
-        "com.github.rholder:guava-retrying": {
-            "locked": "2.0.0",
-            "transitive": [
-                "com.netflix.conductor:conductor-common"
-            ]
-        },
-        "com.github.vmg.protogen:protogen-annotations": {
-            "locked": "1.0.0",
-            "transitive": [
-                "com.netflix.conductor:conductor-common"
-            ]
-        },
-        "com.google.api.grpc:proto-google-common-protos": {
-            "locked": "1.0.0",
-            "requested": "1.0.0",
-            "transitive": [
-                "io.grpc:grpc-protobuf"
-            ]
-        },
-        "com.google.code.findbugs:jsr305": {
-            "locked": "3.0.0",
-            "transitive": [
-                "com.github.rholder:guava-retrying",
-                "io.grpc:grpc-core"
-            ]
-        },
-        "com.google.code.gson:gson": {
-            "locked": "2.7",
-            "transitive": [
-                "io.grpc:grpc-core"
-            ]
-        },
-        "com.google.errorprone:error_prone_annotations": {
-            "locked": "2.1.2",
-            "transitive": [
-                "io.grpc:grpc-core"
-            ]
-        },
-        "com.google.guava:guava": {
-            "locked": "20.0",
-            "transitive": [
-                "com.github.rholder:guava-retrying",
-                "com.google.inject:guice",
-                "com.netflix.servo:servo-core",
-                "io.grpc:grpc-core",
-                "io.grpc:grpc-protobuf",
-                "io.grpc:grpc-protobuf-lite"
-            ]
-        },
-        "com.google.inject.extensions:guice-multibindings": {
-            "locked": "4.1.0",
-            "transitive": [
-                "com.netflix.conductor:conductor-core"
-            ]
-        },
-        "com.google.inject:guice": {
-            "locked": "4.1.0",
-            "transitive": [
-                "com.google.inject.extensions:guice-multibindings",
-                "com.netflix.conductor:conductor-core"
-            ]
-        },
-        "com.google.protobuf:protobuf-java": {
-            "locked": "3.5.1",
-            "transitive": [
-                "com.google.api.grpc:proto-google-common-protos",
-                "com.netflix.conductor:conductor-common",
-                "io.grpc:grpc-protobuf"
-            ]
-        },
-        "com.jayway.jsonpath:json-path": {
-            "locked": "2.2.0",
-            "transitive": [
-                "com.netflix.conductor:conductor-core"
-            ]
-        },
-        "com.netflix.conductor:conductor-common": {
-            "project": true,
-            "transitive": [
-                "com.netflix.conductor:conductor-core"
-            ]
-        },
-        "com.netflix.conductor:conductor-core": {
-            "project": true
-        },
-        "com.netflix.runtime:health-api": {
-            "locked": "1.1.4",
-            "requested": "1.1.+"
-        },
-        "com.netflix.servo:servo-core": {
-            "locked": "0.12.17",
-            "transitive": [
-                "com.netflix.conductor:conductor-core"
-            ]
-        },
-        "com.netflix.spectator:spectator-api": {
-            "locked": "0.68.0",
-            "transitive": [
-                "com.netflix.conductor:conductor-core"
-            ]
-        },
-        "com.spotify:completable-futures": {
-            "locked": "0.3.1",
-            "transitive": [
-                "com.netflix.conductor:conductor-core"
-            ]
-        },
-        "commons-codec:commons-codec": {
-            "locked": "1.9",
-            "transitive": [
-                "org.apache.httpcomponents:httpclient"
-            ]
-        },
-        "commons-logging:commons-logging": {
-            "locked": "1.2",
-            "transitive": [
-                "com.amazonaws:aws-java-sdk-core",
-                "org.apache.httpcomponents:httpclient"
-            ]
-        },
-        "io.grpc:grpc-context": {
-            "locked": "1.14.0",
-            "transitive": [
-                "io.grpc:grpc-core"
-            ]
-        },
-        "io.grpc:grpc-core": {
-            "locked": "1.14.0",
-            "transitive": [
-                "io.grpc:grpc-protobuf",
-                "io.grpc:grpc-protobuf-lite",
-                "io.grpc:grpc-stub"
-            ]
-        },
-        "io.grpc:grpc-protobuf": {
-            "locked": "1.14.0",
-            "requested": "1.14.+"
-        },
-        "io.grpc:grpc-protobuf-lite": {
-            "locked": "1.14.0",
-            "transitive": [
-                "io.grpc:grpc-protobuf"
-            ]
-        },
-        "io.grpc:grpc-stub": {
-            "locked": "1.14.0",
-            "requested": "1.14.+"
-        },
-        "io.opencensus:opencensus-api": {
-            "locked": "0.12.3",
-            "transitive": [
-                "io.grpc:grpc-core",
-                "io.opencensus:opencensus-contrib-grpc-metrics"
-            ]
-        },
-        "io.opencensus:opencensus-contrib-grpc-metrics": {
-            "locked": "0.12.3",
-            "transitive": [
-                "io.grpc:grpc-core"
-            ]
-        },
-        "io.reactivex:rxjava": {
-            "locked": "1.2.2",
-            "transitive": [
-                "com.netflix.conductor:conductor-core"
-            ]
-        },
-        "javax.inject:javax.inject": {
-            "locked": "1",
-            "transitive": [
-                "com.google.inject:guice",
-                "com.netflix.conductor:conductor-common"
-            ]
-        },
-        "javax.validation:validation-api": {
-            "locked": "2.0.1.Final",
-            "transitive": [
-                "com.netflix.conductor:conductor-common",
-                "com.netflix.conductor:conductor-core"
-            ]
-        },
-        "joda-time:joda-time": {
-            "locked": "2.8.1",
-            "transitive": [
-                "com.amazonaws:aws-java-sdk-core"
-            ]
-        },
-        "net.minidev:accessors-smart": {
-            "locked": "1.1",
-            "transitive": [
-                "net.minidev:json-smart"
-            ]
-        },
-        "net.minidev:json-smart": {
-            "locked": "2.2.1",
-            "transitive": [
-                "com.jayway.jsonpath:json-path"
-            ]
-        },
-        "org.apache.bval:bval-jsr": {
-            "locked": "2.0.3",
-            "transitive": [
-                "com.netflix.conductor:conductor-common",
-                "com.netflix.conductor:conductor-core"
-            ]
-        },
-        "org.apache.commons:commons-lang3": {
-            "locked": "3.0",
-            "transitive": [
-                "com.netflix.conductor:conductor-common",
-                "com.netflix.conductor:conductor-core"
-            ]
-        },
-        "org.apache.httpcomponents:httpclient": {
-            "locked": "4.5.2",
-            "transitive": [
-                "com.amazonaws:aws-java-sdk-core"
-            ]
-        },
-        "org.apache.httpcomponents:httpcore": {
-            "locked": "4.4.4",
-            "transitive": [
-                "org.apache.httpcomponents:httpclient"
-            ]
-        },
-        "org.glassfish:javax.el": {
-            "locked": "3.0.0",
-            "transitive": [
-                "com.netflix.conductor:conductor-common",
-                "com.netflix.conductor:conductor-core"
-            ]
-        },
-        "org.ow2.asm:asm": {
-            "locked": "5.0.3",
-            "transitive": [
-                "net.minidev:accessors-smart"
-            ]
-        },
-        "org.slf4j:slf4j-api": {
-            "locked": "1.7.25",
-            "transitive": [
-                "com.jayway.jsonpath:json-path",
-                "com.netflix.conductor:conductor-common",
-                "com.netflix.servo:servo-core",
-                "com.netflix.spectator:spectator-api"
-            ]
-        },
-        "software.amazon.ion:ion-java": {
-            "locked": "1.0.1",
-            "transitive": [
-                "com.amazonaws:aws-java-sdk-core"
-            ]
-        }
-    },
-    "runtimeClasspath": {
-        "aopalliance:aopalliance": {
-            "locked": "1.0",
-            "transitive": [
-                "com.google.inject:guice"
-            ]
-        },
-        "com.amazonaws:aws-java-sdk-core": {
-            "locked": "1.11.86",
-            "transitive": [
-                "com.amazonaws:aws-java-sdk-kms",
-                "com.amazonaws:aws-java-sdk-s3"
-            ]
-        },
-        "com.amazonaws:aws-java-sdk-kms": {
-            "locked": "1.11.86",
-            "transitive": [
-                "com.amazonaws:aws-java-sdk-s3"
-            ]
-        },
-        "com.amazonaws:aws-java-sdk-s3": {
-            "locked": "1.11.86",
-            "transitive": [
-                "com.netflix.conductor:conductor-core"
-            ]
-        },
-        "com.amazonaws:jmespath-java": {
-            "locked": "1.11.86",
-            "transitive": [
-                "com.amazonaws:aws-java-sdk-kms",
-                "com.amazonaws:aws-java-sdk-s3"
-            ]
-        },
-        "com.fasterxml.jackson.core:jackson-annotations": {
-            "locked": "2.10.0",
-=======
             "locked": "3.13.0"
         }
     },
     "runtimeClasspath": {
         "com.fasterxml.jackson.core:jackson-annotations": {
             "locked": "2.11.0",
->>>>>>> 9a3b9f4d
             "transitive": [
                 "com.fasterxml.jackson.core:jackson-databind"
             ]
         },
         "com.fasterxml.jackson.core:jackson-core": {
-<<<<<<< HEAD
-            "locked": "2.10.0",
+            "locked": "2.11.0",
             "transitive": [
                 "com.fasterxml.jackson.core:jackson-databind",
-                "com.fasterxml.jackson.dataformat:jackson-dataformat-cbor",
-                "com.netflix.conductor:conductor-common",
-                "com.netflix.conductor:conductor-core"
+                "com.netflix.conductor:conductor-common"
             ]
         },
         "com.fasterxml.jackson.core:jackson-databind": {
-            "locked": "2.10.0",
-            "transitive": [
-                "com.amazonaws:aws-java-sdk-core",
-                "com.amazonaws:jmespath-java",
-                "com.netflix.conductor:conductor-common",
-                "com.netflix.conductor:conductor-core"
-            ]
-        },
-        "com.fasterxml.jackson.dataformat:jackson-dataformat-cbor": {
-            "locked": "2.6.6",
-            "transitive": [
-                "com.amazonaws:aws-java-sdk-core"
+            "locked": "2.11.0",
+            "transitive": [
+                "com.netflix.conductor:conductor-common"
             ]
         },
         "com.github.rholder:guava-retrying": {
@@ -1905,514 +290,12 @@
             ]
         },
         "com.google.api.grpc:proto-google-common-protos": {
-            "locked": "1.0.0",
-            "requested": "1.0.0",
+            "locked": "1.17.0",
             "transitive": [
                 "io.grpc:grpc-protobuf"
             ]
         },
         "com.google.code.findbugs:jsr305": {
-            "locked": "3.0.0",
-            "transitive": [
-                "com.github.rholder:guava-retrying",
-                "io.grpc:grpc-core"
-            ]
-        },
-        "com.google.code.gson:gson": {
-            "locked": "2.7",
-            "transitive": [
-                "io.grpc:grpc-core"
-            ]
-        },
-        "com.google.errorprone:error_prone_annotations": {
-            "locked": "2.1.2",
-            "transitive": [
-                "io.grpc:grpc-core"
-            ]
-        },
-        "com.google.guava:guava": {
-            "locked": "20.0",
-            "transitive": [
-                "com.github.rholder:guava-retrying",
-                "com.google.inject:guice",
-                "com.netflix.servo:servo-core",
-                "io.grpc:grpc-core",
-                "io.grpc:grpc-protobuf",
-                "io.grpc:grpc-protobuf-lite"
-            ]
-        },
-        "com.google.inject.extensions:guice-multibindings": {
-            "locked": "4.1.0",
-            "transitive": [
-                "com.netflix.conductor:conductor-core"
-            ]
-        },
-        "com.google.inject:guice": {
-            "locked": "4.1.0",
-            "transitive": [
-                "com.google.inject.extensions:guice-multibindings",
-                "com.netflix.conductor:conductor-core"
-            ]
-        },
-        "com.google.protobuf:protobuf-java": {
-            "locked": "3.5.1",
-            "transitive": [
-                "com.google.api.grpc:proto-google-common-protos",
-                "com.netflix.conductor:conductor-common",
-                "io.grpc:grpc-protobuf"
-            ]
-        },
-        "com.jayway.jsonpath:json-path": {
-            "locked": "2.2.0",
-            "transitive": [
-                "com.netflix.conductor:conductor-core"
-            ]
-        },
-        "com.netflix.conductor:conductor-common": {
-            "project": true,
-            "transitive": [
-                "com.netflix.conductor:conductor-core"
-            ]
-        },
-        "com.netflix.conductor:conductor-core": {
-            "project": true
-        },
-        "com.netflix.runtime:health-api": {
-            "locked": "1.1.4",
-            "requested": "1.1.+"
-        },
-        "com.netflix.servo:servo-core": {
-            "locked": "0.12.17",
-            "transitive": [
-                "com.netflix.conductor:conductor-core"
-            ]
-        },
-        "com.netflix.spectator:spectator-api": {
-            "locked": "0.68.0",
-            "transitive": [
-                "com.netflix.conductor:conductor-core"
-            ]
-        },
-        "com.spotify:completable-futures": {
-            "locked": "0.3.1",
-            "transitive": [
-                "com.netflix.conductor:conductor-core"
-            ]
-        },
-        "commons-codec:commons-codec": {
-            "locked": "1.9",
-            "transitive": [
-                "org.apache.httpcomponents:httpclient"
-            ]
-        },
-        "commons-logging:commons-logging": {
-            "locked": "1.2",
-            "transitive": [
-                "com.amazonaws:aws-java-sdk-core",
-                "org.apache.httpcomponents:httpclient"
-            ]
-        },
-        "io.grpc:grpc-context": {
-            "locked": "1.14.0",
-            "transitive": [
-                "io.grpc:grpc-core"
-            ]
-        },
-        "io.grpc:grpc-core": {
-            "locked": "1.14.0",
-            "transitive": [
-                "io.grpc:grpc-protobuf",
-                "io.grpc:grpc-protobuf-lite",
-                "io.grpc:grpc-stub"
-            ]
-        },
-        "io.grpc:grpc-protobuf": {
-            "locked": "1.14.0",
-            "requested": "1.14.+"
-        },
-        "io.grpc:grpc-protobuf-lite": {
-            "locked": "1.14.0",
-            "transitive": [
-                "io.grpc:grpc-protobuf"
-            ]
-        },
-        "io.grpc:grpc-stub": {
-            "locked": "1.14.0",
-            "requested": "1.14.+"
-        },
-        "io.opencensus:opencensus-api": {
-            "locked": "0.12.3",
-            "transitive": [
-                "io.grpc:grpc-core",
-                "io.opencensus:opencensus-contrib-grpc-metrics"
-            ]
-        },
-        "io.opencensus:opencensus-contrib-grpc-metrics": {
-            "locked": "0.12.3",
-            "transitive": [
-                "io.grpc:grpc-core"
-            ]
-        },
-        "io.reactivex:rxjava": {
-            "locked": "1.2.2",
-            "transitive": [
-                "com.netflix.conductor:conductor-core"
-            ]
-        },
-        "javax.inject:javax.inject": {
-            "locked": "1",
-            "transitive": [
-                "com.google.inject:guice",
-                "com.netflix.conductor:conductor-common"
-            ]
-        },
-        "javax.validation:validation-api": {
-            "locked": "2.0.1.Final",
-            "transitive": [
-                "com.netflix.conductor:conductor-common",
-                "com.netflix.conductor:conductor-core"
-            ]
-        },
-        "joda-time:joda-time": {
-            "locked": "2.8.1",
-            "transitive": [
-                "com.amazonaws:aws-java-sdk-core"
-            ]
-        },
-        "net.minidev:accessors-smart": {
-            "locked": "1.1",
-            "transitive": [
-                "net.minidev:json-smart"
-            ]
-        },
-        "net.minidev:json-smart": {
-            "locked": "2.2.1",
-            "transitive": [
-                "com.jayway.jsonpath:json-path"
-            ]
-        },
-        "org.apache.bval:bval-jsr": {
-            "locked": "2.0.3",
-            "transitive": [
-                "com.netflix.conductor:conductor-common",
-                "com.netflix.conductor:conductor-core"
-            ]
-        },
-        "org.apache.commons:commons-lang3": {
-            "locked": "3.0",
-            "transitive": [
-                "com.netflix.conductor:conductor-common",
-                "com.netflix.conductor:conductor-core"
-            ]
-        },
-        "org.apache.httpcomponents:httpclient": {
-            "locked": "4.5.2",
-            "transitive": [
-                "com.amazonaws:aws-java-sdk-core"
-            ]
-        },
-        "org.apache.httpcomponents:httpcore": {
-            "locked": "4.4.4",
-            "transitive": [
-                "org.apache.httpcomponents:httpclient"
-            ]
-        },
-        "org.glassfish:javax.el": {
-            "locked": "3.0.0",
-            "transitive": [
-                "com.netflix.conductor:conductor-common",
-                "com.netflix.conductor:conductor-core"
-            ]
-        },
-        "org.ow2.asm:asm": {
-            "locked": "5.0.3",
-            "transitive": [
-                "net.minidev:accessors-smart"
-            ]
-        },
-        "org.slf4j:slf4j-api": {
-            "locked": "1.7.25",
-            "transitive": [
-                "com.jayway.jsonpath:json-path",
-                "com.netflix.conductor:conductor-common",
-                "com.netflix.servo:servo-core",
-                "com.netflix.spectator:spectator-api"
-            ]
-        },
-        "software.amazon.ion:ion-java": {
-            "locked": "1.0.1",
-            "transitive": [
-                "com.amazonaws:aws-java-sdk-core"
-            ]
-        }
-    },
-    "testCompile": {
-        "aopalliance:aopalliance": {
-            "locked": "1.0",
-            "transitive": [
-                "com.google.inject:guice"
-            ]
-        },
-        "com.amazonaws:aws-java-sdk-core": {
-            "locked": "1.11.86",
-            "transitive": [
-                "com.amazonaws:aws-java-sdk-kms",
-                "com.amazonaws:aws-java-sdk-s3"
-            ]
-        },
-        "com.amazonaws:aws-java-sdk-kms": {
-            "locked": "1.11.86",
-            "transitive": [
-                "com.amazonaws:aws-java-sdk-s3"
-            ]
-        },
-        "com.amazonaws:aws-java-sdk-s3": {
-            "locked": "1.11.86",
-            "transitive": [
-                "com.netflix.conductor:conductor-core"
-            ]
-        },
-        "com.amazonaws:jmespath-java": {
-            "locked": "1.11.86",
-            "transitive": [
-                "com.amazonaws:aws-java-sdk-kms",
-                "com.amazonaws:aws-java-sdk-s3"
-            ]
-        },
-        "com.fasterxml.jackson.core:jackson-annotations": {
-            "locked": "2.10.0",
-            "transitive": [
-                "com.fasterxml.jackson.core:jackson-databind"
-            ]
-        },
-        "com.fasterxml.jackson.core:jackson-core": {
-            "locked": "2.10.0",
-            "transitive": [
-                "com.fasterxml.jackson.core:jackson-databind",
-                "com.fasterxml.jackson.dataformat:jackson-dataformat-cbor",
-                "com.netflix.conductor:conductor-common",
-                "com.netflix.conductor:conductor-core"
-            ]
-        },
-        "com.fasterxml.jackson.core:jackson-databind": {
-            "locked": "2.10.0",
-            "transitive": [
-                "com.amazonaws:aws-java-sdk-core",
-                "com.amazonaws:jmespath-java",
-                "com.netflix.conductor:conductor-common",
-                "com.netflix.conductor:conductor-core"
-            ]
-        },
-        "com.fasterxml.jackson.dataformat:jackson-dataformat-cbor": {
-            "locked": "2.6.6",
-            "transitive": [
-                "com.amazonaws:aws-java-sdk-core"
-=======
-            "locked": "2.11.0",
-            "transitive": [
-                "com.fasterxml.jackson.core:jackson-databind",
-                "com.netflix.conductor:conductor-common"
-            ]
-        },
-        "com.fasterxml.jackson.core:jackson-databind": {
-            "locked": "2.11.0",
-            "transitive": [
-                "com.netflix.conductor:conductor-common"
->>>>>>> 9a3b9f4d
-            ]
-        },
-        "com.github.rholder:guava-retrying": {
-            "locked": "2.0.0",
-            "transitive": [
-                "com.netflix.conductor:conductor-common"
-            ]
-        },
-        "com.github.vmg.protogen:protogen-annotations": {
-            "locked": "1.0.0",
-            "transitive": [
-                "com.netflix.conductor:conductor-common"
-            ]
-        },
-        "com.google.api.grpc:proto-google-common-protos": {
-<<<<<<< HEAD
-            "locked": "1.0.0",
-            "requested": "1.0.0",
-=======
-            "locked": "1.17.0",
->>>>>>> 9a3b9f4d
-            "transitive": [
-                "io.grpc:grpc-protobuf"
-            ]
-        },
-        "com.google.code.findbugs:jsr305": {
-<<<<<<< HEAD
-            "locked": "3.0.0",
-            "transitive": [
-                "com.github.rholder:guava-retrying",
-                "io.grpc:grpc-core"
-            ]
-        },
-        "com.google.code.gson:gson": {
-            "locked": "2.7",
-            "transitive": [
-                "io.grpc:grpc-core"
-            ]
-        },
-        "com.google.errorprone:error_prone_annotations": {
-            "locked": "2.1.2",
-            "transitive": [
-                "io.grpc:grpc-core"
-            ]
-        },
-        "com.google.guava:guava": {
-            "locked": "20.0",
-            "transitive": [
-                "com.github.rholder:guava-retrying",
-                "com.google.inject:guice",
-                "com.netflix.servo:servo-core",
-                "io.grpc:grpc-core",
-                "io.grpc:grpc-protobuf",
-                "io.grpc:grpc-protobuf-lite"
-            ]
-        },
-        "com.google.inject.extensions:guice-multibindings": {
-            "locked": "4.1.0",
-            "transitive": [
-                "com.netflix.conductor:conductor-core"
-            ]
-        },
-        "com.google.inject:guice": {
-            "locked": "4.1.0",
-            "transitive": [
-                "com.google.inject.extensions:guice-multibindings",
-                "com.netflix.conductor:conductor-core"
-            ]
-        },
-        "com.google.protobuf:protobuf-java": {
-            "locked": "3.5.1",
-            "transitive": [
-                "com.google.api.grpc:proto-google-common-protos",
-                "com.netflix.conductor:conductor-common",
-                "io.grpc:grpc-protobuf"
-            ]
-        },
-        "com.jayway.jsonpath:json-path": {
-            "locked": "2.2.0",
-            "transitive": [
-                "com.netflix.conductor:conductor-core"
-            ]
-        },
-        "com.netflix.conductor:conductor-common": {
-            "project": true,
-            "transitive": [
-                "com.netflix.conductor:conductor-core"
-            ]
-        },
-        "com.netflix.conductor:conductor-core": {
-            "project": true
-        },
-        "com.netflix.runtime:health-api": {
-            "locked": "1.1.4",
-            "requested": "1.1.+"
-        },
-        "com.netflix.servo:servo-core": {
-            "locked": "0.12.17",
-            "transitive": [
-                "com.netflix.conductor:conductor-core"
-            ]
-        },
-        "com.netflix.spectator:spectator-api": {
-            "locked": "0.68.0",
-            "transitive": [
-                "com.netflix.conductor:conductor-core"
-            ]
-        },
-        "com.spotify:completable-futures": {
-            "locked": "0.3.1",
-            "transitive": [
-                "com.netflix.conductor:conductor-core"
-            ]
-        },
-        "commons-codec:commons-codec": {
-            "locked": "1.9",
-            "transitive": [
-                "org.apache.httpcomponents:httpclient"
-            ]
-        },
-        "commons-logging:commons-logging": {
-            "locked": "1.2",
-            "transitive": [
-                "com.amazonaws:aws-java-sdk-core",
-                "org.apache.httpcomponents:httpclient"
-            ]
-        },
-        "io.grpc:grpc-context": {
-            "locked": "1.14.0",
-            "transitive": [
-                "io.grpc:grpc-core"
-            ]
-        },
-        "io.grpc:grpc-core": {
-            "locked": "1.14.0",
-            "transitive": [
-                "io.grpc:grpc-protobuf",
-                "io.grpc:grpc-protobuf-lite",
-                "io.grpc:grpc-stub"
-            ]
-        },
-        "io.grpc:grpc-protobuf": {
-            "locked": "1.14.0",
-            "requested": "1.14.+"
-        },
-        "io.grpc:grpc-protobuf-lite": {
-            "locked": "1.14.0",
-            "transitive": [
-                "io.grpc:grpc-protobuf"
-            ]
-        },
-        "io.grpc:grpc-stub": {
-            "locked": "1.14.0",
-            "requested": "1.14.+"
-        },
-        "io.opencensus:opencensus-api": {
-            "locked": "0.12.3",
-            "transitive": [
-                "io.grpc:grpc-core",
-                "io.opencensus:opencensus-contrib-grpc-metrics"
-            ]
-        },
-        "io.opencensus:opencensus-contrib-grpc-metrics": {
-            "locked": "0.12.3",
-            "transitive": [
-                "io.grpc:grpc-core"
-            ]
-        },
-        "io.reactivex:rxjava": {
-            "locked": "1.2.2",
-            "transitive": [
-                "com.netflix.conductor:conductor-core"
-            ]
-        },
-        "javax.inject:javax.inject": {
-            "locked": "1",
-            "transitive": [
-                "com.google.inject:guice",
-                "com.netflix.conductor:conductor-common"
-            ]
-        },
-        "javax.validation:validation-api": {
-            "locked": "2.0.1.Final",
-            "transitive": [
-                "com.netflix.conductor:conductor-common",
-                "com.netflix.conductor:conductor-core"
-            ]
-        },
-        "joda-time:joda-time": {
-            "locked": "2.8.1",
-            "transitive": [
-                "com.amazonaws:aws-java-sdk-core"
-            ]
-=======
             "locked": "3.0.2",
             "transitive": [
                 "com.github.rholder:guava-retrying",
@@ -2496,105 +379,11 @@
         },
         "io.grpc:grpc-stub": {
             "locked": "1.33.1"
->>>>>>> 9a3b9f4d
         },
         "javax.annotation:javax.annotation-api": {
             "locked": "1.3.2"
         },
-        "net.bytebuddy:byte-buddy": {
-            "locked": "1.9.10",
-            "transitive": [
-                "org.mockito:mockito-core"
-            ]
-        },
-        "net.bytebuddy:byte-buddy-agent": {
-            "locked": "1.9.10",
-            "transitive": [
-                "org.mockito:mockito-core"
-            ]
-        },
-        "net.minidev:accessors-smart": {
-            "locked": "1.1",
-            "transitive": [
-                "net.minidev:json-smart"
-            ]
-        },
-        "net.minidev:json-smart": {
-            "locked": "2.2.1",
-            "transitive": [
-                "com.jayway.jsonpath:json-path"
-            ]
-        },
         "org.apache.bval:bval-jsr": {
-<<<<<<< HEAD
-            "locked": "2.0.3",
-            "transitive": [
-                "com.netflix.conductor:conductor-common",
-                "com.netflix.conductor:conductor-core"
-            ]
-        },
-        "org.apache.commons:commons-lang3": {
-            "locked": "3.0",
-            "transitive": [
-                "com.netflix.conductor:conductor-common",
-                "com.netflix.conductor:conductor-core"
-            ]
-        },
-        "org.apache.httpcomponents:httpclient": {
-            "locked": "4.5.2",
-            "transitive": [
-                "com.amazonaws:aws-java-sdk-core"
-            ]
-        },
-        "org.apache.httpcomponents:httpcore": {
-            "locked": "4.4.4",
-            "transitive": [
-                "org.apache.httpcomponents:httpclient"
-            ]
-        },
-        "org.glassfish:javax.el": {
-            "locked": "3.0.0",
-            "transitive": [
-                "com.netflix.conductor:conductor-common",
-                "com.netflix.conductor:conductor-core"
-            ]
-        },
-        "org.hamcrest:hamcrest-core": {
-            "locked": "1.3",
-            "transitive": [
-                "junit:junit"
-            ]
-        },
-        "org.mockito:mockito-core": {
-            "locked": "3.1.0",
-            "requested": "3.1.0"
-        },
-        "org.objenesis:objenesis": {
-            "locked": "2.6",
-            "transitive": [
-                "org.mockito:mockito-core"
-            ]
-        },
-        "org.ow2.asm:asm": {
-            "locked": "5.0.3",
-            "transitive": [
-                "net.minidev:accessors-smart"
-            ]
-        },
-        "org.slf4j:slf4j-api": {
-            "locked": "1.7.25",
-            "transitive": [
-                "com.jayway.jsonpath:json-path",
-                "com.netflix.conductor:conductor-common",
-                "com.netflix.servo:servo-core",
-                "com.netflix.spectator:spectator-api"
-            ]
-        },
-        "software.amazon.ion:ion-java": {
-            "locked": "1.0.1",
-            "transitive": [
-                "com.amazonaws:aws-java-sdk-core"
-=======
             "locked": "2.0.5",
             "transitive": [
                 "com.netflix.conductor:conductor-common"
@@ -2619,147 +408,17 @@
                 "io.grpc:grpc-protobuf",
                 "io.grpc:grpc-protobuf-lite",
                 "io.grpc:grpc-stub"
->>>>>>> 9a3b9f4d
             ]
         }
     },
     "testCompileClasspath": {
-<<<<<<< HEAD
-        "aopalliance:aopalliance": {
-            "locked": "1.0",
-            "transitive": [
-                "com.google.inject:guice"
-            ]
-        },
-        "com.amazonaws:aws-java-sdk-core": {
-            "locked": "1.11.86",
-            "transitive": [
-                "com.amazonaws:aws-java-sdk-kms",
-                "com.amazonaws:aws-java-sdk-s3"
-            ]
-        },
-        "com.amazonaws:aws-java-sdk-kms": {
-            "locked": "1.11.86",
-            "transitive": [
-                "com.amazonaws:aws-java-sdk-s3"
-            ]
-        },
-        "com.amazonaws:aws-java-sdk-s3": {
-            "locked": "1.11.86",
-            "transitive": [
-                "com.netflix.conductor:conductor-core"
-            ]
-        },
-        "com.amazonaws:jmespath-java": {
-            "locked": "1.11.86",
-            "transitive": [
-                "com.amazonaws:aws-java-sdk-kms",
-                "com.amazonaws:aws-java-sdk-s3"
-            ]
-        },
-        "com.fasterxml.jackson.core:jackson-annotations": {
-            "locked": "2.10.0",
-            "transitive": [
-                "com.fasterxml.jackson.core:jackson-databind"
-            ]
-        },
-        "com.fasterxml.jackson.core:jackson-core": {
-            "locked": "2.10.0",
-            "transitive": [
-                "com.fasterxml.jackson.core:jackson-databind",
-                "com.fasterxml.jackson.dataformat:jackson-dataformat-cbor",
-                "com.netflix.conductor:conductor-common",
-                "com.netflix.conductor:conductor-core"
-            ]
-        },
-        "com.fasterxml.jackson.core:jackson-databind": {
-            "locked": "2.10.0",
-            "transitive": [
-                "com.amazonaws:aws-java-sdk-core",
-                "com.amazonaws:jmespath-java",
-                "com.netflix.conductor:conductor-common",
-                "com.netflix.conductor:conductor-core"
-            ]
-        },
-        "com.fasterxml.jackson.dataformat:jackson-dataformat-cbor": {
-            "locked": "2.6.6",
-            "transitive": [
-                "com.amazonaws:aws-java-sdk-core"
-            ]
-        },
-        "com.github.rholder:guava-retrying": {
-            "locked": "2.0.0",
-            "transitive": [
-                "com.netflix.conductor:conductor-common"
-            ]
-        },
-        "com.github.vmg.protogen:protogen-annotations": {
-            "locked": "1.0.0",
-            "transitive": [
-                "com.netflix.conductor:conductor-common"
-            ]
-        },
-        "com.google.api.grpc:proto-google-common-protos": {
-            "locked": "1.0.0",
-            "requested": "1.0.0",
-=======
         "com.google.api.grpc:proto-google-common-protos": {
             "locked": "1.17.0",
->>>>>>> 9a3b9f4d
             "transitive": [
                 "io.grpc:grpc-protobuf"
             ]
         },
         "com.google.code.findbugs:jsr305": {
-<<<<<<< HEAD
-            "locked": "3.0.0",
-            "transitive": [
-                "com.github.rholder:guava-retrying",
-                "io.grpc:grpc-core"
-            ]
-        },
-        "com.google.code.gson:gson": {
-            "locked": "2.7",
-            "transitive": [
-                "io.grpc:grpc-core"
-            ]
-        },
-        "com.google.errorprone:error_prone_annotations": {
-            "locked": "2.1.2",
-            "transitive": [
-                "io.grpc:grpc-core"
-            ]
-        },
-        "com.google.guava:guava": {
-            "locked": "20.0",
-            "transitive": [
-                "com.github.rholder:guava-retrying",
-                "com.google.inject:guice",
-                "com.netflix.servo:servo-core",
-                "io.grpc:grpc-core",
-                "io.grpc:grpc-protobuf",
-                "io.grpc:grpc-protobuf-lite"
-            ]
-        },
-        "com.google.inject.extensions:guice-multibindings": {
-            "locked": "4.1.0",
-            "transitive": [
-                "com.netflix.conductor:conductor-core"
-            ]
-        },
-        "com.google.inject:guice": {
-            "locked": "4.1.0",
-            "transitive": [
-                "com.google.inject.extensions:guice-multibindings",
-                "com.netflix.conductor:conductor-core"
-            ]
-        },
-        "com.google.protobuf:protobuf-java": {
-            "locked": "3.5.1",
-            "transitive": [
-                "com.google.api.grpc:proto-google-common-protos",
-                "com.netflix.conductor:conductor-common",
-=======
             "locked": "3.0.2",
             "transitive": [
                 "io.grpc:grpc-api",
@@ -2799,127 +458,10 @@
         "com.google.protobuf:protobuf-java": {
             "locked": "3.13.0",
             "transitive": [
->>>>>>> 9a3b9f4d
                 "io.grpc:grpc-protobuf"
             ]
         },
         "com.jayway.jsonpath:json-path": {
-<<<<<<< HEAD
-            "locked": "2.2.0",
-            "transitive": [
-                "com.netflix.conductor:conductor-core"
-            ]
-        },
-        "com.netflix.conductor:conductor-common": {
-            "project": true,
-            "transitive": [
-                "com.netflix.conductor:conductor-core"
-            ]
-        },
-        "com.netflix.conductor:conductor-core": {
-            "project": true
-        },
-        "com.netflix.runtime:health-api": {
-            "locked": "1.1.4",
-            "requested": "1.1.+"
-        },
-        "com.netflix.servo:servo-core": {
-            "locked": "0.12.17",
-            "transitive": [
-                "com.netflix.conductor:conductor-core"
-            ]
-        },
-        "com.netflix.spectator:spectator-api": {
-            "locked": "0.68.0",
-            "transitive": [
-                "com.netflix.conductor:conductor-core"
-            ]
-        },
-        "com.spotify:completable-futures": {
-            "locked": "0.3.1",
-            "transitive": [
-                "com.netflix.conductor:conductor-core"
-            ]
-        },
-        "commons-codec:commons-codec": {
-            "locked": "1.9",
-            "transitive": [
-                "org.apache.httpcomponents:httpclient"
-            ]
-        },
-        "commons-logging:commons-logging": {
-            "locked": "1.2",
-            "transitive": [
-                "com.amazonaws:aws-java-sdk-core",
-                "org.apache.httpcomponents:httpclient"
-            ]
-        },
-        "io.grpc:grpc-context": {
-            "locked": "1.14.0",
-            "transitive": [
-                "io.grpc:grpc-core"
-            ]
-        },
-        "io.grpc:grpc-core": {
-            "locked": "1.14.0",
-            "transitive": [
-                "io.grpc:grpc-protobuf",
-                "io.grpc:grpc-protobuf-lite",
-                "io.grpc:grpc-stub"
-            ]
-        },
-        "io.grpc:grpc-protobuf": {
-            "locked": "1.14.0",
-            "requested": "1.14.+"
-        },
-        "io.grpc:grpc-protobuf-lite": {
-            "locked": "1.14.0",
-            "transitive": [
-                "io.grpc:grpc-protobuf"
-            ]
-        },
-        "io.grpc:grpc-stub": {
-            "locked": "1.14.0",
-            "requested": "1.14.+"
-        },
-        "io.opencensus:opencensus-api": {
-            "locked": "0.12.3",
-            "transitive": [
-                "io.grpc:grpc-core",
-                "io.opencensus:opencensus-contrib-grpc-metrics"
-            ]
-        },
-        "io.opencensus:opencensus-contrib-grpc-metrics": {
-            "locked": "0.12.3",
-            "transitive": [
-                "io.grpc:grpc-core"
-            ]
-        },
-        "io.reactivex:rxjava": {
-            "locked": "1.2.2",
-            "transitive": [
-                "com.netflix.conductor:conductor-core"
-            ]
-        },
-        "javax.inject:javax.inject": {
-            "locked": "1",
-            "transitive": [
-                "com.google.inject:guice",
-                "com.netflix.conductor:conductor-common"
-            ]
-        },
-        "javax.validation:validation-api": {
-            "locked": "2.0.1.Final",
-            "transitive": [
-                "com.netflix.conductor:conductor-common",
-                "com.netflix.conductor:conductor-core"
-            ]
-        },
-        "joda-time:joda-time": {
-            "locked": "2.8.1",
-            "transitive": [
-                "com.amazonaws:aws-java-sdk-core"
-=======
             "locked": "2.4.0",
             "transitive": [
                 "org.springframework.boot:spring-boot-starter-test"
@@ -2964,7 +506,6 @@
             "locked": "1.2.2",
             "transitive": [
                 "jakarta.xml.bind:jakarta.xml.bind-api"
->>>>>>> 9a3b9f4d
             ]
         },
         "jakarta.annotation:jakarta.annotation-api": {
@@ -2973,69 +514,6 @@
                 "org.springframework.boot:spring-boot-starter"
             ]
         },
-<<<<<<< HEAD
-        "net.bytebuddy:byte-buddy": {
-            "locked": "1.9.10",
-            "transitive": [
-                "org.mockito:mockito-core"
-            ]
-        },
-        "net.bytebuddy:byte-buddy-agent": {
-            "locked": "1.9.10",
-            "transitive": [
-                "org.mockito:mockito-core"
-            ]
-        },
-        "net.minidev:accessors-smart": {
-            "locked": "1.1",
-            "transitive": [
-                "net.minidev:json-smart"
-            ]
-        },
-        "net.minidev:json-smart": {
-            "locked": "2.2.1",
-            "transitive": [
-                "com.jayway.jsonpath:json-path"
-            ]
-        },
-        "org.apache.bval:bval-jsr": {
-            "locked": "2.0.3",
-            "transitive": [
-                "com.netflix.conductor:conductor-common",
-                "com.netflix.conductor:conductor-core"
-            ]
-        },
-        "org.apache.commons:commons-lang3": {
-            "locked": "3.0",
-            "transitive": [
-                "com.netflix.conductor:conductor-common",
-                "com.netflix.conductor:conductor-core"
-            ]
-        },
-        "org.apache.httpcomponents:httpclient": {
-            "locked": "4.5.2",
-            "transitive": [
-                "com.amazonaws:aws-java-sdk-core"
-            ]
-        },
-        "org.apache.httpcomponents:httpcore": {
-            "locked": "4.4.4",
-            "transitive": [
-                "org.apache.httpcomponents:httpclient"
-            ]
-        },
-        "org.glassfish:javax.el": {
-            "locked": "3.0.0",
-            "transitive": [
-                "com.netflix.conductor:conductor-common",
-                "com.netflix.conductor:conductor-core"
-            ]
-        },
-        "org.hamcrest:hamcrest-core": {
-            "locked": "1.3",
-            "transitive": [
-                "junit:junit"
-=======
         "jakarta.xml.bind:jakarta.xml.bind-api": {
             "locked": "2.3.3",
             "transitive": [
@@ -3175,7 +653,6 @@
                 "org.junit.platform:junit-platform-commons",
                 "org.junit.platform:junit-platform-engine",
                 "org.junit.vintage:junit-vintage-engine"
->>>>>>> 9a3b9f4d
             ]
         },
         "org.mockito:mockito-core": {
@@ -3223,71 +700,7 @@
                 "org.springframework.boot:spring-boot-starter-logging"
             ]
         },
-        "org.objenesis:objenesis": {
-            "locked": "2.6",
-            "transitive": [
-                "org.mockito:mockito-core"
-            ]
-        },
-        "org.ow2.asm:asm": {
-            "locked": "5.0.3",
-            "transitive": [
-                "net.minidev:accessors-smart"
-            ]
-        },
         "org.slf4j:slf4j-api": {
-<<<<<<< HEAD
-            "locked": "1.7.25",
-            "transitive": [
-                "com.jayway.jsonpath:json-path",
-                "com.netflix.conductor:conductor-common",
-                "com.netflix.servo:servo-core",
-                "com.netflix.spectator:spectator-api"
-            ]
-        },
-        "software.amazon.ion:ion-java": {
-            "locked": "1.0.1",
-            "transitive": [
-                "com.amazonaws:aws-java-sdk-core"
-            ]
-        }
-    },
-    "testRuntime": {
-        "aopalliance:aopalliance": {
-            "locked": "1.0",
-            "transitive": [
-                "com.google.inject:guice"
-            ]
-        },
-        "com.amazonaws:aws-java-sdk-core": {
-            "locked": "1.11.86",
-            "transitive": [
-                "com.amazonaws:aws-java-sdk-kms",
-                "com.amazonaws:aws-java-sdk-s3"
-            ]
-        },
-        "com.amazonaws:aws-java-sdk-kms": {
-            "locked": "1.11.86",
-            "transitive": [
-                "com.amazonaws:aws-java-sdk-s3"
-            ]
-        },
-        "com.amazonaws:aws-java-sdk-s3": {
-            "locked": "1.11.86",
-            "transitive": [
-                "com.netflix.conductor:conductor-core"
-            ]
-        },
-        "com.amazonaws:jmespath-java": {
-            "locked": "1.11.86",
-            "transitive": [
-                "com.amazonaws:aws-java-sdk-kms",
-                "com.amazonaws:aws-java-sdk-s3"
-            ]
-        },
-        "com.fasterxml.jackson.core:jackson-annotations": {
-            "locked": "2.10.0",
-=======
             "locked": "1.7.30",
             "transitive": [
                 "org.apache.logging.log4j:log4j-slf4j-impl",
@@ -3420,35 +833,11 @@
     "testCompileProtoPath": {
         "com.fasterxml.jackson.core:jackson-annotations": {
             "locked": "2.11.0",
->>>>>>> 9a3b9f4d
             "transitive": [
                 "com.fasterxml.jackson.core:jackson-databind"
             ]
         },
         "com.fasterxml.jackson.core:jackson-core": {
-<<<<<<< HEAD
-            "locked": "2.10.0",
-            "transitive": [
-                "com.fasterxml.jackson.core:jackson-databind",
-                "com.fasterxml.jackson.dataformat:jackson-dataformat-cbor",
-                "com.netflix.conductor:conductor-common",
-                "com.netflix.conductor:conductor-core"
-            ]
-        },
-        "com.fasterxml.jackson.core:jackson-databind": {
-            "locked": "2.10.0",
-            "transitive": [
-                "com.amazonaws:aws-java-sdk-core",
-                "com.amazonaws:jmespath-java",
-                "com.netflix.conductor:conductor-common",
-                "com.netflix.conductor:conductor-core"
-            ]
-        },
-        "com.fasterxml.jackson.dataformat:jackson-dataformat-cbor": {
-            "locked": "2.6.6",
-            "transitive": [
-                "com.amazonaws:aws-java-sdk-core"
-=======
             "locked": "2.11.0",
             "transitive": [
                 "com.fasterxml.jackson.core:jackson-databind",
@@ -3459,7 +848,6 @@
             "locked": "2.11.0",
             "transitive": [
                 "com.netflix.conductor:conductor-common"
->>>>>>> 9a3b9f4d
             ]
         },
         "com.github.rholder:guava-retrying": {
@@ -3475,65 +863,12 @@
             ]
         },
         "com.google.api.grpc:proto-google-common-protos": {
-<<<<<<< HEAD
-            "locked": "1.0.0",
-            "requested": "1.0.0",
-=======
             "locked": "1.17.0",
->>>>>>> 9a3b9f4d
             "transitive": [
                 "io.grpc:grpc-protobuf"
             ]
         },
         "com.google.code.findbugs:jsr305": {
-<<<<<<< HEAD
-            "locked": "3.0.0",
-            "transitive": [
-                "com.github.rholder:guava-retrying",
-                "io.grpc:grpc-core"
-            ]
-        },
-        "com.google.code.gson:gson": {
-            "locked": "2.7",
-            "transitive": [
-                "io.grpc:grpc-core"
-            ]
-        },
-        "com.google.errorprone:error_prone_annotations": {
-            "locked": "2.1.2",
-            "transitive": [
-                "io.grpc:grpc-core"
-            ]
-        },
-        "com.google.guava:guava": {
-            "locked": "20.0",
-            "transitive": [
-                "com.github.rholder:guava-retrying",
-                "com.google.inject:guice",
-                "com.netflix.servo:servo-core",
-                "io.grpc:grpc-core",
-                "io.grpc:grpc-protobuf",
-                "io.grpc:grpc-protobuf-lite"
-            ]
-        },
-        "com.google.inject.extensions:guice-multibindings": {
-            "locked": "4.1.0",
-            "transitive": [
-                "com.netflix.conductor:conductor-core"
-            ]
-        },
-        "com.google.inject:guice": {
-            "locked": "4.1.0",
-            "transitive": [
-                "com.google.inject.extensions:guice-multibindings",
-                "com.netflix.conductor:conductor-core"
-            ]
-        },
-        "com.google.protobuf:protobuf-java": {
-            "locked": "3.5.1",
-            "transitive": [
-                "com.google.api.grpc:proto-google-common-protos",
-=======
             "locked": "3.0.2",
             "transitive": [
                 "com.github.rholder:guava-retrying",
@@ -3585,75 +920,11 @@
         "com.google.protobuf:protobuf-java": {
             "locked": "3.13.0",
             "transitive": [
->>>>>>> 9a3b9f4d
                 "com.netflix.conductor:conductor-common",
                 "io.grpc:grpc-protobuf"
             ]
         },
         "com.jayway.jsonpath:json-path": {
-<<<<<<< HEAD
-            "locked": "2.2.0",
-            "transitive": [
-                "com.netflix.conductor:conductor-core"
-            ]
-        },
-        "com.netflix.conductor:conductor-common": {
-            "project": true,
-            "transitive": [
-                "com.netflix.conductor:conductor-core"
-            ]
-        },
-        "com.netflix.conductor:conductor-core": {
-            "project": true
-        },
-        "com.netflix.runtime:health-api": {
-            "locked": "1.1.4",
-            "requested": "1.1.+"
-        },
-        "com.netflix.servo:servo-core": {
-            "locked": "0.12.17",
-            "transitive": [
-                "com.netflix.conductor:conductor-core"
-            ]
-        },
-        "com.netflix.spectator:spectator-api": {
-            "locked": "0.68.0",
-            "transitive": [
-                "com.netflix.conductor:conductor-core"
-            ]
-        },
-        "com.spotify:completable-futures": {
-            "locked": "0.3.1",
-            "transitive": [
-                "com.netflix.conductor:conductor-core"
-            ]
-        },
-        "commons-codec:commons-codec": {
-            "locked": "1.9",
-            "transitive": [
-                "org.apache.httpcomponents:httpclient"
-            ]
-        },
-        "commons-logging:commons-logging": {
-            "locked": "1.2",
-            "transitive": [
-                "com.amazonaws:aws-java-sdk-core",
-                "org.apache.httpcomponents:httpclient"
-            ]
-        },
-        "io.grpc:grpc-context": {
-            "locked": "1.14.0",
-            "transitive": [
-                "io.grpc:grpc-core"
-            ]
-        },
-        "io.grpc:grpc-core": {
-            "locked": "1.14.0",
-            "transitive": [
-                "io.grpc:grpc-protobuf",
-                "io.grpc:grpc-protobuf-lite",
-                "io.grpc:grpc-stub"
-=======
             "locked": "2.4.0",
             "transitive": [
                 "org.springframework.boot:spring-boot-starter-test"
@@ -3680,7 +951,6 @@
             "locked": "1.33.1",
             "transitive": [
                 "io.grpc:grpc-api"
->>>>>>> 9a3b9f4d
             ]
         },
         "io.grpc:grpc-protobuf": {
@@ -3692,55 +962,9 @@
                 "io.grpc:grpc-protobuf"
             ]
         },
-        "io.grpc:grpc-protobuf-lite": {
-            "locked": "1.14.0",
-            "transitive": [
-                "io.grpc:grpc-protobuf"
-            ]
-        },
         "io.grpc:grpc-stub": {
             "locked": "1.33.1"
         },
-<<<<<<< HEAD
-        "io.opencensus:opencensus-api": {
-            "locked": "0.12.3",
-            "transitive": [
-                "io.grpc:grpc-core",
-                "io.opencensus:opencensus-contrib-grpc-metrics"
-            ]
-        },
-        "io.opencensus:opencensus-contrib-grpc-metrics": {
-            "locked": "0.12.3",
-            "transitive": [
-                "io.grpc:grpc-core"
-            ]
-        },
-        "io.reactivex:rxjava": {
-            "locked": "1.2.2",
-            "transitive": [
-                "com.netflix.conductor:conductor-core"
-            ]
-        },
-        "javax.inject:javax.inject": {
-            "locked": "1",
-            "transitive": [
-                "com.google.inject:guice",
-                "com.netflix.conductor:conductor-common"
-            ]
-        },
-        "javax.validation:validation-api": {
-            "locked": "2.0.1.Final",
-            "transitive": [
-                "com.netflix.conductor:conductor-common",
-                "com.netflix.conductor:conductor-core"
-            ]
-        },
-        "joda-time:joda-time": {
-            "locked": "2.8.1",
-            "transitive": [
-                "com.amazonaws:aws-java-sdk-core"
-            ]
-=======
         "jakarta.activation:jakarta.activation-api": {
             "locked": "1.2.2",
             "transitive": [
@@ -3761,7 +985,6 @@
         },
         "javax.annotation:javax.annotation-api": {
             "locked": "1.3.2"
->>>>>>> 9a3b9f4d
         },
         "junit:junit": {
             "locked": "4.13",
@@ -3793,69 +1016,7 @@
                 "com.jayway.jsonpath:json-path"
             ]
         },
-        "net.bytebuddy:byte-buddy": {
-            "locked": "1.9.10",
-            "transitive": [
-                "org.mockito:mockito-core"
-            ]
-        },
-        "net.bytebuddy:byte-buddy-agent": {
-            "locked": "1.9.10",
-            "transitive": [
-                "org.mockito:mockito-core"
-            ]
-        },
-        "net.minidev:accessors-smart": {
-            "locked": "1.1",
-            "transitive": [
-                "net.minidev:json-smart"
-            ]
-        },
-        "net.minidev:json-smart": {
-            "locked": "2.2.1",
-            "transitive": [
-                "com.jayway.jsonpath:json-path"
-            ]
-        },
         "org.apache.bval:bval-jsr": {
-<<<<<<< HEAD
-            "locked": "2.0.3",
-            "transitive": [
-                "com.netflix.conductor:conductor-common",
-                "com.netflix.conductor:conductor-core"
-            ]
-        },
-        "org.apache.commons:commons-lang3": {
-            "locked": "3.0",
-            "transitive": [
-                "com.netflix.conductor:conductor-common",
-                "com.netflix.conductor:conductor-core"
-            ]
-        },
-        "org.apache.httpcomponents:httpclient": {
-            "locked": "4.5.2",
-            "transitive": [
-                "com.amazonaws:aws-java-sdk-core"
-            ]
-        },
-        "org.apache.httpcomponents:httpcore": {
-            "locked": "4.4.4",
-            "transitive": [
-                "org.apache.httpcomponents:httpclient"
-            ]
-        },
-        "org.glassfish:javax.el": {
-            "locked": "3.0.0",
-            "transitive": [
-                "com.netflix.conductor:conductor-common",
-                "com.netflix.conductor:conductor-core"
-            ]
-        },
-        "org.hamcrest:hamcrest-core": {
-            "locked": "1.3",
-            "transitive": [
-                "junit:junit"
-=======
             "locked": "2.0.5",
             "transitive": [
                 "com.netflix.conductor:conductor-common"
@@ -3987,7 +1148,6 @@
                 "org.junit.platform:junit-platform-commons",
                 "org.junit.platform:junit-platform-engine",
                 "org.junit.vintage:junit-vintage-engine"
->>>>>>> 9a3b9f4d
             ]
         },
         "org.mockito:mockito-core": {
@@ -4035,33 +1195,7 @@
                 "org.springframework.boot:spring-boot-starter-logging"
             ]
         },
-        "org.objenesis:objenesis": {
-            "locked": "2.6",
-            "transitive": [
-                "org.mockito:mockito-core"
-            ]
-        },
-        "org.ow2.asm:asm": {
-            "locked": "5.0.3",
-            "transitive": [
-                "net.minidev:accessors-smart"
-            ]
-        },
         "org.slf4j:slf4j-api": {
-<<<<<<< HEAD
-            "locked": "1.7.25",
-            "transitive": [
-                "com.jayway.jsonpath:json-path",
-                "com.netflix.conductor:conductor-common",
-                "com.netflix.servo:servo-core",
-                "com.netflix.spectator:spectator-api"
-            ]
-        },
-        "software.amazon.ion:ion-java": {
-            "locked": "1.0.1",
-            "transitive": [
-                "com.amazonaws:aws-java-sdk-core"
-=======
             "locked": "1.7.30",
             "transitive": [
                 "org.apache.logging.log4j:log4j-slf4j-impl",
@@ -4188,78 +1322,17 @@
             "locked": "1.26",
             "transitive": [
                 "org.springframework.boot:spring-boot-starter"
->>>>>>> 9a3b9f4d
             ]
         }
     },
     "testRuntimeClasspath": {
-<<<<<<< HEAD
-        "aopalliance:aopalliance": {
-            "locked": "1.0",
-            "transitive": [
-                "com.google.inject:guice"
-            ]
-        },
-        "com.amazonaws:aws-java-sdk-core": {
-            "locked": "1.11.86",
-            "transitive": [
-                "com.amazonaws:aws-java-sdk-kms",
-                "com.amazonaws:aws-java-sdk-s3"
-            ]
-        },
-        "com.amazonaws:aws-java-sdk-kms": {
-            "locked": "1.11.86",
-            "transitive": [
-                "com.amazonaws:aws-java-sdk-s3"
-            ]
-        },
-        "com.amazonaws:aws-java-sdk-s3": {
-            "locked": "1.11.86",
-            "transitive": [
-                "com.netflix.conductor:conductor-core"
-            ]
-        },
-        "com.amazonaws:jmespath-java": {
-            "locked": "1.11.86",
-            "transitive": [
-                "com.amazonaws:aws-java-sdk-kms",
-                "com.amazonaws:aws-java-sdk-s3"
-            ]
-        },
-        "com.fasterxml.jackson.core:jackson-annotations": {
-            "locked": "2.10.0",
-=======
         "com.fasterxml.jackson.core:jackson-annotations": {
             "locked": "2.11.0",
->>>>>>> 9a3b9f4d
             "transitive": [
                 "com.fasterxml.jackson.core:jackson-databind"
             ]
         },
         "com.fasterxml.jackson.core:jackson-core": {
-<<<<<<< HEAD
-            "locked": "2.10.0",
-            "transitive": [
-                "com.fasterxml.jackson.core:jackson-databind",
-                "com.fasterxml.jackson.dataformat:jackson-dataformat-cbor",
-                "com.netflix.conductor:conductor-common",
-                "com.netflix.conductor:conductor-core"
-            ]
-        },
-        "com.fasterxml.jackson.core:jackson-databind": {
-            "locked": "2.10.0",
-            "transitive": [
-                "com.amazonaws:aws-java-sdk-core",
-                "com.amazonaws:jmespath-java",
-                "com.netflix.conductor:conductor-common",
-                "com.netflix.conductor:conductor-core"
-            ]
-        },
-        "com.fasterxml.jackson.dataformat:jackson-dataformat-cbor": {
-            "locked": "2.6.6",
-            "transitive": [
-                "com.amazonaws:aws-java-sdk-core"
-=======
             "locked": "2.11.0",
             "transitive": [
                 "com.fasterxml.jackson.core:jackson-databind",
@@ -4270,7 +1343,6 @@
             "locked": "2.11.0",
             "transitive": [
                 "com.netflix.conductor:conductor-common"
->>>>>>> 9a3b9f4d
             ]
         },
         "com.github.rholder:guava-retrying": {
@@ -4286,65 +1358,12 @@
             ]
         },
         "com.google.api.grpc:proto-google-common-protos": {
-<<<<<<< HEAD
-            "locked": "1.0.0",
-            "requested": "1.0.0",
-=======
             "locked": "1.17.0",
->>>>>>> 9a3b9f4d
             "transitive": [
                 "io.grpc:grpc-protobuf"
             ]
         },
         "com.google.code.findbugs:jsr305": {
-<<<<<<< HEAD
-            "locked": "3.0.0",
-            "transitive": [
-                "com.github.rholder:guava-retrying",
-                "io.grpc:grpc-core"
-            ]
-        },
-        "com.google.code.gson:gson": {
-            "locked": "2.7",
-            "transitive": [
-                "io.grpc:grpc-core"
-            ]
-        },
-        "com.google.errorprone:error_prone_annotations": {
-            "locked": "2.1.2",
-            "transitive": [
-                "io.grpc:grpc-core"
-            ]
-        },
-        "com.google.guava:guava": {
-            "locked": "20.0",
-            "transitive": [
-                "com.github.rholder:guava-retrying",
-                "com.google.inject:guice",
-                "com.netflix.servo:servo-core",
-                "io.grpc:grpc-core",
-                "io.grpc:grpc-protobuf",
-                "io.grpc:grpc-protobuf-lite"
-            ]
-        },
-        "com.google.inject.extensions:guice-multibindings": {
-            "locked": "4.1.0",
-            "transitive": [
-                "com.netflix.conductor:conductor-core"
-            ]
-        },
-        "com.google.inject:guice": {
-            "locked": "4.1.0",
-            "transitive": [
-                "com.google.inject.extensions:guice-multibindings",
-                "com.netflix.conductor:conductor-core"
-            ]
-        },
-        "com.google.protobuf:protobuf-java": {
-            "locked": "3.5.1",
-            "transitive": [
-                "com.google.api.grpc:proto-google-common-protos",
-=======
             "locked": "3.0.2",
             "transitive": [
                 "com.github.rholder:guava-retrying",
@@ -4396,75 +1415,11 @@
         "com.google.protobuf:protobuf-java": {
             "locked": "3.13.0",
             "transitive": [
->>>>>>> 9a3b9f4d
                 "com.netflix.conductor:conductor-common",
                 "io.grpc:grpc-protobuf"
             ]
         },
         "com.jayway.jsonpath:json-path": {
-<<<<<<< HEAD
-            "locked": "2.2.0",
-            "transitive": [
-                "com.netflix.conductor:conductor-core"
-            ]
-        },
-        "com.netflix.conductor:conductor-common": {
-            "project": true,
-            "transitive": [
-                "com.netflix.conductor:conductor-core"
-            ]
-        },
-        "com.netflix.conductor:conductor-core": {
-            "project": true
-        },
-        "com.netflix.runtime:health-api": {
-            "locked": "1.1.4",
-            "requested": "1.1.+"
-        },
-        "com.netflix.servo:servo-core": {
-            "locked": "0.12.17",
-            "transitive": [
-                "com.netflix.conductor:conductor-core"
-            ]
-        },
-        "com.netflix.spectator:spectator-api": {
-            "locked": "0.68.0",
-            "transitive": [
-                "com.netflix.conductor:conductor-core"
-            ]
-        },
-        "com.spotify:completable-futures": {
-            "locked": "0.3.1",
-            "transitive": [
-                "com.netflix.conductor:conductor-core"
-            ]
-        },
-        "commons-codec:commons-codec": {
-            "locked": "1.9",
-            "transitive": [
-                "org.apache.httpcomponents:httpclient"
-            ]
-        },
-        "commons-logging:commons-logging": {
-            "locked": "1.2",
-            "transitive": [
-                "com.amazonaws:aws-java-sdk-core",
-                "org.apache.httpcomponents:httpclient"
-            ]
-        },
-        "io.grpc:grpc-context": {
-            "locked": "1.14.0",
-            "transitive": [
-                "io.grpc:grpc-core"
-            ]
-        },
-        "io.grpc:grpc-core": {
-            "locked": "1.14.0",
-            "transitive": [
-                "io.grpc:grpc-protobuf",
-                "io.grpc:grpc-protobuf-lite",
-                "io.grpc:grpc-stub"
-=======
             "locked": "2.4.0",
             "transitive": [
                 "org.springframework.boot:spring-boot-starter-test"
@@ -4491,7 +1446,6 @@
             "locked": "1.33.1",
             "transitive": [
                 "io.grpc:grpc-api"
->>>>>>> 9a3b9f4d
             ]
         },
         "io.grpc:grpc-protobuf": {
@@ -4503,55 +1457,9 @@
                 "io.grpc:grpc-protobuf"
             ]
         },
-        "io.grpc:grpc-protobuf-lite": {
-            "locked": "1.14.0",
-            "transitive": [
-                "io.grpc:grpc-protobuf"
-            ]
-        },
         "io.grpc:grpc-stub": {
             "locked": "1.33.1"
         },
-<<<<<<< HEAD
-        "io.opencensus:opencensus-api": {
-            "locked": "0.12.3",
-            "transitive": [
-                "io.grpc:grpc-core",
-                "io.opencensus:opencensus-contrib-grpc-metrics"
-            ]
-        },
-        "io.opencensus:opencensus-contrib-grpc-metrics": {
-            "locked": "0.12.3",
-            "transitive": [
-                "io.grpc:grpc-core"
-            ]
-        },
-        "io.reactivex:rxjava": {
-            "locked": "1.2.2",
-            "transitive": [
-                "com.netflix.conductor:conductor-core"
-            ]
-        },
-        "javax.inject:javax.inject": {
-            "locked": "1",
-            "transitive": [
-                "com.google.inject:guice",
-                "com.netflix.conductor:conductor-common"
-            ]
-        },
-        "javax.validation:validation-api": {
-            "locked": "2.0.1.Final",
-            "transitive": [
-                "com.netflix.conductor:conductor-common",
-                "com.netflix.conductor:conductor-core"
-            ]
-        },
-        "joda-time:joda-time": {
-            "locked": "2.8.1",
-            "transitive": [
-                "com.amazonaws:aws-java-sdk-core"
-            ]
-=======
         "jakarta.activation:jakarta.activation-api": {
             "locked": "1.2.2",
             "transitive": [
@@ -4572,7 +1480,6 @@
         },
         "javax.annotation:javax.annotation-api": {
             "locked": "1.3.2"
->>>>>>> 9a3b9f4d
         },
         "junit:junit": {
             "locked": "4.13",
@@ -4604,69 +1511,7 @@
                 "com.jayway.jsonpath:json-path"
             ]
         },
-        "net.bytebuddy:byte-buddy": {
-            "locked": "1.9.10",
-            "transitive": [
-                "org.mockito:mockito-core"
-            ]
-        },
-        "net.bytebuddy:byte-buddy-agent": {
-            "locked": "1.9.10",
-            "transitive": [
-                "org.mockito:mockito-core"
-            ]
-        },
-        "net.minidev:accessors-smart": {
-            "locked": "1.1",
-            "transitive": [
-                "net.minidev:json-smart"
-            ]
-        },
-        "net.minidev:json-smart": {
-            "locked": "2.2.1",
-            "transitive": [
-                "com.jayway.jsonpath:json-path"
-            ]
-        },
         "org.apache.bval:bval-jsr": {
-<<<<<<< HEAD
-            "locked": "2.0.3",
-            "transitive": [
-                "com.netflix.conductor:conductor-common",
-                "com.netflix.conductor:conductor-core"
-            ]
-        },
-        "org.apache.commons:commons-lang3": {
-            "locked": "3.0",
-            "transitive": [
-                "com.netflix.conductor:conductor-common",
-                "com.netflix.conductor:conductor-core"
-            ]
-        },
-        "org.apache.httpcomponents:httpclient": {
-            "locked": "4.5.2",
-            "transitive": [
-                "com.amazonaws:aws-java-sdk-core"
-            ]
-        },
-        "org.apache.httpcomponents:httpcore": {
-            "locked": "4.4.4",
-            "transitive": [
-                "org.apache.httpcomponents:httpclient"
-            ]
-        },
-        "org.glassfish:javax.el": {
-            "locked": "3.0.0",
-            "transitive": [
-                "com.netflix.conductor:conductor-common",
-                "com.netflix.conductor:conductor-core"
-            ]
-        },
-        "org.hamcrest:hamcrest-core": {
-            "locked": "1.3",
-            "transitive": [
-                "junit:junit"
-=======
             "locked": "2.0.5",
             "transitive": [
                 "com.netflix.conductor:conductor-common"
@@ -4798,7 +1643,6 @@
                 "org.junit.platform:junit-platform-commons",
                 "org.junit.platform:junit-platform-engine",
                 "org.junit.vintage:junit-vintage-engine"
->>>>>>> 9a3b9f4d
             ]
         },
         "org.mockito:mockito-core": {
@@ -4846,33 +1690,7 @@
                 "org.springframework.boot:spring-boot-starter-logging"
             ]
         },
-        "org.objenesis:objenesis": {
-            "locked": "2.6",
-            "transitive": [
-                "org.mockito:mockito-core"
-            ]
-        },
-        "org.ow2.asm:asm": {
-            "locked": "5.0.3",
-            "transitive": [
-                "net.minidev:accessors-smart"
-            ]
-        },
         "org.slf4j:slf4j-api": {
-<<<<<<< HEAD
-            "locked": "1.7.25",
-            "transitive": [
-                "com.jayway.jsonpath:json-path",
-                "com.netflix.conductor:conductor-common",
-                "com.netflix.servo:servo-core",
-                "com.netflix.spectator:spectator-api"
-            ]
-        },
-        "software.amazon.ion:ion-java": {
-            "locked": "1.0.1",
-            "transitive": [
-                "com.amazonaws:aws-java-sdk-core"
-=======
             "locked": "1.7.30",
             "transitive": [
                 "org.apache.logging.log4j:log4j-slf4j-impl",
@@ -4999,7 +1817,6 @@
             "locked": "1.26",
             "transitive": [
                 "org.springframework.boot:spring-boot-starter"
->>>>>>> 9a3b9f4d
             ]
         }
     }
