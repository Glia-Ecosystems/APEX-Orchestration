/*
 * Copyright 2020 Netflix, Inc.
 * <p>
 * Licensed under the Apache License, Version 2.0 (the "License"); you may not use this file except in compliance with
 * the License. You may obtain a copy of the License at
 * <p>
 * http://www.apache.org/licenses/LICENSE-2.0
 * <p>
 * Unless required by applicable law or agreed to in writing, software distributed under the License is distributed on
 * an "AS IS" BASIS, WITHOUT WARRANTIES OR CONDITIONS OF ANY KIND, either express or implied. See the License for the
 * specific language governing permissions and limitations under the License.
 */
package com.netflix.conductor.client.http;

import com.amazonaws.util.IOUtils;
import com.netflix.conductor.client.exception.ConductorClientException;
import com.netflix.conductor.common.run.ExternalStorageLocation;
import com.netflix.conductor.common.utils.ExternalPayloadStorage;
<<<<<<< HEAD
import org.slf4j.Logger;
import org.slf4j.LoggerFactory;

import javax.ws.rs.core.Response;
=======
>>>>>>> 9a3b9f4d
import java.io.BufferedOutputStream;
import java.io.IOException;
import java.io.InputStream;
import java.net.HttpURLConnection;
import java.net.MalformedURLException;
import java.net.URI;
import java.net.URISyntaxException;
import java.net.URL;
import javax.ws.rs.core.Response;
import org.slf4j.Logger;
import org.slf4j.LoggerFactory;

/**
 * An implementation of {@link ExternalPayloadStorage} for storing large JSON payload data.
 */
class PayloadStorage implements ExternalPayloadStorage {

    private static final Logger LOGGER = LoggerFactory.getLogger(PayloadStorage.class);

    private final ClientBase clientBase;

    PayloadStorage(ClientBase clientBase) {
        this.clientBase = clientBase;
    }

    /**
     * This method is not intended to be used in the client. The client makes a request to the server to get the {@link
     * ExternalStorageLocation}
     */
    @Override
    public ExternalStorageLocation getLocation(Operation operation, PayloadType payloadType, String path) {
        String uri;
        switch (payloadType) {
            case WORKFLOW_INPUT:
            case WORKFLOW_OUTPUT:
                uri = "workflow";
                break;
            case TASK_INPUT:
            case TASK_OUTPUT:
                uri = "tasks";
                break;
            default:
                throw new ConductorClientException(String
                    .format("Invalid payload type: %s for operation: %s", payloadType.toString(),
                        operation.toString()));
        }
        return clientBase.getForEntity(String.format("%s/externalstoragelocation", uri),
            new Object[]{"path", path, "operation", operation.toString(), "payloadType", payloadType.toString()},
            ExternalStorageLocation.class);
    }

    /**
     * Uploads the payload to the uri specified.
     *
     * @param uri         the location to which the object is to be uploaded
     * @param payload     an {@link InputStream} containing the json payload which is to be uploaded
     * @param payloadSize the size of the json payload in bytes
     * @throws ConductorClientException if the upload fails due to an invalid path or an error from external storage
     */
    @Override
    public void upload(String uri, InputStream payload, long payloadSize) {
        HttpURLConnection connection = null;
        try {
            URL url = new URI(uri).toURL();

            connection = (HttpURLConnection) url.openConnection();
            connection.setDoOutput(true);
            connection.setRequestMethod("PUT");

            try (BufferedOutputStream bufferedOutputStream = new BufferedOutputStream(connection.getOutputStream())) {
                long count = IOUtils.copy(payload, bufferedOutputStream);
                bufferedOutputStream.flush();
                // Check the HTTP response code
                int responseCode = connection.getResponseCode();
<<<<<<< HEAD
                if (Response.Status.fromStatusCode(responseCode).getFamily()
                        != Response.Status.Family.SUCCESSFUL) {
                    String errorMsg = String.format("Unable to upload. Response code: %d", responseCode);
                    logger.error(errorMsg);
                    throw new ConductorClientException(errorMsg);
                }
                logger.debug("Uploaded {} bytes to uri: {}, with HTTP response code: {}", count, uri, responseCode);
=======
                if (Response.Status.fromStatusCode(responseCode).getFamily() != Response.Status.Family.SUCCESSFUL) {
                    String errorMsg = String.format("Unable to upload. Response code: %d", responseCode);
                    LOGGER.error(errorMsg);
                    throw new ConductorClientException(errorMsg);
                }
                LOGGER.debug("Uploaded {} bytes to uri: {}, with HTTP response code: {}", count, uri, responseCode);
>>>>>>> 9a3b9f4d
            }
        } catch (URISyntaxException | MalformedURLException e) {
            String errorMsg = String.format("Invalid path specified: %s", uri);
            LOGGER.error(errorMsg, e);
            throw new ConductorClientException(errorMsg, e);
        } catch (IOException e) {
            String errorMsg = String.format("Error uploading to path: %s", uri);
            LOGGER.error(errorMsg, e);
            throw new ConductorClientException(errorMsg, e);
        } finally {
            if (connection != null) {
                connection.disconnect();
            }
            try {
                if (payload != null) {
                    payload.close();
                }
            } catch (IOException e) {
                LOGGER.warn("Unable to close inputstream when uploading to uri: {}", uri);
            }
        }
    }

    /**
     * Downloads the payload from the given uri.
     *
     * @param uri the location from where the object is to be downloaded
     * @return an inputstream of the payload in the external storage
     * @throws ConductorClientException if the download fails due to an invalid path or an error from external storage
     */
    @Override
    public InputStream download(String uri) {
        HttpURLConnection connection = null;
        String errorMsg;
        try {
            URL url = new URI(uri).toURL();
            connection = (HttpURLConnection) url.openConnection();
            connection.setDoOutput(false);

            // Check the HTTP response code
            int responseCode = connection.getResponseCode();
            if (responseCode == HttpURLConnection.HTTP_OK) {
                LOGGER.debug("Download completed with HTTP response code: {}", connection.getResponseCode());
                return org.apache.commons.io.IOUtils.toBufferedInputStream(connection.getInputStream());
            }
            errorMsg = String.format("Unable to download. Response code: %d", responseCode);
            LOGGER.error(errorMsg);
            throw new ConductorClientException(errorMsg);
        } catch (URISyntaxException | MalformedURLException e) {
            errorMsg = String.format("Invalid uri specified: %s", uri);
            LOGGER.error(errorMsg, e);
            throw new ConductorClientException(errorMsg, e);
        } catch (IOException e) {
            errorMsg = String.format("Error downloading from uri: %s", uri);
            LOGGER.error(errorMsg, e);
            throw new ConductorClientException(errorMsg, e);
        } finally {
            if (connection != null) {
                connection.disconnect();
            }
        }
    }
}<|MERGE_RESOLUTION|>--- conflicted
+++ resolved
@@ -16,13 +16,6 @@
 import com.netflix.conductor.client.exception.ConductorClientException;
 import com.netflix.conductor.common.run.ExternalStorageLocation;
 import com.netflix.conductor.common.utils.ExternalPayloadStorage;
-<<<<<<< HEAD
-import org.slf4j.Logger;
-import org.slf4j.LoggerFactory;
-
-import javax.ws.rs.core.Response;
-=======
->>>>>>> 9a3b9f4d
 import java.io.BufferedOutputStream;
 import java.io.IOException;
 import java.io.InputStream;
@@ -97,22 +90,12 @@
                 bufferedOutputStream.flush();
                 // Check the HTTP response code
                 int responseCode = connection.getResponseCode();
-<<<<<<< HEAD
-                if (Response.Status.fromStatusCode(responseCode).getFamily()
-                        != Response.Status.Family.SUCCESSFUL) {
-                    String errorMsg = String.format("Unable to upload. Response code: %d", responseCode);
-                    logger.error(errorMsg);
-                    throw new ConductorClientException(errorMsg);
-                }
-                logger.debug("Uploaded {} bytes to uri: {}, with HTTP response code: {}", count, uri, responseCode);
-=======
                 if (Response.Status.fromStatusCode(responseCode).getFamily() != Response.Status.Family.SUCCESSFUL) {
                     String errorMsg = String.format("Unable to upload. Response code: %d", responseCode);
                     LOGGER.error(errorMsg);
                     throw new ConductorClientException(errorMsg);
                 }
                 LOGGER.debug("Uploaded {} bytes to uri: {}, with HTTP response code: {}", count, uri, responseCode);
->>>>>>> 9a3b9f4d
             }
         } catch (URISyntaxException | MalformedURLException e) {
             String errorMsg = String.format("Invalid path specified: %s", uri);
