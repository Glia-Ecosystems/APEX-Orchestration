--- conflicted
+++ resolved
@@ -70,15 +70,9 @@
     );
 
     const ttResumeSubworkflowTasks = (
-<<<<<<< HEAD
-        <Popover id="popover-trigger-hover-focus" title="Resume Subworkflow Task">
-          Resume subworkflow from its last failed task.
-        </Popover>
-=======
       <Popover id="popover-trigger-hover-focus" title="Resume Subworkflow Task">
         Resume subworkflow from its last failed task.
       </Popover>
->>>>>>> 9a3b9f4d
     );
 
     const ttPause = (
@@ -137,11 +131,7 @@
           </OverlayTrigger>
           <OverlayTrigger placement="bottom" overlay={ttResumeSubworkflowTasks}>
             <Button bsStyle="default" bsSize="xsmall" disabled={retrying} onClick={!retrying ? this.resumeSubworkflowTasks : null}>
-<<<<<<< HEAD
-              {retrying ? <i className="fa fa-spinner fa-spin" /> : 'Resume Failed Subworkflow'}
-=======
                {retrying ? <i className="fa fa-spinner fa-spin" /> : 'Resume Failed Subworkflow'}
->>>>>>> 9a3b9f4d
             </Button>
           </OverlayTrigger>
         </ButtonGroup>
